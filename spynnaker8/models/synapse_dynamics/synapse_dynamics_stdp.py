# Copyright (c) 2021 The University of Manchester
#
# This program is free software: you can redistribute it and/or modify
# it under the terms of the GNU General Public License as published by
# the Free Software Foundation, either version 3 of the License, or
# (at your option) any later version.
#
# This program is distributed in the hope that it will be useful,
# but WITHOUT ANY WARRANTY; without even the implied warranty of
# MERCHANTABILITY or FITNESS FOR A PARTICULAR PURPOSE.  See the
# GNU General Public License for more details.
#
# You should have received a copy of the GNU General Public License
# along with this program.  If not, see <http://www.gnu.org/licenses/>.
from pyNN.standardmodels.synapses import StaticSynapse as PyNNStaticSynapse
from spynnaker.pyNN.models.neuron.synapse_dynamics import (
    SynapseDynamicsSTDP as
    _BaseClass)
from spynnaker.pyNN.utilities.utility_calls import moved_in_v6


class SynapseDynamicsSTDP(_BaseClass):
    """
    .. deprecated:: 6.0
        Use
        :py:class:`spynnaker.pyNN.models.neuron.synapse_dynamics.SynapseDynamicsSTDP`
        instead.
    """

    __slots__ = []

    def __init__(
            self, timing_dependence, weight_dependence,
            voltage_dependence=None, dendritic_delay_fraction=1.0,
            weight=PyNNStaticSynapse.default_parameters['weight'], delay=None,
            backprop_delay=True, neuromodulation=False):
        """
        :param AbstractTimingDependence timing_dependence:
        :param AbstractWeightDependence weight_dependence:
        :param None voltage_dependence: Unsupported
        :param float dendritic_delay_fraction:
        :param float weight:
        :param delay:
        :type delay: float or None
        :param bool backprop_delay:
        :param bool neuromodulation:
        """
        # pylint: disable=too-many-arguments

        # instantiate common functionality.
        moved_in_v6("spynnaker8.models.synapse_dynamics.SynapseDynamicsSTDP",
                    "spynnaker.pyNN.models.neuron.synapse_dynamics"
                    ".SynapseDynamicsSTDP")
        super(SynapseDynamicsSTDP, self).__init__(
            timing_dependence, weight_dependence, voltage_dependence,
            dendritic_delay_fraction, weight, delay,
<<<<<<< HEAD
            backprop_delay=backprop_delay, neuromodulation=neuromodulation)
        logger.warning(
            "please use spynnaker.pyNN.models.neuron.synapse_dynamics."
            "SynapseDynamicsSTDP instead")
=======
            backprop_delay=backprop_delay)
>>>>>>> 51a7f590
<|MERGE_RESOLUTION|>--- conflicted
+++ resolved
@@ -54,11 +54,4 @@
         super(SynapseDynamicsSTDP, self).__init__(
             timing_dependence, weight_dependence, voltage_dependence,
             dendritic_delay_fraction, weight, delay,
-<<<<<<< HEAD
-            backprop_delay=backprop_delay, neuromodulation=neuromodulation)
-        logger.warning(
-            "please use spynnaker.pyNN.models.neuron.synapse_dynamics."
-            "SynapseDynamicsSTDP instead")
-=======
-            backprop_delay=backprop_delay)
->>>>>>> 51a7f590
+            backprop_delay=backprop_delay, neuromodulation=neuromodulation)