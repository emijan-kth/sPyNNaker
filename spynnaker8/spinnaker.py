# Copyright (c) 2017-2019 The University of Manchester
#
# This program is free software: you can redistribute it and/or modify
# it under the terms of the GNU General Public License as published by
# the Free Software Foundation, either version 3 of the License, or
# (at your option) any later version.
#
# This program is distributed in the hope that it will be useful,
# but WITHOUT ANY WARRANTY; without even the implied warranty of
# MERCHANTABILITY or FITNESS FOR A PARTICULAR PURPOSE.  See the
# GNU General Public License for more details.
#
# You should have received a copy of the GNU General Public License
# along with this program.  If not, see <http://www.gnu.org/licenses/>.

from lazyarray import __version__ as lazyarray_version
from quantities import __version__ as quantities_version
from neo import __version__ as neo_version
from pyNN.common import control as pynn_control
from pyNN import __version__ as pynn_version
from spinn_front_end_common.interface.abstract_spinnaker_base import (
    AbstractSpinnakerBase)
from spynnaker.pyNN.abstract_spinnaker_common import AbstractSpiNNakerCommon
from spynnaker import _version

_NAME = "SpiNNaker_under_version({}-{})".format(
    _version.__version__, _version.__version_name__)


class SpiNNaker(AbstractSpiNNakerCommon, pynn_control.BaseState):
    """ Main interface for the sPyNNaker implementation of PyNN 0.8/0.9
    """

    def __init__(
            self, database_socket_addresses,
            time_scale_factor, min_delay, graph_label,
            n_chips_required=None, n_boards_required=None, timestep=0.1,
            hostname=None):
        # pylint: disable=too-many-arguments, too-many-locals

        # change min delay auto to be the min delay supported by simulator
        if min_delay == "auto":
            min_delay = timestep

        # population and projection holders
        self._populations = list()
        self._projections = list()

        # pynn demanded objects
        self.__segment_counter = 0
        self.__recorders = set([])

        # main pynn interface inheritance
        pynn_control.BaseState.__init__(self)

        front_end_versions = [("sPyNNaker8_version", _version.__version__)]
        front_end_versions.append(("pyNN_version", pynn_version))
        front_end_versions.append(("quantities_version", quantities_version))
        front_end_versions.append(("neo_version", neo_version))
        front_end_versions.append(("lazyarray_version", lazyarray_version))

        # SpiNNaker setup
        super(SpiNNaker, self).__init__(
            database_socket_addresses=database_socket_addresses,
            graph_label=graph_label, n_chips_required=n_chips_required,
            n_boards_required=n_boards_required,
            hostname=hostname, min_delay=min_delay,
            timestep=timestep, time_scale_factor=time_scale_factor,
            front_end_versions=front_end_versions)

    def run(self, run_time, sync_time=0.0):
        """ Run the simulation for a span of simulation time.

        :param run_time: the time to run for, in milliseconds
        :return: None
        """

        self._run_wait(run_time, sync_time)

    def run_until(self, tstop):
        """ Run the simulation until the given simulation time.

        :param tstop: when to run until in milliseconds
        """
        # Build data
        self._run_wait(tstop - self.t)

    def clear(self):
        """ Clear the current recordings and reset the simulation
        """
        self.recorders = set([])
        self.id_counter = 0
        self.__segment_counter = -1
        self.reset()

        # Stop any currently running SpiNNaker application
        self.stop()

    def reset(self):
        """ Reset the state of the current network to time t = 0.
        """
        for population in self._populations:
            population._cache_data()

        self.__segment_counter += 1

        # Call superclass implementation
        AbstractSpinnakerBase.reset(self)

    def _run_wait(self, duration_ms, sync_time=0.0):
        """ Run the simulation for a length of simulation time.

        :param duration_ms: The run duration, in milliseconds
        :type duration_ms: int or float
        """

        super(SpiNNaker, self).run(duration_ms, sync_time)

    @property
    def state(self):
        """ Used to bypass the dual level object

        :return: the SpiNNaker object
        :rtype: ~spynnaker8.spinnaker.SpiNNaker
        """
        return self

    @property
    def mpi_rank(self):
        """ Gets the MPI rank of the simulator

        .. note::
            Meaningless on SpiNNaker, so we pretend we're the head node.

        :return: Constant: 0
        :rtype: int
        """
        return 0

    @mpi_rank.setter
    def mpi_rank(self, new_value):
        """ sPyNNaker does not use this value meaningfully

        :param new_value: Ignored
        """

    @property
    def num_processes(self):
        """ Gets the number of MPI worker processes

        .. note::
            Meaningless on SpiNNaker, so we pretend there's one MPI process

        :return: Constant: 1
        :rtype: int
        """
        return 1

    @num_processes.setter
    def num_processes(self, new_value):
        """ sPyNNaker does not use this value meaningfully

        :param new_value: Ignored
        """

    @property
    def dt(self):
        """ The simulation time step in milliseconds

        :return: the machine time step
        :rtype: float
        """
        return self._data_writer.simulation_time_step_ms

    @dt.setter
    def dt(self, new_value):
        """ We do not support setting dt/ time step except during setup

        :param float new_value: new value for machine time step in microseconds
        """
        raise NotImplementedError(
            "We do not support setting dt/ time step except during setup")

    @property
    def t(self):
        """ The current simulation time in milliseconds

        :return: the current runtime already executed
        :rtype: float
        """
<<<<<<< HEAD
        return (self._data_writer.current_run_timesteps *
                self._data_writer.simulation_time_step_ms)
=======
        return (self._data_writer.current_run_timesteps_ms)
>>>>>>> e635c02f

    @property
    def segment_counter(self):
        """ The number of the current recording segment being generated.

        :return: the segment counter
        :rtype: int
        """
        return self.__segment_counter

    @segment_counter.setter
    def segment_counter(self, new_value):
        """ The number of the current recording segment being generated.

        :param int new_value: new value for the segment counter
        """
        self.__segment_counter = new_value

    @property
    def running(self):
        """ Whether the simulation is running or has run.

        .. note::
            Ties into our has_ran parameter for automatic pause and resume.

        :return: the has_ran variable from the SpiNNaker main interface
        :rtype: bool
        """
        return self._has_ran

    @running.setter
    def running(self, new_value):
        """ Setter for the has_ran parameter, only used by the PyNN interface,\
            supports tracking where it thinks its setting this parameter.

        :param bool new_value: the new value for the simulation
        """
        self._has_ran = new_value

    @property
    def name(self):
        """ The name of the simulator. Used to ensure PyNN recording neo\
            blocks are correctly labelled.

        :return: the name of the simulator.
        :rtype: str
        """
        return _NAME

    @property
    def populations(self):
        """ The list of all populations in the simulation.

        :return: list of populations
        :rtype: list(~spynnaker.pyNN.models.population.Population)
        """
        # needed by the population class
        return self._populations

    @property
    def projections(self):
        """ The list of all projections in the simulation.

        :return: list of projections
        :rtype: list(~spynnaker.pyNN.models.projection.Projection)
        """
        # needed by the projection class.
        return self._projections

    @property
    def recorders(self):
        """ The recorders, used by the PyNN state object

        :return: the internal recorders object
        :rtype: list(~spynnaker.pyNN.models.recorder.Recorder)
        """
        return self.__recorders

    @recorders.setter
    def recorders(self, new_value):
        """ Setter for the internal recorders object

        :param new_value: the new value for the recorder
        """
        self.__recorders = new_value<|MERGE_RESOLUTION|>--- conflicted
+++ resolved
@@ -188,12 +188,7 @@
         :return: the current runtime already executed
         :rtype: float
         """
-<<<<<<< HEAD
-        return (self._data_writer.current_run_timesteps *
-                self._data_writer.simulation_time_step_ms)
-=======
         return (self._data_writer.current_run_timesteps_ms)
->>>>>>> e635c02f
 
     @property
     def segment_counter(self):
