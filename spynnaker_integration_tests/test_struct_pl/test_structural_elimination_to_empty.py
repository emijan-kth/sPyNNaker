# Copyright (c) 2017-2019 The University of Manchester
#
# This program is free software: you can redistribute it and/or modify
# it under the terms of the GNU General Public License as published by
# the Free Software Foundation, either version 3 of the License, or
# (at your option) any later version.
#
# This program is distributed in the hope that it will be useful,
# but WITHOUT ANY WARRANTY; without even the implied warranty of
# MERCHANTABILITY or FITNESS FOR A PARTICULAR PURPOSE.  See the
# GNU General Public License for more details.
#
# You should have received a copy of the GNU General Public License
# along with this program.  If not, see <http://www.gnu.org/licenses/>.
from spinnaker_testbase import BaseTestCase
import spynnaker8 as p


def structural_eliminate_to_empty():
    p.setup(1.0)
    stim = p.Population(9, p.SpikeSourceArray(range(10)), label="stim")

    # These populations should experience elimination
    pop = p.Population(9, p.IF_curr_exp(), label="pop")

    # Make a full list

    # Elimination with random selection (0 probability formation)
    proj = p.Projection(
        stim, pop, p.AllToAllConnector(),
        p.StructuralMechanismStatic(
            partner_selection=p.RandomSelection(),
            formation=p.DistanceDependentFormation([3, 3], 0.0),
            elimination=p.RandomByWeightElimination(4.0, 1.0, 1.0),
            f_rew=1000, initial_weight=4.0, initial_delay=3.0,
            s_max=9, seed=0, weight=0.0, delay=1.0))

    pop.record("rewiring")

    p.run(1000)

    # Get the final connections
    conns = list(proj.get(["weight", "delay"], "list"))

    rewiring = pop.get_data("rewiring")

<<<<<<< HEAD
    report_dir = globals_variables.report_default_directory()
    prov_file = os.path.join(
            report_dir, "provenance_data", "provenance.sqlite3")
    with sqlite3.connect(prov_file) as prov_db:
        prov_db.row_factory = sqlite3.Row
        rows = list(prov_db.execute(
            "SELECT the_value FROM provenance_view "
            "WHERE source_name LIKE '%pop%' "
            "AND description_name = 'Number_of_rewires' LIMIT 1"))
    for row in rows:
        num_rewires = row["the_value"]
=======
    formation_events = rewiring.segments[0].events[0]
    elimination_events = rewiring.segments[0].events[1]
>>>>>>> 40917cdb

    num_forms = len(formation_events.times)
    num_elims = len(elimination_events.times)

    first_elim = elimination_events.labels[0]

    p.end()

    # These should have no connections since all should be eliminated
    assert(len(conns) == 0)
    assert(num_elims == 81)
    assert(num_forms == 0)
    assert(first_elim == "7_5_elimination")


class TestStructuralEliminateToEmpty(BaseTestCase):

    def test_structural_eliminate_to_empty(self):
        self.runsafe(structural_eliminate_to_empty)


if __name__ == "__main__":
    structural_eliminate_to_empty()<|MERGE_RESOLUTION|>--- conflicted
+++ resolved
@@ -43,23 +43,8 @@
     conns = list(proj.get(["weight", "delay"], "list"))
 
     rewiring = pop.get_data("rewiring")
-
-<<<<<<< HEAD
-    report_dir = globals_variables.report_default_directory()
-    prov_file = os.path.join(
-            report_dir, "provenance_data", "provenance.sqlite3")
-    with sqlite3.connect(prov_file) as prov_db:
-        prov_db.row_factory = sqlite3.Row
-        rows = list(prov_db.execute(
-            "SELECT the_value FROM provenance_view "
-            "WHERE source_name LIKE '%pop%' "
-            "AND description_name = 'Number_of_rewires' LIMIT 1"))
-    for row in rows:
-        num_rewires = row["the_value"]
-=======
     formation_events = rewiring.segments[0].events[0]
     elimination_events = rewiring.segments[0].events[1]
->>>>>>> 40917cdb
 
     num_forms = len(formation_events.times)
     num_elims = len(elimination_events.times)
