# Copyright (c) 2017-2019 The University of Manchester
#
# This program is free software: you can redistribute it and/or modify
# it under the terms of the GNU General Public License as published by
# the Free Software Foundation, either version 3 of the License, or
# (at your option) any later version.
#
# This program is distributed in the hope that it will be useful,
# but WITHOUT ANY WARRANTY; without even the implied warranty of
# MERCHANTABILITY or FITNESS FOR A PARTICULAR PURPOSE.  See the
# GNU General Public License for more details.
#
# You should have received a copy of the GNU General Public License
# along with this program.  If not, see <http://www.gnu.org/licenses/>.
import io
import shutil
import struct
import tempfile
from tempfile import mkdtemp
import numpy
import pytest

from spinn_machine import SDRAM
from spinn_utilities.overrides import overrides
from spinn_utilities.config_holder import load_config
from spinnman.model import CPUInfo
from spinnman.transceiver import Transceiver
from pacman.model.placements import Placement
from pacman.operations.routing_info_allocator_algorithms import (
    ZonedRoutingInfoAllocator)
from data_specification import (
    DataSpecificationGenerator, DataSpecificationExecutor)
from data_specification.constants import MAX_MEM_REGIONS
<<<<<<< HEAD
from spinn_front_end_common.utilities import globals_variables
from spynnaker.pyNN.models.neuron.synaptic_matrices import SynapticMatrices,\
    SynapseRegions
=======
from spynnaker.pyNN.data.spynnaker_data_writer import SpynnakerDataWriter
from spynnaker.pyNN.models.neuron.synaptic_matrices import SynapticMatrices
>>>>>>> e978d02e
from spynnaker.pyNN.models.neuron.synapse_dynamics import (
    SynapseDynamicsStatic, SynapseDynamicsStructuralSTDP,
    SynapseDynamicsSTDP, SynapseDynamicsStructuralStatic,
    SynapseDynamicsNeuromodulation)
from spynnaker.pyNN.models.neuron.plasticity.stdp.timing_dependence import (
    TimingDependenceSpikePair)
from spynnaker.pyNN.models.neuron.plasticity.stdp.weight_dependence import (
    WeightDependenceAdditive, WeightDependenceMultiplicative)
from spynnaker.pyNN.models.neuron.structural_plasticity.synaptogenesis\
    .partner_selection import (LastNeuronSelection, RandomSelection)
from spynnaker.pyNN.models.neuron.structural_plasticity.synaptogenesis\
    .formation import DistanceDependentFormation
from spynnaker.pyNN.models.neuron.structural_plasticity.synaptogenesis\
    .elimination import RandomByWeightElimination
from spynnaker.pyNN.exceptions import SynapticConfigurationException
from spynnaker.pyNN.models.neuron.builds.if_curr_exp_base import IFCurrExpBase
from spynnaker.pyNN.extra_algorithms.splitter_components import (
    SplitterAbstractPopulationVertexFixed, spynnaker_splitter_partitioner)
from spynnaker.pyNN.extra_algorithms import delay_support_adder
from spynnaker.pyNN.models.neural_projections.connectors import (
    AbstractGenerateConnectorOnMachine)
from spynnaker.pyNN.config_setup import unittest_setup
import pyNN.spiNNaker as p


class MockTransceiverRawData(Transceiver):
    def __init__(self, data_to_read):
        self._data_to_read = data_to_read

    @overrides(Transceiver.get_cpu_information_from_core)
    def get_cpu_information_from_core(self, x, y, p):
        bs = bytearray(128)
        return CPUInfo(x=1, y=2, p=3, cpu_data=bytes(bs), offset=0)

    @overrides(Transceiver.read_memory)
    def read_memory(self, x, y, base_address, length, cpu=0):
        return self._data_to_read[base_address:base_address + length]

    @overrides(Transceiver.read_word)
    def read_word(self, x, y, base_address, cpu=0):
        datum, = struct.unpack("<I", self.read_memory(x, y, base_address, 4))
        return datum


def say_false(self, weights, delays):
    return False


def test_write_data_spec():
    unittest_setup()
    writer = SpynnakerDataWriter.mock()
    SDRAM()
    # UGLY but the mock transceiver NEED generate_on_machine to be False
    AbstractGenerateConnectorOnMachine.generate_on_machine = say_false

    p.setup(1.0)
    load_config()
    p.set_number_of_neurons_per_core(p.IF_curr_exp, 100)
    pre_pop = p.Population(
        10, p.IF_curr_exp(), label="Pre",
        additional_parameters={
            "splitter": SplitterAbstractPopulationVertexFixed()})
    post_pop = p.Population(
        10, p.IF_curr_exp(), label="Post",
        additional_parameters={
            "splitter": SplitterAbstractPopulationVertexFixed()})
    proj_one_to_one_1 = p.Projection(
        pre_pop, post_pop, p.OneToOneConnector(),
        p.StaticSynapse(weight=1.5, delay=1.0))
    proj_one_to_one_2 = p.Projection(
        pre_pop, post_pop, p.OneToOneConnector(),
        p.StaticSynapse(weight=2.5, delay=2.0))
    proj_all_to_all = p.Projection(
        pre_pop, post_pop, p.AllToAllConnector(allow_self_connections=False),
        p.StaticSynapse(weight=4.5, delay=4.0))

    from_list_list = [(i, i, i, (i * 5) + 1) for i in range(10)]
    proj_from_list = p.Projection(
        pre_pop, post_pop, p.FromListConnector(from_list_list),
        p.StaticSynapse())

    writer.start_run()
    writer.clone_graphs()
    writer.set_plan_n_timesteps(100)
    delay_support_adder()
    spynnaker_splitter_partitioner()
    allocator = ZonedRoutingInfoAllocator()
    writer.set_routing_infos(allocator.__call__([], flexible=False))

    post_vertex = next(iter(post_pop._vertex.machine_vertices))
    post_vertex_slice = post_vertex.vertex_slice
    post_vertex_placement = Placement(post_vertex, 0, 0, 3)

    temp_spec = tempfile.mktemp()
    spec = DataSpecificationGenerator(io.FileIO(temp_spec, "wb"), None)

    regions = SynapseRegions(
        synapse_params=5, synapse_dynamics=6, structural_dynamics=7,
        bitfield_filter=8,
        synaptic_matrix=1, pop_table=3, connection_builder=4)
    references = SynapseRegions(
        synapse_params=None, synapse_dynamics=None, structural_dynamics=None,
        bitfield_filter=None, synaptic_matrix=None, pop_table=None,
        connection_builder=None)
    synaptic_matrices = SynapticMatrices(
<<<<<<< HEAD
        post_pop._vertex, regions, max_atoms_per_core=10,
        weight_scales=[32, 32], all_syn_block_sz=10000)
    synaptic_matrices.generate_data(routing_info)
    synaptic_matrices.write_synaptic_data(spec, post_vertex_slice, references)
=======
        post_vertex_slice, n_synapse_types=2, all_single_syn_sz=10000,
        synaptic_matrix_region=1, direct_matrix_region=2, poptable_region=3,
        connection_builder_region=4)
    synaptic_matrices.write_synaptic_data(
        spec, post_pop._vertex.incoming_projections, all_syn_block_sz=10000,
        weight_scales=[32, 32])
>>>>>>> e978d02e
    spec.end_specification()

    with io.FileIO(temp_spec, "rb") as spec_reader:
        executor = DataSpecificationExecutor(spec_reader, 20000)
        executor.execute()

    all_data = bytearray()
    all_data.extend(bytearray(executor.get_header()))
    all_data.extend(bytearray(executor.get_pointer_table(0)))
    for r in range(MAX_MEM_REGIONS):
        region = executor.get_region(r)
        if region is not None:
            all_data.extend(region.region_data)
<<<<<<< HEAD
        if r == regions.synaptic_matrix:
            assert(len(region.region_data) > 0)

    transceiver = MockTransceiverRawData(all_data)
=======

    writer.set_transceiver(MockTransceiverRawData(all_data))
>>>>>>> e978d02e
    report_folder = mkdtemp()
    try:
        connections_1 = numpy.concatenate(
            synaptic_matrices.get_connections_from_machine(
                post_vertex_placement,
                proj_one_to_one_1._projection_edge,
                proj_one_to_one_1._synapse_information,
                post_vertex_slice))

        # Check that all the connections have the right weight and delay
        assert len(connections_1) == post_vertex_slice.n_atoms
        assert all([conn["weight"] == 1.5 for conn in connections_1])
        assert all([conn["delay"] == 1.0 for conn in connections_1])

        connections_2 = numpy.concatenate(
            synaptic_matrices.get_connections_from_machine(
                post_vertex_placement,
                proj_one_to_one_2._projection_edge,
                proj_one_to_one_2._synapse_information,
                post_vertex_slice))

        # Check that all the connections have the right weight and delay
        assert len(connections_2) == post_vertex_slice.n_atoms
        assert all([conn["weight"] == 2.5 for conn in connections_2])
        assert all([conn["delay"] == 2.0 for conn in connections_2])

        connections_3 = numpy.concatenate(
            synaptic_matrices.get_connections_from_machine(
                post_vertex_placement,
                proj_all_to_all._projection_edge,
                proj_all_to_all._synapse_information,
                post_vertex_slice))

        # Check that all the connections have the right weight and delay
        assert len(connections_3) == 90
        assert all([conn["weight"] == 4.5 for conn in connections_3])
        assert all([conn["delay"] == 4.0 for conn in connections_3])

        connections_4 = numpy.concatenate(
            synaptic_matrices.get_connections_from_machine(
                post_vertex_placement,
                proj_from_list._projection_edge,
                proj_from_list._synapse_information,
                post_vertex_slice))

        # Check that all the connections have the right weight and delay
        assert len(connections_4) == len(from_list_list)
        list_weights = [values[2] for values in from_list_list]
        list_delays = [values[3] for values in from_list_list]
        assert all(list_weights == connections_4["weight"])
        assert all(list_delays == connections_4["delay"])
    finally:
        shutil.rmtree(report_folder, ignore_errors=True)


def test_set_synapse_dynamics():
    unittest_setup()
    p.setup(1.0)
    post_app_model = IFCurrExpBase()
    post_app_vertex = post_app_model.create_vertex(
        n_neurons=10, label="post", constraints=None, spikes_per_second=None,
        ring_buffer_sigma=None, incoming_spike_buffer_size=None,
        n_steps_per_timestep=1, drop_late_spikes=True, splitter=None,
        seed=None)

    static = SynapseDynamicsStatic()
    stdp = SynapseDynamicsSTDP(
        timing_dependence=TimingDependenceSpikePair(),
        weight_dependence=WeightDependenceAdditive())
    alt_stdp = SynapseDynamicsSTDP(
        timing_dependence=TimingDependenceSpikePair(),
        weight_dependence=WeightDependenceMultiplicative())
    static_struct = SynapseDynamicsStructuralStatic(
        partner_selection=LastNeuronSelection(),
        formation=DistanceDependentFormation(),
        elimination=RandomByWeightElimination(0.5))
    alt_static_struct = SynapseDynamicsStructuralStatic(
        partner_selection=RandomSelection(),
        formation=DistanceDependentFormation(),
        elimination=RandomByWeightElimination(0.5))
    stdp_struct = SynapseDynamicsStructuralSTDP(
        partner_selection=LastNeuronSelection(),
        formation=DistanceDependentFormation(),
        elimination=RandomByWeightElimination(0.5),
        timing_dependence=TimingDependenceSpikePair(),
        weight_dependence=WeightDependenceAdditive())
    alt_stdp_struct = SynapseDynamicsStructuralSTDP(
        partner_selection=RandomSelection(),
        formation=DistanceDependentFormation(),
        elimination=RandomByWeightElimination(0.5),
        timing_dependence=TimingDependenceSpikePair(),
        weight_dependence=WeightDependenceAdditive())
    alt_stdp_struct_2 = SynapseDynamicsStructuralSTDP(
        partner_selection=LastNeuronSelection(),
        formation=DistanceDependentFormation(),
        elimination=RandomByWeightElimination(0.5),
        timing_dependence=TimingDependenceSpikePair(),
        weight_dependence=WeightDependenceMultiplicative())
    neuromodulation = SynapseDynamicsNeuromodulation()
    alt_neuromodulation = SynapseDynamicsNeuromodulation(tau_c=1)

    # This should be fine as it is the first call
    post_app_vertex.synapse_dynamics = static

    # This should fail as can't add neuromodulation first
    with pytest.raises(SynapticConfigurationException):
        post_app_vertex.synapse_dynamics = neuromodulation

    # This should be fine as STDP overrides static
    post_app_vertex.synapse_dynamics = stdp

    # This should fail because STDP dependences are difference
    with pytest.raises(SynapticConfigurationException):
        post_app_vertex.synapse_dynamics = alt_stdp

    # This should pass because neuromodulation is OK after STDP
    post_app_vertex.synapse_dynamics = neuromodulation
    assert isinstance(post_app_vertex.synapse_dynamics, SynapseDynamicsSTDP)

    # This should work because STDP dependences are the same
    post_app_vertex.synapse_dynamics = stdp

    # This should fail as neuromodulation type is different
    with pytest.raises(SynapticConfigurationException):
        post_app_vertex.synapse_dynamics = alt_neuromodulation

    # This should be fine as same neuromodulation
    post_app_vertex.synapse_dynamics = neuromodulation
    assert isinstance(post_app_vertex.synapse_dynamics, SynapseDynamicsSTDP)

    # This should work because static always works, but the type should
    # still be STDP
    post_app_vertex.synapse_dynamics = static
    assert isinstance(post_app_vertex.synapse_dynamics, SynapseDynamicsSTDP)

    # This should work but should merge with the STDP rule
    post_app_vertex.synapse_dynamics = static_struct
    assert isinstance(
        post_app_vertex.synapse_dynamics, SynapseDynamicsStructuralSTDP)

    # These should work as static / the STDP is the same but neither should
    # change anything
    post_app_vertex.synapse_dynamics = static
    assert isinstance(
        post_app_vertex.synapse_dynamics, SynapseDynamicsStructuralSTDP)
    post_app_vertex.synapse_dynamics = stdp
    assert isinstance(
        post_app_vertex.synapse_dynamics, SynapseDynamicsStructuralSTDP)
    post_app_vertex.synapse_dynamics = static_struct
    assert isinstance(
        post_app_vertex.synapse_dynamics, SynapseDynamicsStructuralSTDP)

    # These should fail as things are different
    with pytest.raises(SynapticConfigurationException):
        post_app_vertex.synapse_dynamics = alt_static_struct
    with pytest.raises(SynapticConfigurationException):
        post_app_vertex.synapse_dynamics = alt_stdp

    # This should pass as same structural STDP
    post_app_vertex.synapse_dynamics = stdp_struct
    assert isinstance(
        post_app_vertex.synapse_dynamics, SynapseDynamicsStructuralSTDP)

    # These should fail as both different
    with pytest.raises(SynapticConfigurationException):
        post_app_vertex.synapse_dynamics = alt_stdp_struct
    with pytest.raises(SynapticConfigurationException):
        post_app_vertex.synapse_dynamics = alt_stdp_struct_2

    # Try starting again to get a couple more combinations
    post_app_vertex = post_app_model.create_vertex(
        n_neurons=10, label="post", constraints=None, spikes_per_second=None,
        ring_buffer_sigma=None, incoming_spike_buffer_size=None,
        n_steps_per_timestep=1, drop_late_spikes=True, splitter=None,
        seed=None)

    # STDP followed by structural STDP should result in Structural STDP
    post_app_vertex.synapse_dynamics = stdp
    post_app_vertex.synapse_dynamics = stdp_struct
    assert isinstance(
        post_app_vertex.synapse_dynamics, SynapseDynamicsStructuralSTDP)

    # ... and should fail here because of differences
    with pytest.raises(SynapticConfigurationException):
        post_app_vertex.synapse_dynamics = alt_stdp
    with pytest.raises(SynapticConfigurationException):
        post_app_vertex.synapse_dynamics = alt_static_struct
    with pytest.raises(SynapticConfigurationException):
        post_app_vertex.synapse_dynamics = alt_stdp_struct
    with pytest.raises(SynapticConfigurationException):
        post_app_vertex.synapse_dynamics = alt_stdp_struct_2

    # One more time!
    post_app_vertex = post_app_model.create_vertex(
        n_neurons=10, label="post", constraints=None, spikes_per_second=None,
        ring_buffer_sigma=None, incoming_spike_buffer_size=None,
        n_steps_per_timestep=1, drop_late_spikes=True, splitter=None,
        seed=None)

    # Static followed by static structural should result in static
    # structural
    post_app_vertex.synapse_dynamics = static
    post_app_vertex.synapse_dynamics = static_struct
    assert isinstance(
        post_app_vertex.synapse_dynamics, SynapseDynamicsStructuralStatic)

    # ... and should fail here because of differences
    with pytest.raises(SynapticConfigurationException):
        post_app_vertex.synapse_dynamics = alt_static_struct
    with pytest.raises(SynapticConfigurationException):
        post_app_vertex.synapse_dynamics = alt_stdp_struct

    # This should be fine
    post_app_vertex.synapse_dynamics = static

    # This should be OK, but should merge with STDP (opposite of above)
    post_app_vertex.synapse_dynamics = stdp
    assert isinstance(
        post_app_vertex.synapse_dynamics, SynapseDynamicsStructuralSTDP)

    # ... and now these should fail
    with pytest.raises(SynapticConfigurationException):
        post_app_vertex.synapse_dynamics = alt_stdp
    with pytest.raises(SynapticConfigurationException):
        post_app_vertex.synapse_dynamics = alt_static_struct
    with pytest.raises(SynapticConfigurationException):
        post_app_vertex.synapse_dynamics = alt_stdp_struct
    with pytest.raises(SynapticConfigurationException):
        post_app_vertex.synapse_dynamics = alt_stdp_struct_2

    # OK, just one more, honest
    post_app_vertex = post_app_model.create_vertex(
        n_neurons=10, label="post", constraints=None, spikes_per_second=None,
        ring_buffer_sigma=None, incoming_spike_buffer_size=None,
        n_steps_per_timestep=1, drop_late_spikes=True, splitter=None,
        seed=None)
    post_app_vertex.synapse_dynamics = static_struct
    post_app_vertex.synapse_dynamics = stdp_struct


@pytest.mark.parametrize(
    "undelayed_indices_connected,delayed_indices_connected,n_pre_neurons,"
    "neurons_per_core,max_delay", [
        # Only undelayed, all edges exist
        (range(10), [], 1000, 100, None),
        # Only delayed, all edges exist
        ([], range(10), 1000, 100, 20),
        # All undelayed and delayed edges exist
        (range(10), range(10), 1000, 100, 20),
        # Only undelayed, some connections missing but app keys can still work
        ([0, 1, 2, 3, 4], [], 1000, 100, None),
        # Only delayed, some connections missing but app keys can still work
        ([], [5, 6, 7, 8, 9], 1000, 100, 20),
        # Both delayed and undelayed, some undelayed edges don't exist
        # (app keys work because undelayed aren't filtered)
        ([3, 4, 5, 6, 7], range(10), 1000, 100, 20),
        # Both delayed and undelayed, some delayed edges don't exist
        # (app keys work because all undelayed exist)
        (range(10), [4, 5, 6, 7], 1000, 100, 20),
        # Should work but number of neurons don't work out
        (range(5), [], 10000, 2048, None),
        # Should work but number of cores doesn't work out
        (range(2000), [], 10000, 5, None),
        # Should work but number of neurons with delays don't work out
        ([], range(4), 1024, 256, 144)
    ])
def test_pop_based_master_pop_table_standard(
        undelayed_indices_connected, delayed_indices_connected,
        n_pre_neurons, neurons_per_core, max_delay):
    unittest_setup()
    writer = SpynnakerDataWriter.mock()
    SDRAM()

    # Build a from list connector with the delays we want
    connections = []
    connections.extend([(i * neurons_per_core + j, j, 0, 10)
                        for i in undelayed_indices_connected
                        for j in range(100)])
    connections.extend([(i * neurons_per_core + j, j, 0, max_delay)
                        for i in delayed_indices_connected
                        for j in range(100)])

    # Make simple source and target, where the source has 1000 atoms
    # split into 10 vertices (100 each) and the target has 100 atoms in
    # a single vertex
    p.setup(1.0)
    post_pop = p.Population(
        100, p.IF_curr_exp(), label="Post",
        additional_parameters={
            "splitter": SplitterAbstractPopulationVertexFixed()})
    p.IF_curr_exp.set_model_max_atoms_per_core(neurons_per_core)
    pre_pop = p.Population(
        n_pre_neurons, p.IF_curr_exp(), label="Pre",
        additional_parameters={
            "splitter": SplitterAbstractPopulationVertexFixed()})
    p.Projection(
        pre_pop, post_pop, p.FromListConnector(connections), p.StaticSynapse())

    writer.start_run()
    writer.clone_graphs()
    writer.set_plan_n_timesteps(100)
    delay_support_adder()
    spynnaker_splitter_partitioner()
    allocator = ZonedRoutingInfoAllocator()
    writer.set_routing_infos(allocator.__call__([], flexible=False))

    post_mac_vertex = next(iter(post_pop._vertex.machine_vertices))
    post_vertex_slice = post_mac_vertex.vertex_slice

    # Generate the data
    temp_spec = tempfile.mktemp()
    spec = DataSpecificationGenerator(io.FileIO(temp_spec, "wb"), None)

    regions = SynapseRegions(
        synapse_params=5, synapse_dynamics=6, structural_dynamics=7,
        bitfield_filter=8,
        synaptic_matrix=1, pop_table=3, connection_builder=4)
    references = SynapseRegions(
        synapse_params=None, synapse_dynamics=None, structural_dynamics=None,
        bitfield_filter=None,
        synaptic_matrix=None, pop_table=None, connection_builder=None)
    synaptic_matrices = SynapticMatrices(
<<<<<<< HEAD
        post_pop._vertex, regions, max_atoms_per_core=neurons_per_core,
        weight_scales=[32, 32], all_syn_block_sz=10000000)
    synaptic_matrices.generate_data(routing_info)
    synaptic_matrices.write_synaptic_data(spec, post_vertex_slice, references)
=======
        post_vertex_slice, n_synapse_types=2, all_single_syn_sz=10000,
        synaptic_matrix_region=1, direct_matrix_region=2, poptable_region=3,
        connection_builder_region=4)
    synaptic_matrices.write_synaptic_data(
        spec, post_pop._vertex.incoming_projections, all_syn_block_sz=1000000,
        weight_scales=[32, 32])
>>>>>>> e978d02e

    with io.FileIO(temp_spec, "rb") as spec_reader:
        executor = DataSpecificationExecutor(
            spec_reader, SDRAM.max_sdram_found)
        executor.execute()

    # Read the population table and check entries
    region = executor.get_region(3)
    mpop_data = numpy.frombuffer(
        region.region_data, dtype="uint8").view("uint32")
    n_entries = mpop_data[0]
    n_addresses = mpop_data[1]

    # Always one for undelayed, maybe one for delayed if present
    n_app_entries = 1 + int(bool(delayed_indices_connected))
    expected_n_entries = n_app_entries
    expected_n_addresses = n_app_entries

    assert(n_entries == expected_n_entries)
    assert(n_addresses == expected_n_addresses)<|MERGE_RESOLUTION|>--- conflicted
+++ resolved
@@ -31,14 +31,9 @@
 from data_specification import (
     DataSpecificationGenerator, DataSpecificationExecutor)
 from data_specification.constants import MAX_MEM_REGIONS
-<<<<<<< HEAD
-from spinn_front_end_common.utilities import globals_variables
+from spynnaker.pyNN.data.spynnaker_data_writer import SpynnakerDataWriter
 from spynnaker.pyNN.models.neuron.synaptic_matrices import SynapticMatrices,\
     SynapseRegions
-=======
-from spynnaker.pyNN.data.spynnaker_data_writer import SpynnakerDataWriter
-from spynnaker.pyNN.models.neuron.synaptic_matrices import SynapticMatrices
->>>>>>> e978d02e
 from spynnaker.pyNN.models.neuron.synapse_dynamics import (
     SynapseDynamicsStatic, SynapseDynamicsStructuralSTDP,
     SynapseDynamicsSTDP, SynapseDynamicsStructuralStatic,
@@ -144,19 +139,10 @@
         bitfield_filter=None, synaptic_matrix=None, pop_table=None,
         connection_builder=None)
     synaptic_matrices = SynapticMatrices(
-<<<<<<< HEAD
         post_pop._vertex, regions, max_atoms_per_core=10,
         weight_scales=[32, 32], all_syn_block_sz=10000)
-    synaptic_matrices.generate_data(routing_info)
+    synaptic_matrices.generate_data()
     synaptic_matrices.write_synaptic_data(spec, post_vertex_slice, references)
-=======
-        post_vertex_slice, n_synapse_types=2, all_single_syn_sz=10000,
-        synaptic_matrix_region=1, direct_matrix_region=2, poptable_region=3,
-        connection_builder_region=4)
-    synaptic_matrices.write_synaptic_data(
-        spec, post_pop._vertex.incoming_projections, all_syn_block_sz=10000,
-        weight_scales=[32, 32])
->>>>>>> e978d02e
     spec.end_specification()
 
     with io.FileIO(temp_spec, "rb") as spec_reader:
@@ -170,23 +156,17 @@
         region = executor.get_region(r)
         if region is not None:
             all_data.extend(region.region_data)
-<<<<<<< HEAD
         if r == regions.synaptic_matrix:
             assert(len(region.region_data) > 0)
 
-    transceiver = MockTransceiverRawData(all_data)
-=======
-
     writer.set_transceiver(MockTransceiverRawData(all_data))
->>>>>>> e978d02e
     report_folder = mkdtemp()
     try:
         connections_1 = numpy.concatenate(
             synaptic_matrices.get_connections_from_machine(
                 post_vertex_placement,
                 proj_one_to_one_1._projection_edge,
-                proj_one_to_one_1._synapse_information,
-                post_vertex_slice))
+                proj_one_to_one_1._synapse_information))
 
         # Check that all the connections have the right weight and delay
         assert len(connections_1) == post_vertex_slice.n_atoms
@@ -197,8 +177,7 @@
             synaptic_matrices.get_connections_from_machine(
                 post_vertex_placement,
                 proj_one_to_one_2._projection_edge,
-                proj_one_to_one_2._synapse_information,
-                post_vertex_slice))
+                proj_one_to_one_2._synapse_information))
 
         # Check that all the connections have the right weight and delay
         assert len(connections_2) == post_vertex_slice.n_atoms
@@ -209,8 +188,7 @@
             synaptic_matrices.get_connections_from_machine(
                 post_vertex_placement,
                 proj_all_to_all._projection_edge,
-                proj_all_to_all._synapse_information,
-                post_vertex_slice))
+                proj_all_to_all._synapse_information))
 
         # Check that all the connections have the right weight and delay
         assert len(connections_3) == 90
@@ -221,8 +199,7 @@
             synaptic_matrices.get_connections_from_machine(
                 post_vertex_placement,
                 proj_from_list._projection_edge,
-                proj_from_list._synapse_information,
-                post_vertex_slice))
+                proj_from_list._synapse_information))
 
         # Check that all the connections have the right weight and delay
         assert len(connections_4) == len(from_list_list)
@@ -501,19 +478,10 @@
         bitfield_filter=None,
         synaptic_matrix=None, pop_table=None, connection_builder=None)
     synaptic_matrices = SynapticMatrices(
-<<<<<<< HEAD
         post_pop._vertex, regions, max_atoms_per_core=neurons_per_core,
         weight_scales=[32, 32], all_syn_block_sz=10000000)
-    synaptic_matrices.generate_data(routing_info)
+    synaptic_matrices.generate_data()
     synaptic_matrices.write_synaptic_data(spec, post_vertex_slice, references)
-=======
-        post_vertex_slice, n_synapse_types=2, all_single_syn_sz=10000,
-        synaptic_matrix_region=1, direct_matrix_region=2, poptable_region=3,
-        connection_builder_region=4)
-    synaptic_matrices.write_synaptic_data(
-        spec, post_pop._vertex.incoming_projections, all_syn_block_sz=1000000,
-        weight_scales=[32, 32])
->>>>>>> e978d02e
 
     with io.FileIO(temp_spec, "rb") as spec_reader:
         executor = DataSpecificationExecutor(
