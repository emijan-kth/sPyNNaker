# Copyright (c) 2017-2019 The University of Manchester
#
# This program is free software: you can redistribute it and/or modify
# it under the terms of the GNU General Public License as published by
# the Free Software Foundation, either version 3 of the License, or
# (at your option) any later version.
#
# This program is distributed in the hope that it will be useful,
# but WITHOUT ANY WARRANTY; without even the implied warranty of
# MERCHANTABILITY or FITNESS FOR A PARTICULAR PURPOSE.  See the
# GNU General Public License for more details.
#
# You should have received a copy of the GNU General Public License
# along with this program.  If not, see <http://www.gnu.org/licenses/>.

import pytest
from spynnaker.pyNN.exceptions import SynapseRowTooBigException
from spynnaker.pyNN.models.neural_projections import (
    ProjectionApplicationEdge, SynapseInformation)
from spynnaker.pyNN.models.neuron.synapse_dynamics import (
    SynapseDynamicsStatic, SynapseDynamicsSTDP)
from spynnaker.pyNN.models.neuron.master_pop_table_generators import (
    MasterPopTableAsBinarySearch)
from spynnaker.pyNN.models.neuron.synapse_io import SynapseIORowBased
from spynnaker.pyNN.models.neuron.plasticity.stdp.weight_dependence import (
    WeightDependenceAdditive)
from spynnaker.pyNN.models.neuron.plasticity.stdp.timing_dependence import (
    TimingDependenceSpikePair)
from unittests.mocks import MockSimulator


@pytest.mark.parametrize(
    "dynamics_class,timing,weight,size,exception,max_size",
    [
<<<<<<< HEAD
     # Normal static rows can be up to 256 words, 1 word per synapse
     (SynapseDynamicsStatic(), 512, SynapseRowTooBigException, 256),
=======
     # Normal static rows can be up to 255 words, 1 word per synapse
     (SynapseDynamicsStatic, None, None, 512, SynapseRowTooBigException, 255),
>>>>>>> d3f7f3d3

     # Normal static row of 20 is allowed - 20 words
     (SynapseDynamicsStatic, None, None, 20, None, 20),

     # STDP row with spike pair rule is 1 words per synapse but extra
     # header takes some of the space, so only 252 synapses allowed
<<<<<<< HEAD
     (SynapseDynamicsSTDP(
         TimingDependenceSpikePair(), WeightDependenceAdditive()),
      512, SynapseRowTooBigException, 254),
=======
     (SynapseDynamicsSTDP,
         TimingDependenceSpikePair, WeightDependenceAdditive,
      512, SynapseRowTooBigException, 252),
>>>>>>> d3f7f3d3

     # STDP row with spike pair rule of 20 is allowed - 20 words
     (SynapseDynamicsSTDP,
         TimingDependenceSpikePair, WeightDependenceAdditive,
      20, None, 20)])
def test_get_max_row_length(dynamics_class, timing, weight, size, exception,
                            max_size):
    MockSimulator.setup()
    if timing is not None and weight is not None:
        dynamics = dynamics_class(timing(), weight())
    else:
        dynamics = dynamics_class()
    io = SynapseIORowBased()
    population_table = MasterPopTableAsBinarySearch()
    synapse_information = SynapseInformation(
        None, None, None, None, None, None, dynamics, 0)
    in_edge = ProjectionApplicationEdge(None, None, synapse_information)
    if exception is not None:
        with pytest.raises(exception) as exc_info:
            io._get_max_row_length(
                size, dynamics, population_table, in_edge, size)
        assert exc_info.value.max_size == max_size
    else:
        actual_size = io._get_max_row_length(
            size, dynamics, population_table, in_edge, size)
        assert actual_size == max_size<|MERGE_RESOLUTION|>--- conflicted
+++ resolved
@@ -32,28 +32,17 @@
 @pytest.mark.parametrize(
     "dynamics_class,timing,weight,size,exception,max_size",
     [
-<<<<<<< HEAD
      # Normal static rows can be up to 256 words, 1 word per synapse
-     (SynapseDynamicsStatic(), 512, SynapseRowTooBigException, 256),
-=======
-     # Normal static rows can be up to 255 words, 1 word per synapse
-     (SynapseDynamicsStatic, None, None, 512, SynapseRowTooBigException, 255),
->>>>>>> d3f7f3d3
+     (SynapseDynamicsStatic, None, None, 512, SynapseRowTooBigException, 256),
 
      # Normal static row of 20 is allowed - 20 words
      (SynapseDynamicsStatic, None, None, 20, None, 20),
 
      # STDP row with spike pair rule is 1 words per synapse but extra
-     # header takes some of the space, so only 252 synapses allowed
-<<<<<<< HEAD
-     (SynapseDynamicsSTDP(
-         TimingDependenceSpikePair(), WeightDependenceAdditive()),
-      512, SynapseRowTooBigException, 254),
-=======
+     # header takes some of the space, so only 254 synapses allowed
      (SynapseDynamicsSTDP,
          TimingDependenceSpikePair, WeightDependenceAdditive,
-      512, SynapseRowTooBigException, 252),
->>>>>>> d3f7f3d3
+      512, SynapseRowTooBigException, 254),
 
      # STDP row with spike pair rule of 20 is allowed - 20 words
      (SynapseDynamicsSTDP,
