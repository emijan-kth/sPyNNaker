--- conflicted
+++ resolved
@@ -181,21 +181,8 @@
     pairs = numpy.array([[0, 0], [1, 2], [2, 0], [3, 3], [2, 6], [1, 8],
                          [4, 1], [5, 0], [6, 2], [4, 8]])
     connector = FromListConnector(pairs)
+    pre_slices = [Slice(0, 3), Slice(4, 6), Slice(7, 9)]
     post_slices = [Slice(0, 2), Slice(3, 5), Slice(6, 9)]
-<<<<<<< HEAD
-    for post_slice in post_slices:
-        post_vertex = MockMachineVertex(post_slice, post_slices)
-        count = __get_n_connections(pairs, post_slice)
-        if count:
-            assert connector.could_connect(None, None, post_vertex)
-        else:
-            assert not connector.could_connect(None, None, post_vertex)
-
-
-def __get_n_connections(pairs, post_slice):
-    conns = pairs[(pairs[:, 1] >= post_slice.lo_atom) &
-                  (pairs[:, 1] <= post_slice.hi_atom)]
-=======
     pre_vertex = MockAppVertex(pre_slices)
     post_vertex = MockAppVertex(post_slices)
     connected = connector.get_connected_vertices(None, pre_vertex, post_vertex)
@@ -213,5 +200,4 @@
                   (pairs[:, 0] <= pre_slice.hi_atom)]
     conns = conns[(conns[:, 1] >= post_slice.lo_atom) &
                   (conns[:, 1] <= post_slice.hi_atom)]
->>>>>>> 804cc0dd
     return len(conns)