language: python
python: "2.7"
dist: trusty

addons:
  apt:
    packages:
      - vera++
      - libxml2-utils
      #- gcc-arm-none-eabi
      #- libnewlib-arm-none-eabi

virtualenv:
  system_site_packages: true

env:
  - READTHEDOCS=True

cache: pip

before_install:
  - pip install --upgrade pip setuptools wheel
  - pip install --only-binary=numpy,scipy numpy scipy
  # SpiNNakerManchester internal dependencies; development mode
  - pip install --upgrade git+git://github.com/SpiNNakerManchester/SpiNNUtils.git@$TRAVIS_BRANCH || pip install --upgrade git+git://github.com/SpiNNakerManchester/SpiNNUtils.git@master
  - pip install --upgrade git+git://github.com/SpiNNakerManchester/SpiNNMachine.git@$TRAVIS_BRANCH || pip install --upgrade git+git://github.com/SpiNNakerManchester/SpiNNMachine.git@master
  - pip install --upgrade git+git://github.com/SpiNNakerManchester/SpiNNStorageHandlers.git@$TRAVIS_BRANCH || pip install --upgrade git+git://github.com/SpiNNakerManchester/SpiNNStorageHandlers.git@master
  - pip install --upgrade git+git://github.com/SpiNNakerManchester/SpiNNMan.git@$TRAVIS_BRANCH || pip install --upgrade git+git://github.com/SpiNNakerManchester/SpiNNMan.git@master
  - pip install --upgrade git+git://github.com/SpiNNakerManchester/PACMAN.git@$TRAVIS_BRANCH || pip install --upgrade git+git://github.com/SpiNNakerManchester/PACMAN.git@master
  - pip install --upgrade git+git://github.com/SpiNNakerManchester/DataSpecification.git@$TRAVIS_BRANCH || pip install --upgrade git+git://github.com/SpiNNakerManchester/DataSpecification.git@master
  - pip install --upgrade git+git://github.com/SpiNNakerManchester/SpiNNFrontEndCommon.git@$TRAVIS_BRANCH || pip install --upgrade git+git://github.com/SpiNNakerManchester/SpiNNFrontEndCommon.git@master

install:
  - pip install -r requirements-test.txt
  - python ./setup.py install
  - git clone https://github.com/SpiNNakerManchester/SupportScripts.git support

before_script:
  - echo '[Machine]' > ~/.spynnaker.cfg
  - echo "machineName = $SPINNAKER_BOARD_ADDRESS" >> ~/.spynnaker.cfg
  - echo "version = ${SPINNAKER_BOARD_VERSION:-5}" >> ~/.spynnaker.cfg
  - echo '[Database]' >> ~/.spynnaker.cfg
  - echo '[Simulation]' >> ~/.spynnaker.cfg
  - echo '[Buffers]' >> ~/.spynnaker.cfg

script:
  - py.test unittests
  - flake8 examples spynnaker pyNN-spiNNaker-src
  - flake8 unittests
  # DISABLED BECAUSE THEY'RE JUST *SO* BROKEN!
  # - flake8 integration_tests
  - support/run-vera.sh neural_modelling
<<<<<<< HEAD
  - support/travis-sphinx.sh html -T -E -b html -d _build/doctrees-readthedocsdirhtml -D language=en . _build/html
  - support/travis-sphinx.sh json -T -b json -d _build/doctrees-json -D language=en . _build/json
  - support/travis-sphinx.sh singlehtml -T -b singlehtml -d _build/doctrees-readthedocssinglehtmllocalmedia -D language=en . _build/localmedia
=======
  - find spynnaker -name '*.xml' | xargs -n 1 support/validate-xml.sh 
  - cd doc/source
  - sphinx-build -T -E -b html -d _build/doctrees-readthedocsdirhtml -D language=en . _build/html
  - sphinx-build -T -b json -d _build/doctrees-json -D language=en . _build/json
  - sphinx-build -T -b singlehtml -d _build/doctrees-readthedocssinglehtmllocalmedia -D language=en . _build/localmedia
>>>>>>> 042b6dc0
<|MERGE_RESOLUTION|>--- conflicted
+++ resolved
@@ -50,14 +50,7 @@
   # DISABLED BECAUSE THEY'RE JUST *SO* BROKEN!
   # - flake8 integration_tests
   - support/run-vera.sh neural_modelling
-<<<<<<< HEAD
+  - find spynnaker -name '*.xml' | xargs -n 1 support/validate-xml.sh 
   - support/travis-sphinx.sh html -T -E -b html -d _build/doctrees-readthedocsdirhtml -D language=en . _build/html
   - support/travis-sphinx.sh json -T -b json -d _build/doctrees-json -D language=en . _build/json
-  - support/travis-sphinx.sh singlehtml -T -b singlehtml -d _build/doctrees-readthedocssinglehtmllocalmedia -D language=en . _build/localmedia
-=======
-  - find spynnaker -name '*.xml' | xargs -n 1 support/validate-xml.sh 
-  - cd doc/source
-  - sphinx-build -T -E -b html -d _build/doctrees-readthedocsdirhtml -D language=en . _build/html
-  - sphinx-build -T -b json -d _build/doctrees-json -D language=en . _build/json
-  - sphinx-build -T -b singlehtml -d _build/doctrees-readthedocssinglehtmllocalmedia -D language=en . _build/localmedia
->>>>>>> 042b6dc0
+  - support/travis-sphinx.sh singlehtml -T -b singlehtml -d _build/doctrees-readthedocssinglehtmllocalmedia -D language=en . _build/localmedia