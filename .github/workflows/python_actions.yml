# Copyright (c) 2020 The University of Manchester
#
# This program is free software: you can redistribute it and/or modify
# it under the terms of the GNU General Public License as published by
# the Free Software Foundation, either version 3 of the License, or
# (at your option) any later version.
#
# This program is distributed in the hope that it will be useful,
# but WITHOUT ANY WARRANTY; without even the implied warranty of
# MERCHANTABILITY or FITNESS FOR A PARTICULAR PURPOSE.  See the
# GNU General Public License for more details.
#
# You should have received a copy of the GNU General Public License
# along with this program.  If not, see <http://www.gnu.org/licenses/>.

# This workflow will install Python dependencies, run tests, lint and rat with a variety of Python versions
# For more information see: https://help.github.com/actions/language-and-framework-guides/using-python-with-github-actions

name: Python Actions
on: [push]

env:
  # Magic to make matplotlib behave nicely
  MPLBACKEND: module://matplotlib.backends.backend_agg

jobs:
  test:
    runs-on: ubuntu-latest
    strategy:
      matrix:
        python-version: [3.6, 3.7, 3.8]

    steps:
    - name: Checkout
      uses: actions/checkout@v2
    - name: Checkout SupportScripts
      uses: actions/checkout@v2
      with:
        repository: SpiNNakerManchester/SupportScripts
        path: support

    - name: Set up Python ${{ matrix.python-version }}
      uses: actions/setup-python@v2
      with:
        python-version: ${{ matrix.python-version }}
    - name: Install pip, etc
      uses: ./support/actions/python-tools
    - name: Install Spinnaker Dependencies
      uses: ./support/actions/checkout-spinn-deps
      with:
        repositories: >
          SpiNNUtils SpiNNMachine SpiNNMan PACMAN DataSpecification spalloc
          SpiNNFrontEndCommon
        install: true
    - name: Setup
      uses: ./support/actions/run-setup
<<<<<<< HEAD
=======
      with:
        preinstall: ${{ matrix.python-version == 2.7 }}
    - name: Checkout Spinnaker Test Cases
      uses: ./support/actions/checkout-spinn-deps
      with:
        repositories: IntroLab PyNN8Examples
>>>>>>> ad3a5111

    - name: Create a spynnaker.cfg
      uses: ./support/actions/configure-spynnaker
      with:
        board-address: spinn-4.cs.man.ac.uk
    - name: Test with pytest
      uses: ./support/actions/pytest
      with:
        tests: unittests
        coverage: ${{ matrix.python-version == 3.6 }}
        cover-packages: spynnaker
        coveralls-token: ${{ secrets.COVERALLS_REPO_TOKEN }}

  validate:
    runs-on: ubuntu-latest
    strategy:
      matrix:
        python-version: [3.6, 3.7, 3.8]

    steps:
    - name: Checkout
      uses: actions/checkout@v2
    - name: Checkout SupportScripts
      uses: actions/checkout@v2
      with:
        repository: SpiNNakerManchester/SupportScripts
        path: support

    - name: Set up Python ${{ matrix.python-version }}
      uses: actions/setup-python@v2
      with:
        python-version: ${{ matrix.python-version }}
    - name: Install pip, etc
      uses: ./support/actions/python-tools
    - name: Install Spinnaker Dependencies
      uses: ./support/actions/checkout-spinn-deps
      with:
        repositories: >
          SpiNNUtils SpiNNMachine SpiNNMan PACMAN DataSpecification spalloc
          SpiNNFrontEndCommon
        install: true
    - name: Setup
      uses: ./support/actions/run-setup

    - name: Lint with flake8
      run: flake8 spynnaker unittests
    - name: Lint with pylint
      uses: ./support/actions/pylint
      with:
        package: spynnaker
    - name: Run rat copyright enforcement
      uses: ./support/actions/check-copyrights
    - name: Validate all XML
      uses: ./support/actions/validate-xml
      with:
        base-path: spynnaker
    - name: Build documentation with sphinx
      uses: ./support/actions/sphinx
      with:
        directory: doc/source<|MERGE_RESOLUTION|>--- conflicted
+++ resolved
@@ -54,15 +54,10 @@
         install: true
     - name: Setup
       uses: ./support/actions/run-setup
-<<<<<<< HEAD
-=======
-      with:
-        preinstall: ${{ matrix.python-version == 2.7 }}
     - name: Checkout Spinnaker Test Cases
       uses: ./support/actions/checkout-spinn-deps
       with:
         repositories: IntroLab PyNN8Examples
->>>>>>> ad3a5111
 
     - name: Create a spynnaker.cfg
       uses: ./support/actions/configure-spynnaker
