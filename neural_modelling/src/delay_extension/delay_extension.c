--- conflicted
+++ resolved
@@ -381,7 +381,6 @@
     spin1_callback_on(MC_PACKET_RECEIVED, incoming_spike_callback, MC_PACKET);
     spin1_callback_on(TIMER_TICK, timer_callback, TIMER);
 
-<<<<<<< HEAD
     simulation_register_simulation_sdp_callback(
         &simulation_ticks, &infinite_run, SDP, simulation_sdp_port);
 
@@ -389,7 +388,5 @@
     simulation_register_provenance_callback(
         _store_provenance_data, PROVENANCE_REGION);
 
-=======
->>>>>>> 8d761237
     simulation_run();
 }