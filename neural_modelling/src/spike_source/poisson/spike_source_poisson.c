/*! \file
 *
 *  \brief This file contains the main functions for a poisson spike generator.
 *
 *
 */

#include "../../common/out_spikes.h"
#include "../../common/maths-util.h"

#include <data_specification.h>
#include <recording.h>
#include <debug.h>
#include <random.h>
#include <simulation.h>
#include <spin1_api.h>
#include <string.h>

//! data structure for poisson sources
typedef struct spike_source_t {
    uint32_t start_ticks;
    uint32_t end_ticks;
    bool is_fast_source;

    UFRACT exp_minus_lambda;
    REAL mean_isi_ticks;
    REAL time_to_spike_ticks;
<<<<<<< HEAD
} spike_source_t;
=======
} slow_spike_source_t;

//! data structure for spikes which have at least one spike fired per timer
//! tick; this is separated from spikes which have multiple timer ticks
//! between firings as there are separate algorithms for each type.
typedef struct fast_spike_source_t {
    uint32_t neuron_id;
    uint32_t start_ticks;
    uint32_t end_ticks;
    UFRACT exp_minus_lambda;
} fast_spike_source_t;
>>>>>>> 098217a4

//! spike source array region ids in human readable form
typedef enum region {
    SYSTEM, POISSON_PARAMS,
    BUFFERING_OUT_SPIKE_RECORDING_REGION,
    BUFFERING_OUT_CONTROL_REGION,
    PROVENANCE_REGION
} region;

#define NUMBER_OF_REGIONS_TO_RECORD 1

typedef enum callback_priorities{
    SDP = 0, TIMER = 2
} callback_priorities;

//! what each position in the poisson parameter region actually represent in
//! terms of data (each is a word)
typedef enum poisson_region_parameters{
<<<<<<< HEAD
    HAS_KEY, TRANSMISSION_KEY, PARAMETER_SEED_START_POSITION
=======
    HAS_KEY, TRANSMISSION_KEY, RANDOM_BACKOFF, PARAMETER_SEED_START_POSITION,
>>>>>>> 098217a4
} poisson_region_parameters;

// Globals
//! global variable which contains all the data for neurons
static spike_source_t *spike_source_array = NULL;


//! counter for how many neurons exhibit slow spike generation
static uint32_t num_spike_sources = 0;


//! a variable that will contain the seed to initiate the poisson generator.
static mars_kiss64_seed_t spike_source_seed;


//! a variable which checks if there has been a key allocated to this spike
//! source Poisson
static bool has_been_given_key;

//! A variable that contains the key value that this model should transmit with
static uint32_t key;

//! An amount of microseconds to back off before starting the timer, in an
//! attempt to avoid overloading the network
static uint32_t random_backoff_us;

//! keeps track of which types of recording should be done to this model.
static uint32_t recording_flags = 0;

//! the time interval parameter TODO this variable could be removed and use the
//! timer tick callback timer value.
static uint32_t time;


//! the number of timer ticks that this model should run for before exiting.
static uint32_t simulation_ticks = 0;


//! the int that represents the bool for if the run is infinite or not.
static uint32_t infinite_run;

//! the number of ticks per second
static REAL ticks_per_second;

//! the number of seconds per tick
static UFRACT seconds_per_tick;

//! the rate per tick below which a source is considered slow
static REAL slow_rate_per_tick_cutoff;

//! \brief deduces the time in timer ticks until the next spike is to occur
//!        given the mean inter-spike interval
//! \param[in] mean_inter_spike_interval_in_ticks The mean number of ticks
//!            before a spike is expected to occur in a slow process.
//! \return a real which represents time in timer ticks until the next spike is
//!         to occur
static inline REAL slow_spike_source_get_time_to_spike(
        REAL mean_inter_spike_interval_in_ticks) {
    return exponential_dist_variate(mars_kiss64_seed, spike_source_seed)
            * mean_inter_spike_interval_in_ticks;
}

//! \brief Determines how many spikes to transmit this timer tick.
//! \param[in] exp_minus_lambda The amount of spikes expected to be produced
//!            this timer interval (timer tick in real time)
//! \return a uint32_t which represents the number of spikes to transmit
//!         this timer tick
static inline uint32_t fast_spike_source_get_num_spikes(
        UFRACT exp_minus_lambda) {
    if (bitsulr(exp_minus_lambda) == bitsulr(UFRACT_CONST(0.0))) {
        return 0;
    }
    else {
        return poisson_dist_variate_exp_minus_lambda(
            mars_kiss64_seed, spike_source_seed, exp_minus_lambda);
    }
}

//! \entry method for reading the parameters stored in Poisson parameter region
//! \param[in] address the absolute SDRAm memory address to which the
//!            Poisson parameter region starts.
//! \param[out] update_sdp_port The SDP port on which rate updates will be
//!             received
//! \return a boolean which is True if the parameters were read successfully or
//!         False otherwise
bool read_poisson_parameters(address_t address, uint *update_sdp_port) {

    log_info("read_parameters: starting");

    has_been_given_key = address[HAS_KEY];
    key = address[TRANSMISSION_KEY];
    random_backoff_us = address[RANDOM_BACKOFF];
    log_info("\t key = %08x, back off = %u", key, random_backoff_us);

    uint32_t seed_size = sizeof(mars_kiss64_seed_t) / sizeof(uint32_t);
    memcpy(spike_source_seed, &address[PARAMETER_SEED_START_POSITION],
        seed_size * sizeof(uint32_t));
    validate_mars_kiss64_seed(spike_source_seed);

    log_info("\tSeed (%u) = %u %u %u %u", seed_size, spike_source_seed[0],
             spike_source_seed[1], spike_source_seed[2], spike_source_seed[3]);

<<<<<<< HEAD
    *update_sdp_port = address[PARAMETER_SEED_START_POSITION + seed_size];
    log_info("\tListening for rate updates on SDP port %u\n", *update_sdp_port);

    num_spike_sources = address[PARAMETER_SEED_START_POSITION + seed_size + 1];
    log_info("\tspike sources = %u", num_spike_sources);

    memcpy(
        &seconds_per_tick,
        &address[PARAMETER_SEED_START_POSITION + seed_size + 2],
        sizeof(UFRACT));

    memcpy(
        &ticks_per_second,
        &address[PARAMETER_SEED_START_POSITION + seed_size + 3],
        sizeof(REAL));

    memcpy(
        &slow_rate_per_tick_cutoff,
        &address[PARAMETER_SEED_START_POSITION + seed_size + 4],
        sizeof(REAL));

    // Allocate DTCM for array of spike sources and copy block of data
    if (num_spike_sources > 0) {
        spike_source_array = (spike_source_t*) spin1_malloc(
            num_spike_sources * sizeof(spike_source_t));
        if (spike_source_array == NULL) {
            log_error("Failed to allocate spike_source_array");
=======
    num_slow_spike_sources = address[PARAMETER_SEED_START_POSITION + seed_size];
    num_fast_spike_sources = address[PARAMETER_SEED_START_POSITION +
                                     seed_size + 1];
    log_info("\t slow spike sources = %u, fast spike sources = %u,",
             num_slow_spike_sources, num_fast_spike_sources);

    // Allocate DTCM for array of slow spike sources and copy block of data
    if (num_slow_spike_sources > 0) {
        slow_spike_source_array = (slow_spike_source_t*) spin1_malloc(
            num_slow_spike_sources * sizeof(slow_spike_source_t));
        if (slow_spike_source_array == NULL) {
            log_error("Failed to allocate slow_spike_source_array");
>>>>>>> 098217a4
            return false;
        }
        uint32_t spikes_offset = PARAMETER_SEED_START_POSITION + seed_size + 5;
        memcpy(
            spike_source_array, &address[spikes_offset],
            num_spike_sources * sizeof(spike_source_t));

        // Loop through slow spike sources and initialise 1st time to spike
        for (index_t s = 0; s < num_spike_sources; s++) {
            if (!spike_source_array[s].is_fast_source) {
                spike_source_array[s].time_to_spike_ticks =
                    slow_spike_source_get_time_to_spike(
                        spike_source_array[s].mean_isi_ticks);
            }
        }
    }

    log_info("read_parameters: completed successfully");
    return true;
}

//! \brief Initialises the recording parts of the model
//! \return True if recording initialisation is successful, false otherwise
static bool initialise_recording(){

    // Get the address this core's DTCM data starts at from SRAM
    address_t address = data_specification_get_data_address();

    // Get the system region
    address_t system_region = data_specification_get_region(
            SYSTEM, address);

    // Get the recording information
    uint8_t regions_to_record[] = {
        BUFFERING_OUT_SPIKE_RECORDING_REGION,
    };
    uint8_t n_regions_to_record = NUMBER_OF_REGIONS_TO_RECORD;
    uint32_t *recording_flags_from_system_conf =
        &system_region[SIMULATION_N_TIMING_DETAIL_WORDS];
    uint8_t state_region = BUFFERING_OUT_CONTROL_REGION;

    bool success = recording_initialize(
        n_regions_to_record, regions_to_record,
        recording_flags_from_system_conf, state_region, 2, &recording_flags);
    log_info("Recording flags = 0x%08x", recording_flags);
    return success;
}

//! Initialises the model by reading in the regions and checking recording
//! data.
//! \param[out] timer_period a pointer for the memory address where the timer
//!            period should be stored during the function.
//! \param[out] update_sdp_port The SDP port on which to listen for rate updates
//! \return boolean of True if it successfully read all the regions and set up
//!         all its internal data structures. Otherwise returns False
static bool initialize(uint32_t *timer_period, uint *update_sdp_port) {
    log_info("Initialise: started");

    // Get the address this core's DTCM data starts at from SRAM
    address_t address = data_specification_get_data_address();

    // Read the header
    if (!data_specification_read_header(address)) {
        return false;
    }

    // Get the timing details
    address_t system_region = data_specification_get_region(
            SYSTEM, address);
    if (!simulation_read_timing_details(
            system_region, APPLICATION_NAME_HASH, timer_period)) {
        return false;
    }

    // setup recording region
    if (!initialise_recording()){
        return false;
    }

    // Setup regions that specify spike source array data
    if (!read_poisson_parameters(
            data_specification_get_region(POISSON_PARAMS, address),
            update_sdp_port)) {
        return false;
    }

    log_info("Initialise: completed successfully");

    return true;
}

void resume_callback() {

    // handle resetting the recording state
    // Get the recording information
    address_t address = data_specification_get_data_address();
    address_t system_region = data_specification_get_region(
        SYSTEM, address);
    uint8_t regions_to_record[] = {
        BUFFERING_OUT_SPIKE_RECORDING_REGION,
    };
    uint8_t n_regions_to_record = NUMBER_OF_REGIONS_TO_RECORD;
    uint32_t *recording_flags_from_system_conf =
        &system_region[SIMULATION_N_TIMING_DETAIL_WORDS];
    uint8_t state_region = BUFFERING_OUT_CONTROL_REGION;

    recording_initialize(
        n_regions_to_record, regions_to_record,
        recording_flags_from_system_conf, state_region, 2,
        &recording_flags);
}

//! \brief Timer interrupt callback
//! \param[in] timer_count the number of times this call back has been
//!            executed since start of simulation
//! \param[in] unused for consistency sake of the API always returning two
//!            parameters, this parameter has no semantics currently and thus
//!            is set to 0
//! \return None
void timer_callback(uint timer_count, uint unused) {
    use(timer_count);
    use(unused);
    time++;

    log_debug("Timer tick %u", time);

    // If a fixed number of simulation ticks are specified and these have passed
    if (infinite_run != TRUE && time >= simulation_ticks) {

        // go into pause and resume state to avoid another tick
        simulation_handle_pause_resume(resume_callback);

        // Finalise any recordings that are in progress, writing back the final
        // amounts of samples recorded to SDRAM
        if (recording_flags > 0) {
            recording_finalise();
        }
        return;
    }

    // Sleep for a random time
    spin1_delay_us(random_backoff_us);

    // Loop through spike sources
    for (index_t s = 0; s < num_spike_sources; s++) {

        // If this spike source is active this tick
        spike_source_t *spike_source = &spike_source_array[s];

        if (spike_source->is_fast_source) {
            if (time >= spike_source->start_ticks
                    && time < spike_source->end_ticks) {

                // Get number of spikes to send this tick
                uint32_t num_spikes = fast_spike_source_get_num_spikes(
                    spike_source->exp_minus_lambda);
                log_debug("Generating %d spikes", num_spikes);

                // If there are any
                if (num_spikes > 0) {

                    // Write spike to out spikes
                    out_spikes_set_spike(s);

                    // Send spikes
                    const uint32_t spike_key = key | s;
                    for (uint32_t s = 0; s < num_spikes; s++) {

                        // if no key has been given, do not send spike to fabric.
                        if (has_been_given_key){
                            log_debug("Sending spike packet %x at %d\n",
                                      spike_key, time);
                            while (!spin1_send_mc_packet(spike_key, 0,
                                                         NO_PAYLOAD)) {
                                spin1_delay_us(1);
                            }
                        }
                    }
                }
            }
        } else {
            if ((time >= spike_source->start_ticks)
                    && (time < spike_source->end_ticks)
                    && (spike_source->mean_isi_ticks != 0)) {

                // If this spike source should spike now
                if (REAL_COMPARE(
                        spike_source->time_to_spike_ticks, <=,
                        REAL_CONST(0.0))) {

                    // Write spike to out spikes
                    out_spikes_set_spike(s);

                    // if no key has been given, do not send spike to fabric.
                    if (has_been_given_key) {

                        // Send package
                        while (!spin1_send_mc_packet(
                                key | s, 0,
                                NO_PAYLOAD)) {
                            spin1_delay_us(1);
                        }
                        log_debug("Sending spike packet %x at %d\n",
                            key | s, time);
                    }

                    // Update time to spike
                    spike_source->time_to_spike_ticks +=
                        slow_spike_source_get_time_to_spike(
                            spike_source->mean_isi_ticks);
                }

                // Subtract tick
                spike_source->time_to_spike_ticks -= REAL_CONST(1.0);
            }
        }
    }

    // Record output spikes if required
    if (recording_flags > 0) {
        out_spikes_record(0, time);
    }
    out_spikes_reset();

    if (recording_flags > 0) {
        recording_do_timestep_update(time);
    }
}

void sdp_packet_callback(uint mailbox, uint port) {
    use(port);
    sdp_msg_t *msg = (sdp_msg_t *) mailbox;
    uint32_t *data = (uint32_t *) &(msg->cmd_rc);

    uint32_t n_items = data[0];
    data = &(data[1]);
    for (uint32_t item = 0; item < n_items; item++) {
        uint32_t id = data[(item * 2)];
        if (id < num_spike_sources) {
            REAL rate = 0.0;
            memcpy(&rate, &data[(item * 2) + 1], sizeof(REAL));
            log_info("Setting rate of %u to %kHz", id, rate);
            REAL rate_per_tick = rate * seconds_per_tick;
            if (rate > slow_rate_per_tick_cutoff) {
                spike_source_array[id].is_fast_source = true;
                spike_source_array[id].exp_minus_lambda =
                    (UFRACT) EXP(-rate_per_tick);
            } else {
                spike_source_array[id].is_fast_source = false;
                spike_source_array[id].mean_isi_ticks =
                    rate * ticks_per_second;
            }
        }
    }
    spin1_msg_free(msg);
}

//! The entry point for this model
void c_main(void) {

    // Load DTCM data
    uint32_t timer_period;
<<<<<<< HEAD
    uint update_sdp_port;
    if (!initialize(&timer_period, &update_sdp_port)) {
=======
    if (!initialize(&timer_period)) {
        log_error("Error in initialisation - exiting!");
>>>>>>> 098217a4
        rt_error(RTE_SWERR);
    }

    // Start the time at "-1" so that the first tick will be 0
    time = UINT32_MAX;

    // Initialise out spikes buffer to support number of neurons
    if (!out_spikes_initialize(num_spike_sources)) {
         rt_error(RTE_SWERR);
    }

    // Set timer tick (in microseconds)
    spin1_set_timer_tick(timer_period);

    // Register callback
    spin1_callback_on(TIMER_TICK, timer_callback, TIMER);

    // Set up callback listening to SDP messages
    simulation_register_simulation_sdp_callback(
        &simulation_ticks, &infinite_run, SDP);
    spin1_sdp_callback_on(update_sdp_port, sdp_packet_callback, 0);

    // set up provenance registration
    simulation_register_provenance_callback(NULL, PROVENANCE_REGION);

    simulation_run();
}<|MERGE_RESOLUTION|>--- conflicted
+++ resolved
@@ -25,21 +25,7 @@
     UFRACT exp_minus_lambda;
     REAL mean_isi_ticks;
     REAL time_to_spike_ticks;
-<<<<<<< HEAD
 } spike_source_t;
-=======
-} slow_spike_source_t;
-
-//! data structure for spikes which have at least one spike fired per timer
-//! tick; this is separated from spikes which have multiple timer ticks
-//! between firings as there are separate algorithms for each type.
-typedef struct fast_spike_source_t {
-    uint32_t neuron_id;
-    uint32_t start_ticks;
-    uint32_t end_ticks;
-    UFRACT exp_minus_lambda;
-} fast_spike_source_t;
->>>>>>> 098217a4
 
 //! spike source array region ids in human readable form
 typedef enum region {
@@ -58,11 +44,7 @@
 //! what each position in the poisson parameter region actually represent in
 //! terms of data (each is a word)
 typedef enum poisson_region_parameters{
-<<<<<<< HEAD
-    HAS_KEY, TRANSMISSION_KEY, PARAMETER_SEED_START_POSITION
-=======
-    HAS_KEY, TRANSMISSION_KEY, RANDOM_BACKOFF, PARAMETER_SEED_START_POSITION,
->>>>>>> 098217a4
+    HAS_KEY, TRANSMISSION_KEY, RANDOM_BACKOFF, PARAMETER_SEED_START_POSITION
 } poisson_region_parameters;
 
 // Globals
@@ -73,10 +55,8 @@
 //! counter for how many neurons exhibit slow spike generation
 static uint32_t num_spike_sources = 0;
 
-
 //! a variable that will contain the seed to initiate the poisson generator.
 static mars_kiss64_seed_t spike_source_seed;
-
 
 //! a variable which checks if there has been a key allocated to this spike
 //! source Poisson
@@ -96,10 +76,8 @@
 //! timer tick callback timer value.
 static uint32_t time;
 
-
 //! the number of timer ticks that this model should run for before exiting.
 static uint32_t simulation_ticks = 0;
-
 
 //! the int that represents the bool for if the run is infinite or not.
 static uint32_t infinite_run;
@@ -165,7 +143,6 @@
     log_info("\tSeed (%u) = %u %u %u %u", seed_size, spike_source_seed[0],
              spike_source_seed[1], spike_source_seed[2], spike_source_seed[3]);
 
-<<<<<<< HEAD
     *update_sdp_port = address[PARAMETER_SEED_START_POSITION + seed_size];
     log_info("\tListening for rate updates on SDP port %u\n", *update_sdp_port);
 
@@ -193,20 +170,6 @@
             num_spike_sources * sizeof(spike_source_t));
         if (spike_source_array == NULL) {
             log_error("Failed to allocate spike_source_array");
-=======
-    num_slow_spike_sources = address[PARAMETER_SEED_START_POSITION + seed_size];
-    num_fast_spike_sources = address[PARAMETER_SEED_START_POSITION +
-                                     seed_size + 1];
-    log_info("\t slow spike sources = %u, fast spike sources = %u,",
-             num_slow_spike_sources, num_fast_spike_sources);
-
-    // Allocate DTCM for array of slow spike sources and copy block of data
-    if (num_slow_spike_sources > 0) {
-        slow_spike_source_array = (slow_spike_source_t*) spin1_malloc(
-            num_slow_spike_sources * sizeof(slow_spike_source_t));
-        if (slow_spike_source_array == NULL) {
-            log_error("Failed to allocate slow_spike_source_array");
->>>>>>> 098217a4
             return false;
         }
         uint32_t spikes_offset = PARAMETER_SEED_START_POSITION + seed_size + 5;
@@ -469,13 +432,9 @@
 
     // Load DTCM data
     uint32_t timer_period;
-<<<<<<< HEAD
     uint update_sdp_port;
     if (!initialize(&timer_period, &update_sdp_port)) {
-=======
-    if (!initialize(&timer_period)) {
         log_error("Error in initialisation - exiting!");
->>>>>>> 098217a4
         rt_error(RTE_SWERR);
     }
 
