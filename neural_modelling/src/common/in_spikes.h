/*
 * Copyright (c) 2017-2019 The University of Manchester
 *
 * This program is free software: you can redistribute it and/or modify
 * it under the terms of the GNU General Public License as published by
 * the Free Software Foundation, either version 3 of the License, or
 * (at your option) any later version.
 *
 * This program is distributed in the hope that it will be useful,
 * but WITHOUT ANY WARRANTY; without even the implied warranty of
 * MERCHANTABILITY or FITNESS FOR A PARTICULAR PURPOSE.  See the
 * GNU General Public License for more details.
 *
 * You should have received a copy of the GNU General Public License
 * along with this program.  If not, see <http://www.gnu.org/licenses/>.
 */

//! \file
//! \brief Functions for immediate handling of incoming spikes.

#ifndef _IN_SPIKES_H_
#define _IN_SPIKES_H_

#include "neuron-typedefs.h"
#include <circular_buffer.h>

//! \brief Buffer for quickly taking spikes received by a fast interrupt and
//! queueing them for later processing by less critical code.
static circular_buffer buffer;

//! \brief This function initialises the input spike buffer.
//!
//! It configures:
//! <dl>
//!    <dt>::buffer</dt>
//!    <dd>the buffer to hold the spikes (initialised with size spaces)</dd>
//!    <dt>input</dt>
//!    <dd>index for next spike inserted into buffer</dd>
//!    <dt>output</dt>
//!    <dd>index for next spike extracted from buffer</dd>
//!    <dt>overflows</dt>
//!    <dd>a counter for the number of times the buffer overflows</dd>
//!    <dt>underflows</dt>
//!    <dd>a counter for the number of times the buffer underflows</dd>
//! </dl>
//! If underflows is ever non-zero, then there is a problem with this code.
//!
//! \param[in] size: The number of spikes we expect to handle in the buffer;
//!     this should be a power of 2 (and will be increased to the next one up
//!     if it isn't).
//! \return True if the buffer was successfully initialised
static inline bool in_spikes_initialize_spike_buffer(uint32_t size) {
    buffer = circular_buffer_initialize(size);
    return buffer != 0;
}

//! \brief Adds a spike to the input spike buffer.
//! \param[in] spike: The spike to add
//! \return True if the spike was added
static inline bool in_spikes_add_spike(spike_t spike) {
    return circular_buffer_add(buffer, spike);
}

//! \brief Retrieves a spike from the input spike buffer.
//! \param[out] spike: The spike that was retrieved.
//! \return True if a spike was retrieved, false if the buffer was empty.
static inline bool in_spikes_get_next_spike(spike_t* spike) {
    return circular_buffer_get_next(buffer, spike);
}

//! \brief Skips the next spike in the buffer if it is equal to an existing
//!     spike.
//! \param[in] spike: The spike to compare against.
//! \return True if a spike was skipped over, false otherwise.
static inline bool in_spikes_is_next_spike_equal(spike_t spike) {
    return circular_buffer_advance_if_next_equals(buffer, spike);
}

//! \brief Get the number of times that the input spike buffer overflowed.
//! \return A count.
static inline counter_t in_spikes_get_n_buffer_overflows(void) {
    return circular_buffer_get_n_buffer_overflows(buffer);
}

//! \brief Get the number of times that the input spike buffer underflowed.
//! \return A count.
static inline counter_t in_spikes_get_n_buffer_underflows(void) {
    return 0;
}

//! \brief Print the input spike buffer.
//! \details Expected to be mainly for debugging.
static inline void in_spikes_print_buffer(void) {
    circular_buffer_print_buffer(buffer);
}

//---------------------------------------
// Synaptic rewiring functions
//---------------------------------------
//! \brief Get the index in the buffer of the point where the next insertion
//!     goes.
//! \return An index.
static inline uint32_t in_spikes_input_index(void) {
    return circular_buffer_input(buffer);
}

//! \brief Get the index in the buffer of the point where the next removal
//!     comes from.
//! \return An index.
static inline uint32_t in_spikes_output_index(void) {
    return circular_buffer_output(buffer);
}

//! \brief Get the size of the input spike buffer.
//! \return The size of the buffer (a power of 2).
static inline uint32_t in_spikes_real_size(void) {
    return circular_buffer_real_size(buffer);
}

<<<<<<< HEAD
static inline uint32_t in_spikes_size(void) {
    return circular_buffer_size(buffer);
}

static inline void in_spikes_clear(void) {
    circular_buffer_clear(buffer);
}

static inline uint32_t in_spikes_value_at_index(uint32_t index) {
=======
//! \brief Get the spike at a specific index of the input spike buffer.
//! \param[in] index: The index to retrieve from. Will be _wrapped_ within the
//!     buffer.
//! \return The spike at the index. **WARNING:** _if there is no spike at that
//!     index, the value returned may be arbitrary._
static inline spike_t in_spikes_value_at_index(uint32_t index) {
>>>>>>> 10310d2e
    return circular_buffer_value_at_index(buffer, index);
}
#endif // _IN_SPIKES_H_<|MERGE_RESOLUTION|>--- conflicted
+++ resolved
@@ -117,24 +117,23 @@
     return circular_buffer_real_size(buffer);
 }
 
-<<<<<<< HEAD
+//! \brief get the size of the input spike buffer
+//! \return The size of the buffer.
 static inline uint32_t in_spikes_size(void) {
     return circular_buffer_size(buffer);
 }
 
+//! \brief clears the input spike buffer.
 static inline void in_spikes_clear(void) {
     circular_buffer_clear(buffer);
 }
 
-static inline uint32_t in_spikes_value_at_index(uint32_t index) {
-=======
 //! \brief Get the spike at a specific index of the input spike buffer.
 //! \param[in] index: The index to retrieve from. Will be _wrapped_ within the
 //!     buffer.
 //! \return The spike at the index. **WARNING:** _if there is no spike at that
 //!     index, the value returned may be arbitrary._
-static inline spike_t in_spikes_value_at_index(uint32_t index) {
->>>>>>> 10310d2e
+static inline uint32_t in_spikes_value_at_index(uint32_t index) {
     return circular_buffer_value_at_index(buffer, index);
 }
 #endif // _IN_SPIKES_H_