/*
 * Copyright (c) 2017-2019 The University of Manchester
 *
 * This program is free software: you can redistribute it and/or modify
 * it under the terms of the GNU General Public License as published by
 * the Free Software Foundation, either version 3 of the License, or
 * (at your option) any later version.
 *
 * This program is distributed in the hope that it will be useful,
 * but WITHOUT ANY WARRANTY; without even the implied warranty of
 * MERCHANTABILITY or FITNESS FOR A PARTICULAR PURPOSE.  See the
 * GNU General Public License for more details.
 *
 * You should have received a copy of the GNU General Public License
 * along with this program.  If not, see <http://www.gnu.org/licenses/>.
 */

#include "synapses.h"
#include "spike_processing.h"
#include "neuron.h"
#include "plasticity/synapse_dynamics.h"
#include <profiler.h>
#include <debug.h>
#include <spin1_api.h>
#include <utils.h>

//! if using profiler import profiler tags
#ifdef PROFILER_ENABLED
    #include "profile_tags.h"
#endif

// Globals required for synapse benchmarking to work.
uint32_t  num_fixed_pre_synaptic_events = 0;

// The number of neurons
static uint32_t n_neurons;

// The number of synapse types
static uint32_t n_synapse_types;

// Ring buffers to handle delays between synapses and neurons
static weight_t *ring_buffers;

// Amount to left shift the ring buffer by to make it an input
static uint32_t *ring_buffer_to_input_left_shifts;

// Count of the number of times the ring buffers have saturated
static uint32_t saturation_count = 0;

static uint32_t synapse_type_index_bits;
static uint32_t synapse_type_index_mask;
static uint32_t synapse_index_bits;
static uint32_t synapse_index_mask;
static uint32_t synapse_type_bits;
static uint32_t synapse_type_mask;

/* PRIVATE FUNCTIONS */

#if LOG_LEVEL >= LOG_DEBUG
static const char *get_type_char(uint32_t synapse_type) {
	return neuron_get_synapse_type_char(synapse_type);
}
#endif // LOG_LEVEL >= LOG_DEBUG

static inline void print_synaptic_row(synaptic_row_t synaptic_row) {
#if LOG_LEVEL >= LOG_DEBUG
    log_debug("Synaptic row, at address %08x Num plastic words:%u\n",
            (uint32_t) synaptic_row, synapse_row_plastic_size(synaptic_row));
    if (synaptic_row == NULL) {
        return;
    }
    log_debug("----------------------------------------\n");

    // Get details of fixed region
    address_t fixed_region_address = synapse_row_fixed_region(synaptic_row);
    address_t fixed_synapses =
            synapse_row_fixed_weight_controls(fixed_region_address);
    size_t n_fixed_synapses =
            synapse_row_num_fixed_synapses(fixed_region_address);
    log_debug("Fixed region %u fixed synapses (%u plastic control words):\n",
            n_fixed_synapses,
            synapse_row_num_plastic_controls(fixed_region_address));

    for (uint32_t i = 0; i < n_fixed_synapses; i++) {
        uint32_t synapse = fixed_synapses[i];
        uint32_t synapse_type = synapse_row_sparse_type(
                synapse, synapse_index_bits, synapse_type_mask);

        log_debug("%08x [%3d: (w: %5u (=",
                synapse, i, synapse_row_sparse_weight(synapse));
        synapses_print_weight(synapse_row_sparse_weight(synapse),
                ring_buffer_to_input_left_shifts[synapse_type]);
        log_debug(
                "nA) d: %2u, %s, n = %3u)] - {%08x %08x}\n",
                synapse_row_sparse_delay(synapse, synapse_type_index_bits),
                get_type_char(synapse_type),
                synapse_row_sparse_index(synapse, synapse_index_mask),
                SYNAPSE_DELAY_MASK, synapse_type_index_bits);
    }

    // If there's a plastic region
    if (synapse_row_plastic_size(synaptic_row) > 0) {
        log_debug("----------------------------------------\n");
        address_t plastic_region_address =
                synapse_row_plastic_region(synaptic_row);
        synapse_dynamics_print_plastic_synapses(
                plastic_region_address, fixed_region_address,
                ring_buffer_to_input_left_shifts);
    }

    log_debug("----------------------------------------\n");
#else
    use(synaptic_row);
#endif // LOG_LEVEL >= LOG_DEBUG
}

static inline void print_ring_buffers(uint32_t time) {
#if LOG_LEVEL >= LOG_DEBUG
    io_printf(IO_BUF, "Ring Buffer at %u\n", time);
    io_printf(IO_BUF, "----------------------------------------\n");
    for (uint32_t n = 0; n < n_neurons; n++) {
        for (uint32_t t = 0; t < n_synapse_types; t++) {
            const char *type_string = get_type_char(t);
            bool empty = true;
            for (uint32_t d = 0; d < (1 << SYNAPSE_DELAY_BITS); d++) {
                empty = empty && (ring_buffers[
                        synapses_get_ring_buffer_index(d + time, t, n,
                        synapse_type_index_bits, synapse_index_bits)] == 0);
            }
            if (!empty) {
                io_printf(IO_BUF, "%3d(%s):", n, type_string);
                for (uint32_t d = 0; d < (1 << SYNAPSE_DELAY_BITS); d++) {
                    log_debug(" ");
                    uint32_t ring_buffer_index = synapses_get_ring_buffer_index(
                            d + time, t, n,
                            synapse_type_index_bits, synapse_index_bits);
                    synapses_print_weight(ring_buffers[ring_buffer_index],
                            ring_buffer_to_input_left_shifts[t]);
                }
                io_printf(IO_BUF, "\n");
            }
        }
    }
    io_printf(IO_BUF, "----------------------------------------\n");
#else
    use(time);
#endif // LOG_LEVEL >= LOG_DEBUG
}

static inline void print_inputs(void) {
#if LOG_LEVEL >= LOG_DEBUG
    log_debug("Inputs\n");
    neuron_print_inputs();
#endif // LOG_LEVEL >= LOG_DEBUG
}


// This is the "inner loop" of the neural simulation.
// Every spike event could cause up to 256 different weights to
// be put into the ring buffer.
static inline void process_fixed_synapses(
        address_t fixed_region_address, uint32_t time) {
    register uint32_t *synaptic_words =
            synapse_row_fixed_weight_controls(fixed_region_address);
    register uint32_t fixed_synapse =
            synapse_row_num_fixed_synapses(fixed_region_address);

    num_fixed_pre_synaptic_events += fixed_synapse;

    for (; fixed_synapse > 0; fixed_synapse--) {
        // Get the next 32 bit word from the synaptic_row
        // (should auto increment pointer in single instruction)
        uint32_t synaptic_word = *synaptic_words++;

        // Extract components from this word
        uint32_t delay =
                synapse_row_sparse_delay(synaptic_word, synapse_type_index_bits);
        uint32_t combined_synapse_neuron_index = synapse_row_sparse_type_index(
                synaptic_word, synapse_type_index_mask);
        uint32_t weight = synapse_row_sparse_weight(synaptic_word);

        // Convert into ring buffer offset
        uint32_t ring_buffer_index = synapses_get_ring_buffer_index_combined(
                delay + time, combined_synapse_neuron_index,
                synapse_type_index_bits);

        // Add weight to current ring buffer value
        uint32_t accumulation = ring_buffers[ring_buffer_index] + weight;

        // If 17th bit is set, saturate accumulator at UINT16_MAX (0xFFFF)
        // **NOTE** 0x10000 can be expressed as an ARM literal,
        //          but 0xFFFF cannot.  Therefore, we use (0x10000 - 1)
        //          to obtain this value
        uint32_t sat_test = accumulation & 0x10000;
        if (sat_test) {
            accumulation = sat_test - 1;
            saturation_count++;
        }

        // Store saturated value back in ring-buffer
        ring_buffers[ring_buffer_index] = accumulation;
    }
}

//! private method for doing output debug data on the synapses
static inline void print_synapse_parameters(void) {
//! only if the models are compiled in debug mode will this method contain
//! said lines.
#if LOG_LEVEL >= LOG_DEBUG
	// again neuron_synapse_shaping_params has moved to implementation
	neuron_print_synapse_parameters();
#endif // LOG_LEVEL >= LOG_DEBUG
}

/* INTERFACE FUNCTIONS */
bool synapses_initialise(
<<<<<<< HEAD
        address_t synapse_params_address, uint32_t n_neurons_value,
        uint32_t n_synapse_types_value,
        uint32_t **ring_buffer_to_input_buffer_left_shifts) {

=======
        address_t synapse_params_address, address_t direct_matrix_address,
        uint32_t n_neurons_value, uint32_t n_synapse_types_value,
        uint32_t **ring_buffer_to_input_buffer_left_shifts,
        address_t *direct_synapses_address) {
>>>>>>> 43cd228e
    log_debug("synapses_initialise: starting");
    n_neurons = n_neurons_value;
    n_synapse_types = n_synapse_types_value;

    // Set up ring buffer left shifts
    ring_buffer_to_input_left_shifts =
            spin1_malloc(n_synapse_types * sizeof(uint32_t));
    if (ring_buffer_to_input_left_shifts == NULL) {
        log_error("Not enough memory to allocate ring buffer");
        return false;
    }
    spin1_memcpy(
            ring_buffer_to_input_left_shifts, synapse_params_address,
            n_synapse_types * sizeof(uint32_t));
    *ring_buffer_to_input_buffer_left_shifts =
            ring_buffer_to_input_left_shifts;

<<<<<<< HEAD
=======
    // Work out the positions of the direct and indirect synaptic matrices
    // and copy the direct matrix to DTCM
    uint32_t direct_matrix_size = direct_matrix_address[0];
    log_debug("Direct matrix malloc size is %d", direct_matrix_size);

    if (direct_matrix_size != 0) {
        *direct_synapses_address = spin1_malloc(direct_matrix_size);
        if (*direct_synapses_address == NULL) {
            log_error("Not enough memory to allocate direct matrix");
            return false;
        }
        log_debug("Copying %u bytes of direct synapses to 0x%08x",
                direct_matrix_size, *direct_synapses_address);
        spin1_memcpy(
                *direct_synapses_address, &direct_matrix_address[1],
                direct_matrix_size);
    }

>>>>>>> 43cd228e
    log_debug("synapses_initialise: completed successfully");
    print_synapse_parameters();

    uint32_t n_neurons_power_2 = n_neurons;
    uint32_t log_n_neurons = 1;
    if (n_neurons != 1) {
        if (!is_power_of_2(n_neurons)) {
            n_neurons_power_2 = next_power_of_2(n_neurons);
        }
        log_n_neurons = ilog_2(n_neurons_power_2);
    }

    uint32_t n_synapse_types_power_2 = n_synapse_types;
    if (!is_power_of_2(n_synapse_types)) {
        n_synapse_types_power_2 = next_power_of_2(n_synapse_types);
    }
    uint32_t log_n_synapse_types = ilog_2(n_synapse_types_power_2);

    uint32_t n_ring_buffer_bits =
            log_n_neurons + log_n_synapse_types + SYNAPSE_DELAY_BITS;
    uint32_t ring_buffer_size = 1 << (n_ring_buffer_bits);

    ring_buffers = spin1_malloc(ring_buffer_size * sizeof(weight_t));
    if (ring_buffers == NULL) {
        log_error("Could not allocate %u entries for ring buffers",
                ring_buffer_size);
    }
    for (uint32_t i = 0; i < ring_buffer_size; i++) {
        ring_buffers[i] = 0;
    }

    synapse_type_index_bits = log_n_neurons + log_n_synapse_types;
    synapse_type_index_mask = (1 << synapse_type_index_bits) - 1;
    synapse_index_bits = log_n_neurons;
    synapse_index_mask = (1 << synapse_index_bits) - 1;
    synapse_type_bits = log_n_synapse_types;
    synapse_type_mask = (1 << log_n_synapse_types) - 1;
    return true;
}

void synapses_do_timestep_update(timer_t time) {
    print_ring_buffers(time);

    // Disable interrupts to stop DMAs interfering with the ring buffers
    uint32_t state = spin1_irq_disable();

    // Transfer the input from the ring buffers into the input buffers
    for (uint32_t neuron_index = 0; neuron_index < n_neurons;
            neuron_index++) {
        // Loop through all synapse types
        for (uint32_t synapse_type_index = 0;
                synapse_type_index < n_synapse_types; synapse_type_index++) {
            // Get index in the ring buffers for the current time slot for
            // this synapse type and neuron
            uint32_t ring_buffer_index = synapses_get_ring_buffer_index(
                    time, synapse_type_index, neuron_index,
                    synapse_type_index_bits, synapse_index_bits);

            // Convert ring-buffer entry to input and add on to correct
            // input for this synapse type and neuron
            neuron_add_inputs(
                    synapse_type_index, neuron_index,
                    synapses_convert_weight_to_input(
                            ring_buffers[ring_buffer_index],
                            ring_buffer_to_input_left_shifts[synapse_type_index]));

            // Clear ring buffer
            ring_buffers[ring_buffer_index] = 0;
        }
    }

    print_inputs();

    // Re-enable the interrupts
    spin1_mode_restore(state);
}

bool synapses_process_synaptic_row(
        uint32_t time, synaptic_row_t row, bool write, uint32_t process_id) {
    print_synaptic_row(row);

    // Get address of non-plastic region from row
    address_t fixed_region_address = synapse_row_fixed_region(row);

    // **TODO** multiple optimised synaptic row formats
    //if (plastic_tag(row) == 0) {
    // If this row has a plastic region
    if (synapse_row_plastic_size(row) > 0) {
        // Get region's address
        address_t plastic_region_address = synapse_row_plastic_region(row);

        // Process any plastic synapses
        profiler_write_entry_disable_fiq(
                PROFILER_ENTER | PROFILER_PROCESS_PLASTIC_SYNAPSES);
        if (!synapse_dynamics_process_plastic_synapses(plastic_region_address,
                fixed_region_address, ring_buffers, time)) {
            return false;
        }
        profiler_write_entry_disable_fiq(
                PROFILER_EXIT | PROFILER_PROCESS_PLASTIC_SYNAPSES);

        // Perform DMA write back
        if (write) {
            spike_processing_finish_write(process_id);
        }
    }

    // Process any fixed synapses
    // **NOTE** this is done after initiating DMA in an attempt
    // to hide cost of DMA behind this loop to improve the chance
    // that the DMA controller is ready to read next synaptic row afterwards
    process_fixed_synapses(fixed_region_address, time);
    //}
    return true;
}

//! \brief returns the number of times the synapses have saturated their
//!        weights.
//! \return the number of times the synapses have saturated.
uint32_t synapses_get_saturation_count(void) {
    return saturation_count;
}

//! \brief returns the counters for plastic and fixed pre synaptic events
//! based on (if the model was compiled with SYNAPSE_BENCHMARK parameter) or
//! returns 0
//! \return the counter for plastic and fixed pre synaptic events or 0
<<<<<<< HEAD
uint32_t synapses_get_pre_synaptic_events() {
    log_info("fixed = %d", num_fixed_pre_synaptic_events);
    log_info("plastic = %d", synapse_dynamics_get_plastic_pre_synaptic_events());
=======
uint32_t synapses_get_pre_synaptic_events(void) {
>>>>>>> 43cd228e
    return (num_fixed_pre_synaptic_events +
            synapse_dynamics_get_plastic_pre_synaptic_events());
}

//! \brief  Searches the synaptic row for the the connection with the
//!         specified post-synaptic ID
//! \param[in] id: the (core-local) ID of the neuron to search for in the
//! synaptic row
//! \param[in] row: the core-local address of the synaptic row
//! \param[out] sp_data: the address of a struct through which to return
//! weight, delay information
//! \return bool: was the search successful?
bool find_static_neuron_with_id(
        uint32_t id, address_t row, structural_plasticity_data_t *sp_data) {
    address_t fixed_region = synapse_row_fixed_region(row);
    int32_t fixed_synapse = synapse_row_num_fixed_synapses(fixed_region);
    uint32_t *synaptic_words =
            synapse_row_fixed_weight_controls(fixed_region);

    uint32_t weight, delay;
    bool found = false;

    // Loop through plastic synapses
    for (; fixed_synapse > 0; fixed_synapse--) {
        // Get next control word (auto incrementing)
        // Check if index is the one I'm looking for
        uint32_t synaptic_word = *synaptic_words++;
        weight = synapse_row_sparse_weight(synaptic_word);
<<<<<<< HEAD
        delay = synapse_row_sparse_delay(
            synaptic_word, synapse_type_index_bits);
        if (synapse_row_sparse_index(synaptic_word, synapse_index_mask)==id){
=======
        delay = synapse_row_sparse_delay(synaptic_word, synapse_type_index_bits);
        if (synapse_row_sparse_index(synaptic_word, synapse_index_mask) == id) {
>>>>>>> 43cd228e
            found = true;
            break;
        }
    }

    // Making assumptions explicit
    assert(synapse_row_num_plastic_controls(fixed_region) == 0);

    if (found) {
        sp_data->weight = weight;
        sp_data->offset =
                synapse_row_num_fixed_synapses(fixed_region) - fixed_synapse;
        sp_data->delay  = delay;
        return true;
    } else {
        sp_data->weight = -1;
        sp_data->offset = -1;
        sp_data->delay  = -1;
        return false;
    }
}

//! \brief  Remove the entry at the specified offset in the synaptic row
//! \param[in] offset: the offset in the row at which to remove the entry
//! \param[in] row: the core-local address of the synaptic row
//! \return bool: was the removal successful?
bool remove_static_neuron_at_offset(uint32_t offset, address_t row) {
    address_t fixed_region = synapse_row_fixed_region(row);
    int32_t fixed_synapse = synapse_row_num_fixed_synapses(fixed_region);
    uint32_t *synaptic_words =
            synapse_row_fixed_weight_controls(fixed_region);

    // Delete control word at offset (contains weight)
    synaptic_words[offset] = synaptic_words[fixed_synapse - 1];

    // Decrement FF
    fixed_region[0]--;
    return true;
}

//! packing all of the information into the required static control word
static inline uint32_t fixed_synapse_convert(
        uint32_t id, uint32_t weight, uint32_t delay, uint32_t type) {
    uint32_t new_synapse = weight << (32 - SYNAPSE_WEIGHT_BITS);
    new_synapse |=
            (delay & ((1 << SYNAPSE_DELAY_BITS) - 1)) <<
            synapse_type_index_bits;
    new_synapse |=
            (type & ((1 << synapse_type_bits) - 1)) << synapse_index_bits;
    new_synapse |= id & ((1 << synapse_type_index_bits) - 1);
    return new_synapse;
}

//! \brief  Add a static entry in the synaptic row
//! \param[in] id: the (core-local) ID of the post-synaptic neuron to be added
//! \param[in] row: the core-local address of the synaptic row
//! \param[in] weight: the initial weight associated with the connection
//! \param[in] delay: the delay associated with the connection
//! \param[in] type: the type of the connection (e.g. inhibitory)
//! \return bool: was the addition successful?
bool add_static_neuron_with_id(
        uint32_t id, address_t row, uint32_t weight, uint32_t delay, uint32_t type) {
    address_t fixed_region = synapse_row_fixed_region(row);
    int32_t fixed_synapse = synapse_row_num_fixed_synapses(fixed_region);
    uint32_t *synaptic_words =
            synapse_row_fixed_weight_controls(fixed_region);
    uint32_t new_synapse = fixed_synapse_convert(id, weight, delay, type);

    // Add control word at offset
    synaptic_words[fixed_synapse] = new_synapse;

    // Increment FF
    fixed_region[0]++;
    return true;
}

//! \brief allows clearing of dtcm used by synapses
//! \return bool true if successful false otherwise
bool synapses_shut_down(){
    sark_free(ring_buffer_to_input_left_shifts);
    sark_free(ring_buffers);
    num_fixed_pre_synaptic_events = 0;
    saturation_count = 0;
    return true;
}<|MERGE_RESOLUTION|>--- conflicted
+++ resolved
@@ -53,6 +53,7 @@
 static uint32_t synapse_index_mask;
 static uint32_t synapse_type_bits;
 static uint32_t synapse_type_mask;
+
 
 /* PRIVATE FUNCTIONS */
 
@@ -214,17 +215,9 @@
 
 /* INTERFACE FUNCTIONS */
 bool synapses_initialise(
-<<<<<<< HEAD
         address_t synapse_params_address, uint32_t n_neurons_value,
         uint32_t n_synapse_types_value,
         uint32_t **ring_buffer_to_input_buffer_left_shifts) {
-
-=======
-        address_t synapse_params_address, address_t direct_matrix_address,
-        uint32_t n_neurons_value, uint32_t n_synapse_types_value,
-        uint32_t **ring_buffer_to_input_buffer_left_shifts,
-        address_t *direct_synapses_address) {
->>>>>>> 43cd228e
     log_debug("synapses_initialise: starting");
     n_neurons = n_neurons_value;
     n_synapse_types = n_synapse_types_value;
@@ -242,27 +235,6 @@
     *ring_buffer_to_input_buffer_left_shifts =
             ring_buffer_to_input_left_shifts;
 
-<<<<<<< HEAD
-=======
-    // Work out the positions of the direct and indirect synaptic matrices
-    // and copy the direct matrix to DTCM
-    uint32_t direct_matrix_size = direct_matrix_address[0];
-    log_debug("Direct matrix malloc size is %d", direct_matrix_size);
-
-    if (direct_matrix_size != 0) {
-        *direct_synapses_address = spin1_malloc(direct_matrix_size);
-        if (*direct_synapses_address == NULL) {
-            log_error("Not enough memory to allocate direct matrix");
-            return false;
-        }
-        log_debug("Copying %u bytes of direct synapses to 0x%08x",
-                direct_matrix_size, *direct_synapses_address);
-        spin1_memcpy(
-                *direct_synapses_address, &direct_matrix_address[1],
-                direct_matrix_size);
-    }
-
->>>>>>> 43cd228e
     log_debug("synapses_initialise: completed successfully");
     print_synapse_parameters();
 
@@ -390,13 +362,7 @@
 //! based on (if the model was compiled with SYNAPSE_BENCHMARK parameter) or
 //! returns 0
 //! \return the counter for plastic and fixed pre synaptic events or 0
-<<<<<<< HEAD
-uint32_t synapses_get_pre_synaptic_events() {
-    log_info("fixed = %d", num_fixed_pre_synaptic_events);
-    log_info("plastic = %d", synapse_dynamics_get_plastic_pre_synaptic_events());
-=======
 uint32_t synapses_get_pre_synaptic_events(void) {
->>>>>>> 43cd228e
     return (num_fixed_pre_synaptic_events +
             synapse_dynamics_get_plastic_pre_synaptic_events());
 }
@@ -425,14 +391,8 @@
         // Check if index is the one I'm looking for
         uint32_t synaptic_word = *synaptic_words++;
         weight = synapse_row_sparse_weight(synaptic_word);
-<<<<<<< HEAD
-        delay = synapse_row_sparse_delay(
-            synaptic_word, synapse_type_index_bits);
-        if (synapse_row_sparse_index(synaptic_word, synapse_index_mask)==id){
-=======
         delay = synapse_row_sparse_delay(synaptic_word, synapse_type_index_bits);
         if (synapse_row_sparse_index(synaptic_word, synapse_index_mask) == id) {
->>>>>>> 43cd228e
             found = true;
             break;
         }
