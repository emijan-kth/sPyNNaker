--- conflicted
+++ resolved
@@ -325,6 +325,21 @@
         count_rewire_attempts++;
     }
 
+    // Does this happen here or can it be combined with the above?
+    if (rewiring) {
+        // Update to record additions / removals
+//      uint32_t neurons_changed[n_neurons];
+        int32_t rec_values[n_neurons];
+//      synapse_dynamics_changes(n_neurons, neurons_changed);
+        synapse_dynamics_recording_values(n_neurons, rec_values);
+        for (uint32_t i = 0; i < n_neurons; i++) {
+//          io_printf(IO_BUF, "time %u ", time);
+//          if (neurons_changed[i] == 1) {
+            neuron_record_structural(i, rec_values[i]);
+//          }
+        }
+    }
+
     // Now do neuron time step update
     neuron_do_timestep_update(local_time, timer_count);
 
@@ -390,30 +405,7 @@
         }
     }
 
-<<<<<<< HEAD
-    if (rewiring) {
-    	// Update to record additions / removals
-//    	uint32_t neurons_changed[n_neurons];
-    	int32_t rec_values[n_neurons];
-//    	synapse_dynamics_changes(n_neurons, neurons_changed);
-    	synapse_dynamics_recording_values(n_neurons, rec_values);
-    	for (uint32_t i = 0; i < n_neurons; i++) {
-//    		io_printf(IO_BUF, "time %u ", time);
-//    		if (neurons_changed[i] == 1) {
-    		neuron_record_structural(i, rec_values[i]);
-//    		}
-    	}
-    }
-
-    // Now do synapse and neuron time step updates
-    synapses_do_timestep_update(time);
-    neuron_do_timestep_update(time, timer_count, timer_period);
-
-
-    profiler_write_entry_disable_irq_fiq(PROFILER_EXIT | PROFILER_TIMER);
-=======
     spin1_mode_restore(state);
->>>>>>> 51a7f590
 }
 
 //! \brief The entry point for this model.
