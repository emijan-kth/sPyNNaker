--- conflicted
+++ resolved
@@ -43,11 +43,8 @@
     SYNAPTIC_WEIGHT_SATURATION_COUNT = 1,
     INPUT_BUFFER_OVERFLOW_COUNT = 2,
     CURRENT_TIMER_TICK = 3,
-<<<<<<< HEAD
     PLASTIC_SYNAPTIC_WEIGHT_SATURATION_COUNT = 4
-=======
-	GHOST_POP_TABLE_SEARCHES = 4
->>>>>>> e52841fe
+	GHOST_POP_TABLE_SEARCHES = 5
 } extra_provenance_data_region_entries;
 
 //! values for the priority for each callback
