/*
 * Copyright (c) 2017-2019 The University of Manchester
 *
 * This program is free software: you can redistribute it and/or modify
 * it under the terms of the GNU General Public License as published by
 * the Free Software Foundation, either version 3 of the License, or
 * (at your option) any later version.
 *
 * This program is distributed in the hope that it will be useful,
 * but WITHOUT ANY WARRANTY; without even the implied warranty of
 * MERCHANTABILITY or FITNESS FOR A PARTICULAR PURPOSE.  See the
 * GNU General Public License for more details.
 *
 * You should have received a copy of the GNU General Public License
 * along with this program.  If not, see <http://www.gnu.org/licenses/>.
 */

/*!
 * @dir
 * @brief Implementation of simulator for a single neural population on a
 *      SpiNNaker CPU core. Or rather of a slice of a population.
 *
 * @file
 * @brief This file contains the main function of the application framework,
 *      which the application programmer uses to configure and run applications.
 *
 * This is the main entrance class for most of the neural models. The following
 * Figure shows how all of the c code
 * interacts with each other and what classes
 * are used to represent over arching logic
 * (such as plasticity, spike processing, utilities, synapse types, models)
 *
 * @image html spynnaker_c_code_flow.png
 */

#include <common/in_spikes.h>
#include "regions.h"
#include "neuron.h"
#include "synapses.h"
#include "spike_processing.h"
#include "population_table/population_table.h"
#include "plasticity/synapse_dynamics.h"
#include "structural_plasticity/synaptogenesis_dynamics.h"
#include "profile_tags.h"
#include "direct_synapses.h"
#include "bit_field_filter.h"

#include <data_specification.h>
#include <simulation.h>
#include <profiler.h>
#include <debug.h>
#include <bit_field.h>
#include <filter_info.h>

/* validates that the model being compiled does indeed contain a application
 * magic number*/
#ifndef APPLICATION_NAME_HASH
#error APPLICATION_NAME_HASH was undefined.  Make sure you define this\
    constant
#endif

//! The provenance information written on application shutdown.
struct neuron_provenance {
    //! A count of presynaptic events.
    uint32_t n_pre_synaptic_events;
    //! A count of synaptic saturations.
    uint32_t n_synaptic_weight_saturations;
    //! A count of the times that the synaptic input circular buffers overflowed
    uint32_t n_input_buffer_overflows;
    //! The current time.
    uint32_t current_timer_tick;
    //! The number of STDP weight saturations.
    uint32_t n_plastic_synaptic_weight_saturations;
    uint32_t n_ghost_pop_table_searches;
    uint32_t n_failed_bitfield_reads;
    uint32_t n_dmas_complete;
    uint32_t n_spikes_processed;
    uint32_t n_invalid_master_pop_table_hits;
    uint32_t n_filtered_by_bitfield;
    //! The number of rewirings performed.
    uint32_t n_rewires;
    uint32_t n_packets_dropped_from_lateness;
    uint32_t spike_processing_get_max_filled_input_buffer_size;
};

//! values for the priority for each callback
typedef enum callback_priorities {
    MC = -1, DMA = 0, USER = 0, SDP = 1, TIMER = 2
} callback_priorities;

//! The number of regions that are to be used for recording
#define NUMBER_OF_REGIONS_TO_RECORD 4

// Globals

//! The current timer tick value.
// the timer tick callback returning the same value.
uint32_t time;

//! timer tick period (in microseconds)
static uint32_t timer_period;
<<<<<<< HEAD
=======

//! timer phase offset (in microseconds)
static uint32_t timer_offset;
>>>>>>> 10310d2e

//! The number of timer ticks to run for before being expected to exit
static uint32_t simulation_ticks = 0;

//! Determines if this model should run for infinite time
static uint32_t infinite_run;

//! Timer callbacks since last rewiring
int32_t last_rewiring_time = 0;

//! Rewiring period represented as an integer
int32_t rewiring_period = 0;

//! Flag representing whether rewiring is enabled
bool rewiring = false;

//! Count the number of rewiring attempts
uint32_t count_rewire_attempts = 0;

//! The number of neurons on the core
static uint32_t n_neurons;

//! \brief Callback to store provenance data (format: neuron_provenance).
//! \param[out] provenance_region: Where to write the provenance data
static void c_main_store_provenance_data(address_t provenance_region) {
    log_debug("writing other provenance data");
    struct neuron_provenance *prov = (void *) provenance_region;

    // store the data into the provenance data region
    prov->n_pre_synaptic_events = synapses_get_pre_synaptic_events();
    prov->n_synaptic_weight_saturations = synapses_get_saturation_count();
    prov->n_input_buffer_overflows = spike_processing_get_buffer_overflows();
    prov->current_timer_tick = time;
    prov->n_plastic_synaptic_weight_saturations =
        synapse_dynamics_get_plastic_saturation_count();
    prov->n_ghost_pop_table_searches =
        spike_processing_get_ghost_pop_table_searches();
    prov->n_failed_bitfield_reads = failed_bit_field_reads;
    prov->n_dmas_complete = spike_processing_get_dma_complete_count();
    prov->n_spikes_processed = spike_processing_get_spike_processing_count();
    prov->n_invalid_master_pop_table_hits =
        spike_processing_get_invalid_master_pop_table_hits();
    prov->n_filtered_by_bitfield = population_table_get_filtered_packet_count();
    prov->n_rewires = spike_processing_get_successful_rewires();
    prov->n_packets_dropped_from_lateness =
        spike_processing_get_n_packets_dropped_from_lateness();
    prov->spike_processing_get_max_filled_input_buffer_size =
        spike_processing_get_max_filled_input_buffer_size();

    log_debug("finished other provenance data");
}

//! \brief Initialises the model by reading in the regions and checking
//!        recording data.
//! \return True if it successfully initialised, false otherwise
static bool initialise(void) {
    log_debug("Initialise: started");

    // Get the address this core's DTCM data starts at from SRAM
    data_specification_metadata_t *ds_regions =
            data_specification_get_data_address();

    // Read the header
    if (!data_specification_read_header(ds_regions)) {
        return false;
    }

    // Get the timing details and set up the simulation interface
    if (!simulation_initialise(
            data_specification_get_region(SYSTEM_REGION, ds_regions),
            APPLICATION_NAME_HASH, &timer_period, &simulation_ticks,
            &infinite_run, &time, SDP, DMA)) {
        return false;
    }
    simulation_set_provenance_function(
            c_main_store_provenance_data,
            data_specification_get_region(PROVENANCE_DATA_REGION, ds_regions));

    // Set up the neurons
    uint32_t n_synapse_types;
    uint32_t incoming_spike_buffer_size;
    if (!neuron_initialise(
            data_specification_get_region(NEURON_PARAMS_REGION, ds_regions),
            data_specification_get_region(NEURON_RECORDING_REGION, ds_regions),
            &n_neurons, &n_synapse_types, &incoming_spike_buffer_size)) {
        return false;
    }

    // Set up the synapses
    uint32_t *ring_buffer_to_input_buffer_left_shifts;
    bool clear_input_buffers_of_late_packets_init;
    if (!synapses_initialise(
            data_specification_get_region(SYNAPSE_PARAMS_REGION, ds_regions),
            n_neurons, n_synapse_types,
            &ring_buffer_to_input_buffer_left_shifts,
            &clear_input_buffers_of_late_packets_init)) {
        return false;
    }

    // set up direct synapses
    address_t direct_synapses_address;
    if (!direct_synapses_initialise(
            data_specification_get_region(DIRECT_MATRIX_REGION, ds_regions),
            &direct_synapses_address)) {
        return false;
    }

    // Set up the population table
    uint32_t row_max_n_words;
    if (!population_table_initialise(
            data_specification_get_region(POPULATION_TABLE_REGION, ds_regions),
            data_specification_get_region(SYNAPTIC_MATRIX_REGION, ds_regions),
            direct_synapses_address, &row_max_n_words)) {
        return false;
    }
    // Set up the synapse dynamics
    if (!synapse_dynamics_initialise(
            data_specification_get_region(SYNAPSE_DYNAMICS_REGION, ds_regions),
            n_neurons, n_synapse_types,
            ring_buffer_to_input_buffer_left_shifts)) {
        return false;
    }

    // Set up structural plasticity dynamics
    if (!synaptogenesis_dynamics_initialise(data_specification_get_region(
            STRUCTURAL_DYNAMICS_REGION, ds_regions))) {
        return false;
    }

    rewiring_period = synaptogenesis_rewiring_period();
    rewiring = rewiring_period != -1;

    if (!spike_processing_initialise(
            row_max_n_words, MC, USER, incoming_spike_buffer_size,
            clear_input_buffers_of_late_packets_init)) {
        return false;
    }

    // Setup profiler
    profiler_init(data_specification_get_region(PROFILER_REGION, ds_regions));

    log_info("initialising the bit field region");
    print_post_to_pre_entry();
    if (!bit_field_filter_initialise(data_specification_get_region(
            BIT_FIELD_FILTER_REGION, ds_regions))) {
        return false;
    }

    log_debug("Initialise: finished");
    return true;
}

//! \brief the function to call when resuming a simulation
void resume_callback(void) {
    data_specification_metadata_t *ds_regions =
            data_specification_get_data_address();

    // try resuming neuron
    if (!neuron_resume(
            data_specification_get_region(NEURON_PARAMS_REGION, ds_regions))) {
        log_error("failed to resume neuron.");
        rt_error(RTE_SWERR);
    }

    // If the time has been reset to zero then the ring buffers need to be
    // flushed in case there is a delayed spike left over from a previous run
    // NOTE: at reset, time is set to UINT_MAX ahead of timer_callback(...)
    if ((time+1) == 0) {
        synapses_flush_ring_buffers();
    }

}

//! \brief Timer interrupt callback
//! \param[in] timer_count: the number of times this call back has been
//!            executed since start of simulation
//! \param[in] unused: unused parameter kept for API consistency
void timer_callback(uint timer_count, uint unused) {
    use(unused);

    profiler_write_entry_disable_irq_fiq(PROFILER_ENTER | PROFILER_TIMER);

    time++;
    last_rewiring_time++;

    // This is the part where I save the input and output indices
    //   from the circular buffer
    // If time == 0 as well as output == input == 0  then no rewire is
    //   supposed to happen. No spikes yet
    log_debug("Timer tick %u \n", time);

    /* if a fixed number of simulation ticks that were specified at startup
     * then do reporting for finishing */
    if (infinite_run != TRUE && time >= simulation_ticks) {

        // Enter pause and resume state to avoid another tick
        simulation_handle_pause_resume(resume_callback);

        log_debug("Completed a run");

        // rewrite neuron params to SDRAM for reading out if needed
        data_specification_metadata_t *ds_regions =
                data_specification_get_data_address();
        neuron_pause(data_specification_get_region(NEURON_PARAMS_REGION, ds_regions));

        profiler_write_entry_disable_irq_fiq(PROFILER_EXIT | PROFILER_TIMER);

        profiler_finalise();

        // Subtract 1 from the time so this tick gets done again on the next
        // run
        time--;

        log_debug("Rewire tries = %d", count_rewire_attempts);
        simulation_ready_to_read();
        return;
    }

    // First do synapses timestep update, as this is time-critical
    synapses_do_timestep_update(time);

    // Then do rewiring
    if (rewiring &&
            ((last_rewiring_time >= rewiring_period && !synaptogenesis_is_fast())
                || synaptogenesis_is_fast())) {
        last_rewiring_time = 0;
        // put flag in spike processing to do synaptic rewiring
        if (synaptogenesis_is_fast()) {
            spike_processing_do_rewiring(rewiring_period);
        } else {
            spike_processing_do_rewiring(1);
        }
        count_rewire_attempts++;
    }

    // Now do neuron time step update
    neuron_do_timestep_update(time, timer_count, timer_period);
    profiler_write_entry_disable_irq_fiq(PROFILER_EXIT | PROFILER_TIMER);
}

//! \brief The entry point for this model.
void c_main(void) {

    // initialise the model
    if (!initialise()) {
        rt_error(RTE_API);
    }

    // Start the time at "-1" so that the first tick will be 0
    time = UINT32_MAX;

    // Set timer tick (in microseconds)
    log_debug("setting timer tick callback for %d microseconds", timer_period);
    spin1_set_timer_tick(timer_period);

    // Set up the timer tick callback (others are handled elsewhere)
    spin1_callback_on(TIMER_TICK, timer_callback, TIMER);

    simulation_run();
}<|MERGE_RESOLUTION|>--- conflicted
+++ resolved
@@ -99,12 +99,6 @@
 
 //! timer tick period (in microseconds)
 static uint32_t timer_period;
-<<<<<<< HEAD
-=======
-
-//! timer phase offset (in microseconds)
-static uint32_t timer_offset;
->>>>>>> 10310d2e
 
 //! The number of timer ticks to run for before being expected to exit
 static uint32_t simulation_ticks = 0;
