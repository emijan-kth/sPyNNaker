/*!\file
 *
 * SUMMARY
 *  \brief This file contains the main function of the application framework,
 *  which the application programmer uses to configure and run applications.
 *
 *
 * This is the main entrance class for most of the neural models. The following
 * Figure shows how all of the c code
 * interacts with each other and what classes
 * are used to represent over arching logic
 * (such as plasticity, spike processing, utilities, synapse types, models)
 *
 * @image html spynnaker_c_code_flow.png
 *
 */

#include <common/in_spikes.h>
#include "regions.h"
#include "neuron.h"
#include "synapses.h"
#include "spike_processing.h"
#include "population_table/population_table.h"
#include "plasticity/synapse_dynamics.h"
#include "structural_plasticity/synaptogenesis_dynamics.h"
#include "profile_tags.h"

#include <data_specification.h>
#include <simulation.h>
#include <profiler.h>
#include <debug.h>

/* validates that the model being compiled does indeed contain a application
   magic number*/
#ifndef APPLICATION_NAME_HASH
#define APPLICATION_NAME_HASH 0
#error APPLICATION_NAME_HASH was undefined.  Make sure you define this\
       constant
#endif

typedef enum extra_provenance_data_region_entries{
    NUMBER_OF_PRE_SYNAPTIC_EVENT_COUNT = 0,
    SYNAPTIC_WEIGHT_SATURATION_COUNT = 1,
    INPUT_BUFFER_OVERFLOW_COUNT = 2,
    CURRENT_TIMER_TICK = 3,
    PLASTIC_SYNAPTIC_WEIGHT_SATURATION_COUNT = 4
} extra_provenance_data_region_entries;

//! values for the priority for each callback
typedef enum callback_priorities{
    MC = -1, DMA = 0, USER = 0, SDP = 1, TIMER = 2
} callback_priorities;

//! The number of regions that are to be used for recording
#define NUMBER_OF_REGIONS_TO_RECORD 4

// Globals

//! the current timer tick value
//! the timer tick callback returning the same value.
uint32_t time;

//! The number of timer ticks to run for before being expected to exit
static uint32_t simulation_ticks = 0;

//! Determines if this model should run for infinite time
static uint32_t infinite_run;

//! The recording flags
static uint32_t recording_flags = 0;

//! Timer callbacks since last rewiring
int32_t last_rewiring_time = 0;

//! Rewiring period represented as an integer
int32_t rewiring_period = 0;

//! Flag representing whether rewiring is enabled
bool rewiring = false;

// FOR DEBUGGING!
uint32_t count_rewires = 0;


//! \brief Initialises the recording parts of the model
//! \param[in] recording_address: the address in SDRAM where to store
//! recordings
//! \return True if recording initialisation is successful, false otherwise
static bool initialise_recording(address_t recording_address){
    bool success = recording_initialize(recording_address, &recording_flags);
    log_debug("Recording flags = 0x%08x", recording_flags);
    return success;
}

void c_main_store_provenance_data(address_t provenance_region){
    log_debug("writing other provenance data");

    // store the data into the provenance data region
    provenance_region[NUMBER_OF_PRE_SYNAPTIC_EVENT_COUNT] =
        synapses_get_pre_synaptic_events();
    provenance_region[SYNAPTIC_WEIGHT_SATURATION_COUNT] =
        synapses_get_saturation_count();
    provenance_region[INPUT_BUFFER_OVERFLOW_COUNT] =
        spike_processing_get_buffer_overflows();
    provenance_region[CURRENT_TIMER_TICK] = time;
    provenance_region[PLASTIC_SYNAPTIC_WEIGHT_SATURATION_COUNT] =
            synapse_dynamics_get_plastic_saturation_count();
    log_debug("finished other provenance data");
}

//! \brief Initialises the model by reading in the regions and checking
//!        recording data.
//! \param[in] timer_period a pointer for the memory address where the timer
//!            period should be stored during the function.
//! \return True if it successfully initialised, false otherwise
static bool initialise(uint32_t *timer_period) {
    log_debug("Initialise: started");

    // Get the address this core's DTCM data starts at from SRAM
    address_t address = data_specification_get_data_address();

    // Read the header
    if (!data_specification_read_header(address)) {
        return false;
    }

    // Get the timing details and set up the simulation interface
    if (!simulation_initialise(
            data_specification_get_region(SYSTEM_REGION, address),
            APPLICATION_NAME_HASH, timer_period, &simulation_ticks,
            &infinite_run, SDP, DMA)) {
        return false;
    }
    simulation_set_provenance_function(
        c_main_store_provenance_data,
        data_specification_get_region(PROVENANCE_DATA_REGION, address));

    // setup recording region
    if (!initialise_recording(
            data_specification_get_region(RECORDING_REGION, address))){
        return false;
    }

    // Set up the neurons
    uint32_t n_neurons;
    uint32_t n_synapse_types;
    uint32_t incoming_spike_buffer_size;
    if (!neuron_initialise(
            data_specification_get_region(NEURON_PARAMS_REGION, address),
            &n_neurons, &n_synapse_types, &incoming_spike_buffer_size)) {
        return false;
    }

    // Set up the synapses
    uint32_t *ring_buffer_to_input_buffer_left_shifts;
    address_t indirect_synapses_address = data_specification_get_region(
        SYNAPTIC_MATRIX_REGION, address);
    address_t direct_synapses_address;
    if (!synapses_initialise(
            data_specification_get_region(SYNAPSE_PARAMS_REGION, address),
<<<<<<< HEAD
            data_specification_get_region(DIRECT_MATRIX_REGION, address),
            n_neurons, &neuron_synapse_shaping_params,
=======
            data_specification_get_region(SYNAPTIC_MATRIX_REGION, address),
            n_neurons, n_synapse_types,
>>>>>>> 2c2252fb
            &ring_buffer_to_input_buffer_left_shifts,
            &direct_synapses_address)) {
        return false;
    }

    // Set up the population table
    uint32_t row_max_n_words;
    if (!population_table_initialise(
            data_specification_get_region(POPULATION_TABLE_REGION, address),
            indirect_synapses_address, direct_synapses_address,
            &row_max_n_words)) {
        return false;
    }
    // Set up the synapse dynamics
    address_t synapse_dynamics_region_address =
        data_specification_get_region(SYNAPSE_DYNAMICS_REGION, address);
    address_t syn_dyn_end_address = synapse_dynamics_initialise(
            synapse_dynamics_region_address, n_neurons, n_synapse_types,
            ring_buffer_to_input_buffer_left_shifts);

    if (synapse_dynamics_region_address && !syn_dyn_end_address) {
        return false;
    }

    // Set up structural plasticity dynamics
    if (synapse_dynamics_region_address &&
        !synaptogenesis_dynamics_initialise(syn_dyn_end_address)){
        return false;
    }

    rewiring_period = get_p_rew();
    rewiring = rewiring_period != -1;

    if (!spike_processing_initialise(
            row_max_n_words, MC, USER,
            incoming_spike_buffer_size)) {
        return false;
    }

    // Setup profiler
    profiler_init(
        data_specification_get_region(PROFILER_REGION, address));

    log_debug("Initialise: finished");
    return true;
}

//! \brief the function to call when resuming a simulation
//! \return None
void resume_callback() {
    recording_reset();

    // try reloading neuron parameters
    address_t address = data_specification_get_data_address();
    if (!neuron_reload_neuron_parameters(
            data_specification_get_region(
                NEURON_PARAMS_REGION, address))) {
        log_error("failed to reload the neuron parameters.");
        rt_error(RTE_SWERR);
    }
}

//! \brief Timer interrupt callback
//! \param[in] timer_count the number of times this call back has been
//!            executed since start of simulation
//! \param[in] unused unused parameter kept for API consistency
//! \return None
void timer_callback(uint timer_count, uint unused) {
    use(timer_count);
    use(unused);

    profiler_write_entry_disable_irq_fiq(PROFILER_ENTER | PROFILER_TIMER);

    time++;
    last_rewiring_time++;

    // This is the part where I save the input and output indices
    //   from the circular buffer
    // If time == 0 as well as output == input == 0  then no rewire is
    //   supposed to happen. No spikes yet
    log_debug("Timer tick %u \n", time);

    /* if a fixed number of simulation ticks that were specified at startup
       then do reporting for finishing */
    if (infinite_run != TRUE && time >= simulation_ticks) {

        log_debug("Completed a run");

        // rewrite neuron params to SDRAM for reading out if needed
        address_t address = data_specification_get_data_address();
        neuron_store_neuron_parameters(
            data_specification_get_region(NEURON_PARAMS_REGION, address));

        // Enter pause and resume state to avoid another tick
        simulation_handle_pause_resume(resume_callback);

        profiler_write_entry_disable_irq_fiq(PROFILER_EXIT | PROFILER_TIMER);

        // Finalise any recordings that are in progress, writing back the final
        // amounts of samples recorded to SDRAM
        if (recording_flags > 0) {
            log_debug("updating recording regions");
            recording_finalise();
        }
        profiler_finalise();

        // Subtract 1 from the time so this tick gets done again on the next
        // run
        time -= 1;

        log_debug("Rewire tries = %d", count_rewires);

        return;
    }

    uint cpsr = 0;
    // Do rewiring
    if (rewiring &&
        ((last_rewiring_time >= rewiring_period && !is_fast()) || is_fast())) {
        update_goal_posts(time);
        last_rewiring_time = 0;
        // put flag in spike processing to do synaptic rewiring
//        synaptogenesis_dynamics_rewire(time);
        if (is_fast()) {
            do_rewiring(rewiring_period);
        } else {
            do_rewiring(1);
        }
        // disable interrupts
        cpsr = spin1_int_disable();
//       // If we're not already processing synaptic DMAs,
//        // flag pipeline as busy and trigger a feed event
        if (!get_dma_busy()) {
            log_debug("Sending user event for new spike");
            if (spin1_trigger_user_event(0, 0)) {
                set_dma_busy(true);
            } else {
                log_debug("Could not trigger user event\n");
            }
        }
        // enable interrupts
        spin1_mode_restore(cpsr);
        count_rewires++;
    }
    // otherwise do synapse and neuron time step updates
    synapses_do_timestep_update(time);
    neuron_do_timestep_update(time);

    // trigger buffering_out_mechanism
    if (recording_flags > 0) {
        recording_do_timestep_update(time);
    }

    profiler_write_entry_disable_irq_fiq(PROFILER_EXIT | PROFILER_TIMER);
}

//! \brief The entry point for this model.
void c_main(void) {

    // Load DTCM data
    uint32_t timer_period;

    // initialise the model
    if (!initialise(&timer_period)){
        rt_error(RTE_API);
    }

    // Start the time at "-1" so that the first tick will be 0
    time = UINT32_MAX;

    // Set timer tick (in microseconds)
    log_debug("setting timer tick callback for %d microseconds",
              timer_period);
    spin1_set_timer_tick(timer_period);

    // Set up the timer tick callback (others are handled elsewhere)
    spin1_callback_on(TIMER_TICK, timer_callback, TIMER);

    simulation_run();
}<|MERGE_RESOLUTION|>--- conflicted
+++ resolved
@@ -158,13 +158,8 @@
     address_t direct_synapses_address;
     if (!synapses_initialise(
             data_specification_get_region(SYNAPSE_PARAMS_REGION, address),
-<<<<<<< HEAD
             data_specification_get_region(DIRECT_MATRIX_REGION, address),
-            n_neurons, &neuron_synapse_shaping_params,
-=======
-            data_specification_get_region(SYNAPTIC_MATRIX_REGION, address),
             n_neurons, n_synapse_types,
->>>>>>> 2c2252fb
             &ring_buffer_to_input_buffer_left_shifts,
             &direct_synapses_address)) {
         return false;
