--- conflicted
+++ resolved
@@ -38,59 +38,15 @@
 #include "c_main_common.h"
 #include "regions.h"
 #include "profile_tags.h"
-<<<<<<< HEAD
 
 //! The combined provenance from synapses and neurons
 struct combined_provenance {
     struct neuron_provenance neuron_provenance;
     struct synapse_provenance synapse_provenance;
-=======
-#include "direct_synapses.h"
-
-#include <data_specification.h>
-#include <simulation.h>
-#include <profiler.h>
-#include <debug.h>
-#include <bit_field.h>
-#include <filter_info.h>
-#include <tdma_processing.h>
-
-/* validates that the model being compiled does indeed contain a application
- * magic number*/
-#ifndef APPLICATION_NAME_HASH
-#error APPLICATION_NAME_HASH was undefined.  Make sure you define this\
-    constant
-#endif
-
-//! The provenance information written on application shutdown.
-struct neuron_provenance {
-    //! A count of presynaptic events.
-    uint32_t n_pre_synaptic_events;
-    //! A count of synaptic saturations.
-    uint32_t n_synaptic_weight_saturations;
-    //! A count of the times that the synaptic input circular buffers overflowed
-    uint32_t n_input_buffer_overflows;
-    //! The current time.
-    uint32_t current_timer_tick;
-    //! The number of STDP weight saturations.
-    uint32_t n_plastic_synaptic_weight_saturations;
-    uint32_t n_ghost_pop_table_searches;
-    uint32_t n_failed_bitfield_reads;
-    uint32_t n_dmas_complete;
-    uint32_t n_spikes_processed;
-    uint32_t n_invalid_master_pop_table_hits;
-    uint32_t n_filtered_by_bitfield;
-    //! The number of rewirings performed.
-    uint32_t n_rewires;
-    uint32_t n_packets_dropped_from_lateness;
-    uint32_t spike_processing_get_max_filled_input_buffer_size;
-    //! the number of times the TDMA fully missed its slots
-    uint32_t n_tdma_mises;
     //! Maximum backgrounds queued
     uint32_t max_backgrounds_queued;
     //! Background queue overloads
     uint32_t n_background_queue_overloads;
->>>>>>> 9cb2e06f
 };
 
 //! values for the priority for each callback
@@ -146,24 +102,8 @@
 //! Determines if this model should run for infinite time
 static uint32_t infinite_run;
 
-<<<<<<< HEAD
 //! The recording flags indicating if anything is recording
 static uint32_t recording_flags = 0;
-=======
-//! Timer callbacks since last rewiring
-static int32_t last_rewiring_time = 0;
-
-//! Rewiring period represented as an integer
-static int32_t rewiring_period = 0;
-
-//! Flag representing whether rewiring is enabled
-static bool rewiring = false;
-
-//! Count the number of rewiring attempts
-static uint32_t count_rewire_attempts = 0;
-
-//! The number of neurons on the core
-static uint32_t n_neurons;
 
 //! The number of background tasks queued / running
 static uint32_t n_backgrounds_queued = 0;
@@ -176,147 +116,15 @@
 
 //! timer count for tdma of certain models; exported
 uint global_timer_count;
-
->>>>>>> 9cb2e06f
 
 //! \brief Callback to store provenance data (format: neuron_provenance).
 //! \param[out] provenance_region: Where to write the provenance data
 static void c_main_store_provenance_data(address_t provenance_region) {
-<<<<<<< HEAD
     struct combined_provenance *prov = (void *) provenance_region;
+    prov->n_background_queue_overloads = n_background_overloads;
+    prov->max_backgrounds_queued = max_backgrounds_queued;
     store_neuron_provenance(&prov->neuron_provenance);
     store_synapse_provenance(&prov->synapse_provenance);
-=======
-    log_debug("writing other provenance data");
-    struct neuron_provenance *prov = (void *) provenance_region;
-
-    // store the data into the provenance data region
-    prov->n_pre_synaptic_events = synapses_get_pre_synaptic_events();
-    prov->n_synaptic_weight_saturations = synapses_saturation_count;
-    prov->n_input_buffer_overflows = spike_processing_get_buffer_overflows();
-    prov->current_timer_tick = time;
-    prov->n_plastic_synaptic_weight_saturations =
-        synapse_dynamics_get_plastic_saturation_count();
-    prov->n_ghost_pop_table_searches = ghost_pop_table_searches;
-    prov->n_failed_bitfield_reads = failed_bit_field_reads;
-    prov->n_dmas_complete = spike_processing_get_dma_complete_count();
-    prov->n_spikes_processed = spike_processing_get_spike_processing_count();
-    prov->n_invalid_master_pop_table_hits = invalid_master_pop_hits;
-    prov->n_filtered_by_bitfield = bit_field_filtered_packets;
-    prov->n_rewires = spike_processing_get_successful_rewires();
-    prov->n_packets_dropped_from_lateness =
-        spike_processing_get_n_packets_dropped_from_lateness();
-    prov->spike_processing_get_max_filled_input_buffer_size =
-        spike_processing_get_max_filled_input_buffer_size();
-    prov->n_tdma_mises = tdma_processing_times_behind();
-    prov->n_background_queue_overloads = n_background_overloads;
-    prov->max_backgrounds_queued = max_backgrounds_queued;
-
-    log_debug("finished other provenance data");
-}
-
-//! \brief Initialises the model by reading in the regions and checking
-//!        recording data.
-//! \return True if it successfully initialised, false otherwise
-static bool initialise(void) {
-    log_debug("Initialise: started");
-
-    // Get the address this core's DTCM data starts at from SRAM
-    data_specification_metadata_t *ds_regions =
-            data_specification_get_data_address();
-
-    // Read the header
-    if (!data_specification_read_header(ds_regions)) {
-        return false;
-    }
-
-    // Get the timing details and set up the simulation interface
-    if (!simulation_initialise(
-            data_specification_get_region(SYSTEM_REGION, ds_regions),
-            APPLICATION_NAME_HASH, &timer_period, &simulation_ticks,
-            &infinite_run, &time, SDP, DMA)) {
-        return false;
-    }
-    simulation_set_provenance_function(
-            c_main_store_provenance_data,
-            data_specification_get_region(PROVENANCE_DATA_REGION, ds_regions));
-
-    // Set up the neurons
-    uint32_t n_synapse_types;
-    uint32_t incoming_spike_buffer_size;
-    uint32_t n_regions_used;
-    if (!neuron_initialise(
-            data_specification_get_region(NEURON_PARAMS_REGION, ds_regions),
-            data_specification_get_region(NEURON_RECORDING_REGION, ds_regions),
-            &n_neurons, &n_synapse_types, &incoming_spike_buffer_size,
-            &n_regions_used)) {
-        return false;
-    }
-
-    // Set up the synapses
-    uint32_t *ring_buffer_to_input_buffer_left_shifts;
-    bool clear_input_buffers_of_late_packets_init;
-    if (!synapses_initialise(
-            data_specification_get_region(SYNAPSE_PARAMS_REGION, ds_regions),
-            n_neurons, n_synapse_types,
-            &ring_buffer_to_input_buffer_left_shifts,
-            &clear_input_buffers_of_late_packets_init)) {
-        return false;
-    }
-
-    // set up direct synapses
-    address_t direct_synapses_address;
-    if (!direct_synapses_initialise(
-            data_specification_get_region(DIRECT_MATRIX_REGION, ds_regions),
-            &direct_synapses_address)) {
-        return false;
-    }
-
-    // Set up the population table
-    uint32_t row_max_n_words;
-    if (!population_table_initialise(
-            data_specification_get_region(POPULATION_TABLE_REGION, ds_regions),
-            data_specification_get_region(SYNAPTIC_MATRIX_REGION, ds_regions),
-            direct_synapses_address, &row_max_n_words)) {
-        return false;
-    }
-    // Set up the synapse dynamics
-    if (!synapse_dynamics_initialise(
-            data_specification_get_region(SYNAPSE_DYNAMICS_REGION, ds_regions),
-            n_neurons, n_synapse_types,
-            ring_buffer_to_input_buffer_left_shifts)) {
-        return false;
-    }
-
-    // Set up structural plasticity dynamics
-    if (!synaptogenesis_dynamics_initialise(data_specification_get_region(
-            STRUCTURAL_DYNAMICS_REGION, ds_regions))) {
-        return false;
-    }
-
-    rewiring_period = synaptogenesis_rewiring_period();
-    rewiring = rewiring_period != -1;
-
-    if (!spike_processing_initialise(
-            row_max_n_words, MC, USER, incoming_spike_buffer_size,
-            clear_input_buffers_of_late_packets_init, n_regions_used)) {
-        return false;
-    }
-
-    // Setup profiler
-    profiler_init(data_specification_get_region(PROFILER_REGION, ds_regions));
-
-    // Do bitfield configuration last to only use any unused memory
-    if (!population_table_load_bitfields(
-            data_specification_get_region(BIT_FIELD_FILTER_REGION, ds_regions))) {
-        return false;
-    }
-
-    print_post_to_pre_entry();
-
-    log_debug("Initialise: finished");
-    return true;
->>>>>>> 9cb2e06f
 }
 
 //! \brief the function to call when resuming a simulation
@@ -368,48 +176,16 @@
     #endif // LOG_LEVEL >= LOG_DEBUG
 }
 
-<<<<<<< HEAD
-//! \brief Timer interrupt callback
-//! \param[in] timer_count: the number of times this call back has been
-//!            executed since start of simulation
-//! \param[in] unused: unused parameter kept for API consistency
-void timer_callback(uint timer_count, UNUSED uint unused) {
-
-    profiler_write_entry_disable_irq_fiq(PROFILER_ENTER | PROFILER_TIMER);
-
-    time++;
-
-    log_debug("Timer tick %u \n", time);
-=======
 //! \brief Background activites called from timer
 //! \param timer_count the number of times this call back has been
 //!        executed since start of simulation
 //! \param[in] local_time: The time step being executed
 void background_callback(uint timer_count, uint local_time) {
-    global_timer_count = timer_count;
     profiler_write_entry_disable_irq_fiq(PROFILER_ENTER | PROFILER_TIMER);
 
-    last_rewiring_time++;
-
-    // This is the part where I save the input and output indices
-    //   from the circular buffer
-    // If time == 0 as well as output == input == 0  then no rewire is
-    //   supposed to happen. No spikes yet
     log_debug("Timer tick %u \n", local_time);
 
-    // Then do rewiring
-    if (rewiring &&
-            ((last_rewiring_time >= rewiring_period && !synaptogenesis_is_fast())
-                || synaptogenesis_is_fast())) {
-        last_rewiring_time = 0;
-        // put flag in spike processing to do synaptic rewiring
-        if (synaptogenesis_is_fast()) {
-            spike_processing_do_rewiring(rewiring_period);
-        } else {
-            spike_processing_do_rewiring(1);
-        }
-        count_rewire_attempts++;
-    }
+    synaptogenesis_do_timestep_update();
 
     // Now do neuron time step update
     neuron_do_timestep_update(local_time, timer_count);
@@ -436,7 +212,6 @@
 
     // Also do synapses timestep update, as this is time-critical
     synapses_do_timestep_update(time);
->>>>>>> 9cb2e06f
 
     /* if a fixed number of simulation ticks that were specified at startup
      * then do reporting for finishing */
@@ -451,8 +226,6 @@
         // Pause common functions
         common_pause(recording_flags);
 
-        profiler_write_entry_disable_irq_fiq(PROFILER_EXIT | PROFILER_TIMER);
-
         // Subtract 1 from the time so this tick gets done again on the next
         // run
         time--;
@@ -462,13 +235,6 @@
         return;
     }
 
-<<<<<<< HEAD
-    // First do synapses timestep update, as this is time-critical
-    synapses_do_timestep_update(time);
-
-    // Do rewiring as needed
-    synaptogenesis_do_timestep_update();
-=======
     // Push the rest to the background
     if (!spin1_schedule_callback(background_callback, timer_count, time, BACKGROUND)) {
         // We have failed to do this timer tick!
@@ -479,7 +245,6 @@
             max_backgrounds_queued++;
         }
     }
->>>>>>> 9cb2e06f
 
     spin1_mode_restore(state);
 }
