/*
 * Copyright (c) 2017-2019 The University of Manchester
 *
 * This program is free software: you can redistribute it and/or modify
 * it under the terms of the GNU General Public License as published by
 * the Free Software Foundation, either version 3 of the License, or
 * (at your option) any later version.
 *
 * This program is distributed in the hope that it will be useful,
 * but WITHOUT ANY WARRANTY; without even the implied warranty of
 * MERCHANTABILITY or FITNESS FOR A PARTICULAR PURPOSE.  See the
 * GNU General Public License for more details.
 *
 * You should have received a copy of the GNU General Public License
 * along with this program.  If not, see <http://www.gnu.org/licenses/>.
 */

/*!
 * \file
 * \brief This file contains the main interface for structural plasticity
 * and some shared code. For the main implementation, see topographic_map_impl.c
 *
 * \author Petrut Bogdan
 */
#include "synapse_dynamics.h"
#include <debug.h>
#include <utils.h>

//! ::synapse_index_bits + ::synapse_type_bits
static uint32_t synapse_type_index_bits;
//! Number of bits to hold the neuron index
static uint32_t synapse_index_bits;
//! Mask to extract the neuron index (has ::synapse_index_bits bits set)
static uint32_t synapse_index_mask;
//! Number of bits to hold the synapse type
static uint32_t synapse_type_bits;
//! Mask to extract the synapse type (has ::synapse_type_bits bits set)
static uint32_t synapse_type_mask;

<<<<<<< HEAD
typedef struct structural_rec_t {
    int32_t recorded_val;
//    uint32_t changed;
} structural_rec_t;

typedef struct structural_rec_t* structural_rec_pointer_t;

//! Array of things for structural recording
static structural_rec_pointer_t structural_rec_array;

address_t synapse_dynamics_initialise(
        address_t address, uint32_t n_neurons, uint32_t n_synapse_types,
        uint32_t *ring_buffer_to_input_buffer_left_shifts) {
    use(address);
    use(ring_buffer_to_input_buffer_left_shifts);

    if (sizeof(structural_rec_t)) {
        structural_rec_array = spin1_malloc(n_neurons * sizeof(structural_rec_t));
        if (structural_rec_array == NULL) {
            log_error("Unable to allocate structural recording array"
                    "- Out of DTCM");
            return false;
        }
        for (uint32_t i = 0; i < n_neurons; i++) {
//        	structural_rec_array[i].changed = 0;
        	structural_rec_array[i].recorded_val = -1;
        	log_info("structural_rec_array[%u].recorded_val = %d",
        			i, structural_rec_array[i].recorded_val);
        }
    }

=======
bool synapse_dynamics_initialise(
        UNUSED address_t address, uint32_t n_neurons, uint32_t n_synapse_types,
        UNUSED uint32_t *ring_buffer_to_input_buffer_left_shifts) {
>>>>>>> 51a7f590
    uint32_t n_neurons_power_2 = n_neurons;
    uint32_t log_n_neurons = 1;
    if (n_neurons != 1) {
        if (!is_power_of_2(n_neurons)) {
            n_neurons_power_2 = next_power_of_2(n_neurons);
        }
        log_n_neurons = ilog_2(n_neurons_power_2);
    }
    uint32_t n_synapse_types_power_2 = n_synapse_types;
    synapse_type_bits = 1;
    if (n_synapse_types != 1) {
        if (!is_power_of_2(n_synapse_types)) {
            n_synapse_types_power_2 = next_power_of_2(n_synapse_types);
        }
        synapse_type_bits = ilog_2(n_synapse_types_power_2);
    }
    synapse_type_index_bits = log_n_neurons + synapse_type_bits;
    synapse_index_bits = log_n_neurons;
    synapse_index_mask = (1 << synapse_index_bits) - 1;
    synapse_type_mask = (1 << synapse_type_bits) - 1;
<<<<<<< HEAD

    return address;
=======
    return true;
>>>>>>> 51a7f590
}

//---------------------------------------
void synapse_dynamics_process_post_synaptic_event(
        UNUSED uint32_t time, UNUSED index_t neuron_index) {
}

//---------------------------------------
bool synapse_dynamics_process_plastic_synapses(
        UNUSED synapse_row_plastic_data_t *plastic_region_data,
        UNUSED synapse_row_fixed_part_t *fixed_region,
        UNUSED weight_t *ring_buffer, UNUSED uint32_t time) {
    log_error("There should be no plastic synapses!");
    return false;
}

//---------------------------------------
input_t synapse_dynamics_get_intrinsic_bias(
        UNUSED uint32_t time, UNUSED index_t neuron_index) {
    return ZERO;
}

void synapse_dynamics_print_plastic_synapses(
        UNUSED synapse_row_plastic_data_t *plastic_region_data,
        UNUSED synapse_row_fixed_part_t *fixed_region,
        UNUSED uint32_t *ring_buffer_to_input_left_shifts) {
}

uint32_t synapse_dynamics_get_plastic_pre_synaptic_events(void) {
    return 0;
}

uint32_t synapse_dynamics_get_plastic_saturation_count(void) {
    return 0;
}

bool synapse_dynamics_find_neuron(
        uint32_t id, synaptic_row_t row, weight_t *weight, uint16_t *delay,
        uint32_t *offset, uint32_t *synapse_type) {
    synapse_row_fixed_part_t *fixed_region = synapse_row_fixed_region(row);
    int32_t fixed_synapse = synapse_row_num_fixed_synapses(fixed_region);
    uint32_t *synaptic_words = synapse_row_fixed_weight_controls(fixed_region);

    // Loop through plastic synapses
    for (; fixed_synapse > 0; fixed_synapse--) {

        // Get next control word (auto incrementing)
        // Check if index is the one I'm looking for
        uint32_t synaptic_word = *synaptic_words++;
        if (synapse_row_sparse_index(synaptic_word, synapse_index_mask) == id) {
            *offset = synapse_row_num_fixed_synapses(fixed_region) -
                    fixed_synapse;
            *weight = synapse_row_sparse_weight(synaptic_word);
            *delay = synapse_row_sparse_delay(synaptic_word,
                    synapse_type_index_bits);
            *synapse_type = synapse_row_sparse_type(
                    synaptic_word, synapse_index_bits, synapse_type_mask);
            return true;
        }
    }

    return false;
}

<<<<<<< HEAD
bool synapse_dynamics_remove_neuron(
		uint32_t pre_id, uint32_t post_id, uint32_t offset, address_t row) {
    address_t fixed_region = synapse_row_fixed_region(row);
=======
bool synapse_dynamics_remove_neuron(uint32_t offset, synaptic_row_t row) {
    synapse_row_fixed_part_t *fixed_region = synapse_row_fixed_region(row);
>>>>>>> 51a7f590
    int32_t fixed_synapse = synapse_row_num_fixed_synapses(fixed_region);
    uint32_t *synaptic_words = synapse_row_fixed_weight_controls(fixed_region);

    // Delete control word at offset (contains weight)
    synaptic_words[offset] = synaptic_words[fixed_synapse - 1];

    // Decrement FF
<<<<<<< HEAD
    fixed_region[0] = fixed_region[0] - 1;

    // Create recorded value
    // (bottom bit: added/removed, next 8: local_id, remainder: other id)
//    structural_rec_array[pre_id].changed = 1;
	structural_rec_array[pre_id].recorded_val = (0 << 0) | (post_id << 1) | (pre_id << 9);

=======
    fixed_region->num_fixed--;
>>>>>>> 51a7f590
    return true;
}

//! packing all of the information into the required static control word
static inline uint32_t _fixed_synapse_convert(
        uint32_t id, weight_t weight, uint32_t delay, uint32_t type) {
    uint32_t new_synapse = weight << (32 - SYNAPSE_WEIGHT_BITS);
    new_synapse |= ((delay & ((1 << SYNAPSE_DELAY_BITS) - 1)) <<
            synapse_type_index_bits);
    new_synapse |= ((type & ((1 << synapse_type_bits) - 1)) <<
            synapse_index_bits);
    new_synapse |= (id & ((1 << synapse_type_index_bits) - 1));
    return new_synapse;
}

bool synapse_dynamics_add_neuron(
<<<<<<< HEAD
        uint32_t pre_id, uint32_t id, address_t row, weight_t weight,
=======
        uint32_t id, synaptic_row_t row, weight_t weight,
>>>>>>> 51a7f590
        uint32_t delay, uint32_t type) {
    synapse_row_fixed_part_t *fixed_region = synapse_row_fixed_region(row);
    int32_t fixed_synapse = synapse_row_num_fixed_synapses(fixed_region);
    uint32_t *synaptic_words = synapse_row_fixed_weight_controls(fixed_region);
    uint32_t new_synapse = _fixed_synapse_convert(id, weight, delay, type);

    // Add control word at offset
    synaptic_words[fixed_synapse] = new_synapse;

    // Increment FF
<<<<<<< HEAD
    fixed_region[0] = fixed_region[0] + 1;

    // Create recorded value
    // (bottom bit: added/removed, next 8: local_id, remainder: other id)
//    structural_rec_array[pre_id].changed = 1;
    structural_rec_array[pre_id].recorded_val = (1 << 0) | (id << 1) | (pre_id << 9);

=======
    fixed_region->num_fixed++;
>>>>>>> 51a7f590
    return true;
}

uint32_t synapse_dynamics_n_connections_in_row(
        synapse_row_fixed_part_t *fixed) {
    return synapse_row_num_fixed_synapses(fixed);
}

//void synapse_dynamics_additions(uint32_t n_neurons, uint32_t* added) {
////	uint32_t added[n_neurons];
//	for (uint32_t i=0; i < n_neurons; i++) {
//		added[i] = structural_rec_array[i].changed;
//		// reset value
//		structural_rec_array[i].changed = 0;
//	}
//}
//
//void synapse_dynamics_removals(uint32_t n_neurons, uint32_t* removed) {
////	uint32_t removed[n_neurons];
//	for (uint32_t i=0; i < n_neurons; i++) {
//		removed[i] = structural_rec_array[i].changed;
//		// reset value
//		structural_rec_array[i].changed = 0;
//	}
//}

//void synapse_dynamics_changes(uint32_t n_neurons, uint32_t* changed) {
////	uint32_t removed[n_neurons];
//	for (uint32_t i=0; i < n_neurons; i++) {
//		changed[i] = structural_rec_array[i].changed;
//		// reset value
//		structural_rec_array[i].changed = 0;
//	}
//}

void synapse_dynamics_recording_values(uint32_t n_neurons, int32_t* rec_values) {
//	uint32_t removed[n_neurons];
	for (uint32_t i=0; i < n_neurons; i++) {
		rec_values[i] = structural_rec_array[i].recorded_val;
		// reset value
		structural_rec_array[i].recorded_val = -1;
	}
}<|MERGE_RESOLUTION|>--- conflicted
+++ resolved
@@ -37,7 +37,6 @@
 //! Mask to extract the synapse type (has ::synapse_type_bits bits set)
 static uint32_t synapse_type_mask;
 
-<<<<<<< HEAD
 typedef struct structural_rec_t {
     int32_t recorded_val;
 //    uint32_t changed;
@@ -48,11 +47,9 @@
 //! Array of things for structural recording
 static structural_rec_pointer_t structural_rec_array;
 
-address_t synapse_dynamics_initialise(
-        address_t address, uint32_t n_neurons, uint32_t n_synapse_types,
-        uint32_t *ring_buffer_to_input_buffer_left_shifts) {
-    use(address);
-    use(ring_buffer_to_input_buffer_left_shifts);
+bool synapse_dynamics_initialise(
+        UNUSED address_t address, uint32_t n_neurons, uint32_t n_synapse_types,
+        UNUSED uint32_t *ring_buffer_to_input_buffer_left_shifts) {
 
     if (sizeof(structural_rec_t)) {
         structural_rec_array = spin1_malloc(n_neurons * sizeof(structural_rec_t));
@@ -62,18 +59,13 @@
             return false;
         }
         for (uint32_t i = 0; i < n_neurons; i++) {
-//        	structural_rec_array[i].changed = 0;
-        	structural_rec_array[i].recorded_val = -1;
-        	log_info("structural_rec_array[%u].recorded_val = %d",
-        			i, structural_rec_array[i].recorded_val);
-        }
-    }
-
-=======
-bool synapse_dynamics_initialise(
-        UNUSED address_t address, uint32_t n_neurons, uint32_t n_synapse_types,
-        UNUSED uint32_t *ring_buffer_to_input_buffer_left_shifts) {
->>>>>>> 51a7f590
+//          structural_rec_array[i].changed = 0;
+            structural_rec_array[i].recorded_val = -1;
+            log_info("structural_rec_array[%u].recorded_val = %d",
+                    i, structural_rec_array[i].recorded_val);
+        }
+    }
+
     uint32_t n_neurons_power_2 = n_neurons;
     uint32_t log_n_neurons = 1;
     if (n_neurons != 1) {
@@ -94,12 +86,8 @@
     synapse_index_bits = log_n_neurons;
     synapse_index_mask = (1 << synapse_index_bits) - 1;
     synapse_type_mask = (1 << synapse_type_bits) - 1;
-<<<<<<< HEAD
-
-    return address;
-=======
+
     return true;
->>>>>>> 51a7f590
 }
 
 //---------------------------------------
@@ -164,14 +152,9 @@
     return false;
 }
 
-<<<<<<< HEAD
 bool synapse_dynamics_remove_neuron(
-		uint32_t pre_id, uint32_t post_id, uint32_t offset, address_t row) {
-    address_t fixed_region = synapse_row_fixed_region(row);
-=======
-bool synapse_dynamics_remove_neuron(uint32_t offset, synaptic_row_t row) {
+		uint32_t pre_id, uint32_t post_id, uint32_t offset, synaptic_row_t row) {
     synapse_row_fixed_part_t *fixed_region = synapse_row_fixed_region(row);
->>>>>>> 51a7f590
     int32_t fixed_synapse = synapse_row_num_fixed_synapses(fixed_region);
     uint32_t *synaptic_words = synapse_row_fixed_weight_controls(fixed_region);
 
@@ -179,17 +162,13 @@
     synaptic_words[offset] = synaptic_words[fixed_synapse - 1];
 
     // Decrement FF
-<<<<<<< HEAD
-    fixed_region[0] = fixed_region[0] - 1;
+    fixed_region->num_fixed--;
 
     // Create recorded value
     // (bottom bit: added/removed, next 8: local_id, remainder: other id)
-//    structural_rec_array[pre_id].changed = 1;
-	structural_rec_array[pre_id].recorded_val = (0 << 0) | (post_id << 1) | (pre_id << 9);
-
-=======
-    fixed_region->num_fixed--;
->>>>>>> 51a7f590
+    //    structural_rec_array[pre_id].changed = 1;
+    structural_rec_array[pre_id].recorded_val = (0 << 0) | (post_id << 1) | (pre_id << 9);
+
     return true;
 }
 
@@ -206,11 +185,7 @@
 }
 
 bool synapse_dynamics_add_neuron(
-<<<<<<< HEAD
-        uint32_t pre_id, uint32_t id, address_t row, weight_t weight,
-=======
-        uint32_t id, synaptic_row_t row, weight_t weight,
->>>>>>> 51a7f590
+        uint32_t pre_id, uint32_t id, synaptic_row_t row, weight_t weight,
         uint32_t delay, uint32_t type) {
     synapse_row_fixed_part_t *fixed_region = synapse_row_fixed_region(row);
     int32_t fixed_synapse = synapse_row_num_fixed_synapses(fixed_region);
@@ -221,17 +196,13 @@
     synaptic_words[fixed_synapse] = new_synapse;
 
     // Increment FF
-<<<<<<< HEAD
-    fixed_region[0] = fixed_region[0] + 1;
+    fixed_region->num_fixed++;
 
     // Create recorded value
     // (bottom bit: added/removed, next 8: local_id, remainder: other id)
 //    structural_rec_array[pre_id].changed = 1;
     structural_rec_array[pre_id].recorded_val = (1 << 0) | (id << 1) | (pre_id << 9);
 
-=======
-    fixed_region->num_fixed++;
->>>>>>> 51a7f590
     return true;
 }
 
