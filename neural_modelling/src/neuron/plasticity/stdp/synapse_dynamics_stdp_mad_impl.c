--- conflicted
+++ resolved
@@ -12,17 +12,14 @@
 #include "timing_dependence/timing.h"
 #include <string.h>
 #include <debug.h>
-<<<<<<< HEAD
 #include <utils.h>
+#include "../synapse_dynamics.h"
 
 static uint32_t synapse_type_index_bits;
 static uint32_t synapse_index_bits;
 static uint32_t synapse_index_mask;
 static uint32_t synapse_type_index_mask;
 static uint32_t synapse_delay_index_type_bits;
-=======
-#include "../synapse_dynamics.h"
->>>>>>> ab2f2c26
 
 uint32_t num_plastic_pre_synaptic_events = 0;
 
@@ -78,8 +75,8 @@
     const uint32_t delayed_last_pre_time = last_pre_time + delay_axonal;
 
     // Get the post-synaptic window of events to be processed
-    const uint32_t window_begin_time = (delayed_last_pre_time >=
-        delay_dendritic) ? (delayed_last_pre_time - delay_dendritic) : 0;
+    const uint32_t window_begin_time = (delayed_last_pre_time >= delay_dendritic) ?
+        (delayed_last_pre_time - delay_dendritic) : 0;
     const uint32_t window_end_time = time + delay_axonal - delay_dendritic;
     post_event_window_t post_window = post_events_get_window_delayed(
             post_event_history, window_begin_time, window_end_time);
@@ -178,20 +175,12 @@
         synapses_print_weight(
             weight, ring_buffer_to_input_buffer_left_shifts[synapse_type]);
         log_debug("nA) d: %2u, %s, n = %3u)] - {%08x %08x}\n",
-<<<<<<< HEAD
                   synapse_row_sparse_delay(
                       control_word, synapse_type_index_bits),
                   synapse_types_get_type_char(synapse_row_sparse_type(
                       control_word, synapse_index_bits)),
                   synapse_row_sparse_index(control_word, synapse_index_mask),
                   SYNAPSE_DELAY_MASK, synapse_type_index_bits);
-=======
-                  synapse_row_sparse_delay(control_word),
-                  synapse_types_get_type_char(
-                      synapse_row_sparse_type(control_word)),
-                  synapse_row_sparse_index(control_word), SYNAPSE_DELAY_MASK,
-                  SYNAPSE_TYPE_INDEX_BITS);
->>>>>>> ab2f2c26
     }
 #endif // LOG_LEVEL >= LOG_DEBUG
 }
@@ -201,29 +190,28 @@
     return ((x >> synapse_delay_index_type_bits) & SYNAPSE_AXONAL_DELAY_MASK);
 }
 
-address_t synapse_dynamics_initialise(
+bool synapse_dynamics_initialise(
         address_t address, uint32_t n_neurons,
         uint32_t *ring_buffer_to_input_buffer_left_shifts) {
 
     // Load timing dependence data
     address_t weight_region_address = timing_initialise(address);
     if (address == NULL) {
-        return NULL;
+        return false;
     }
 
     // Load weight dependence data
     address_t weight_result = weight_initialise(
         weight_region_address, ring_buffer_to_input_buffer_left_shifts);
     if (weight_result == NULL) {
-        return NULL;
+        return false;
     }
 
     post_event_history = post_events_init_buffers(n_neurons);
     if (post_event_history == NULL) {
-        return NULL;
-    }
-
-<<<<<<< HEAD
+        return false;
+    }
+
     uint32_t n_neurons_power_2 = n_neurons;
     if (!is_power_of_2(n_neurons)) {
         n_neurons_power_2 = next_power_of_2(n_neurons);
@@ -238,9 +226,6 @@
         SYNAPSE_DELAY_BITS + synapse_type_index_bits;
 
     return true;
-=======
-    return weight_result;
->>>>>>> ab2f2c26
 }
 
 bool synapse_dynamics_process_plastic_synapses(
@@ -332,8 +317,7 @@
                                                          last_post_trace));
 }
 
-input_t synapse_dynamics_get_intrinsic_bias(uint32_t time,
-                                            index_t neuron_index) {
+input_t synapse_dynamics_get_intrinsic_bias(uint32_t time, index_t neuron_index) {
     use(time);
     use(neuron_index);
     return 0.0k;
@@ -341,127 +325,4 @@
 
 uint32_t synapse_dynamics_get_plastic_pre_synaptic_events(){
     return num_plastic_pre_synaptic_events;
-}
-
-
-#if SYNGEN_ENABLED == 1
-
-//! \brief  Searches the synaptic row for the the connection with the
-//!         specified post-synaptic id
-//! \param[in] id: the (core-local) id of the neuron to search for in the
-//! synaptic row
-//! \param[in] row: the core-local address of the synaptic row
-//! \param[out] sp_data: the address of a struct through which to return
-//! weight, delay information
-//! \return bool: was the search successful?
-bool find_plastic_neuron_with_id(uint32_t id, address_t row,
-                                 structural_plasticity_data_t *sp_data){
-    address_t fixed_region = synapse_row_fixed_region(row);
-    address_t plastic_region_address = synapse_row_plastic_region(row);
-    plastic_synapse_t *plastic_words =
-        _plastic_synapses(plastic_region_address);
-    control_t *control_words = synapse_row_plastic_controls(fixed_region);
-    int32_t plastic_synapse = synapse_row_num_plastic_controls(fixed_region);
-    plastic_synapse_t weight;
-    uint32_t delay;
-
-    // Loop through plastic synapses
-    bool found = false;
-    for (; plastic_synapse > 0; plastic_synapse--) {
-
-        // Get next control word (auto incrementing)
-        weight = *plastic_words++;
-        uint32_t control_word = *control_words++;
-
-        // Check if index is the one I'm looking for
-        delay = synapse_row_sparse_delay(control_word);
-        if (synapse_row_sparse_index(control_word)==id) {
-            found = true;
-            break;
-        }
-    }
-
-    if (found){
-        sp_data -> weight = weight;
-        sp_data -> offset = synapse_row_num_plastic_controls(fixed_region) -
-            plastic_synapse;
-        sp_data -> delay  = delay;
-        return true;
-        }
-    else{
-        sp_data -> weight = -1;
-        sp_data -> offset = -1;
-        sp_data -> delay  = -1;
-        return false;
-        }
-}
-
-//! \brief  Remove the entry at the specified offset in the synaptic row
-//! \param[in] offset: the offset in the row at which to remove the entry
-//! \param[in] row: the core-local address of the synaptic row
-//! \return bool: was the removal successful?
-bool remove_plastic_neuron_at_offset(uint32_t offset, address_t row){
-    address_t fixed_region = synapse_row_fixed_region(row);
-    plastic_synapse_t *plastic_words =
-        _plastic_synapses(synapse_row_plastic_region(row));
-    control_t *control_words = synapse_row_plastic_controls(fixed_region);
-    int32_t plastic_synapse = synapse_row_num_plastic_controls(fixed_region);
-
-    // Delete weight at offset
-    plastic_words[offset] =  plastic_words[plastic_synapse-1];
-    plastic_words[plastic_synapse-1] = 0;
-
-   // Delete control word at offset
-    control_words[offset] = control_words[plastic_synapse-1];
-    control_words[plastic_synapse-1] = 0;
-
-    // Decrement FP
-    fixed_region[1] = fixed_region[1] - 1;
-
-    return true;
-}
-
-//! ensuring the weight is of the correct type and size
-static inline plastic_synapse_t _weight_conversion(uint32_t weight){
-    return (plastic_synapse_t)(0xFFFF & weight);
-}
-
-//! packing all of the information into the required plastic control word
-static inline control_t _control_conversion(uint32_t id, uint32_t delay,
-                                            uint32_t type){
-    control_t new_control =
-        ((delay & ((1<<SYNAPSE_DELAY_BITS) - 1)) << SYNAPSE_TYPE_INDEX_BITS);
-    new_control |= (type & ((1<<SYNAPSE_TYPE_BITS) - 1)) << SYNAPSE_INDEX_BITS;
-    new_control |= (id & ((1<<SYNAPSE_INDEX_BITS) - 1));
-    return new_control;
-}
-
-//! \brief  Add a plastic entry in the synaptic row
-//! \param[in] is: the (core-local) id of the post-synaptic neuron to be added
-//! \param[in] row: the core-local address of the synaptic row
-//! \param[in] weight: the initial weight associated with the connection
-//! \param[in] delay: the delay associated with the connection
-//! \param[in] type: the type of the connection (e.g. inhibitory)
-//! \return bool: was the addition successful?
-bool add_plastic_neuron_with_id(uint32_t id, address_t row,
-        uint32_t weight, uint32_t delay, uint32_t type){
-    plastic_synapse_t new_weight = _weight_conversion(weight);
-    control_t new_control = _control_conversion(id, delay, type);
-
-    address_t fixed_region = synapse_row_fixed_region(row);
-    plastic_synapse_t *plastic_words =
-        _plastic_synapses(synapse_row_plastic_region(row));
-    control_t *control_words = synapse_row_plastic_controls(fixed_region);
-    int32_t plastic_synapse = synapse_row_num_plastic_controls(fixed_region);
-
-    // Add weight at offset
-    plastic_words[plastic_synapse] = new_weight;
-
-    // Add control word at offset
-    control_words[plastic_synapse] = new_control;
-
-    // Increment FP
-    fixed_region[1] = fixed_region[1] + 1;
-    return true;
-}
-#endif+}