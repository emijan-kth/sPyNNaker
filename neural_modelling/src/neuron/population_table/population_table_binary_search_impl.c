/*
 * Copyright (c) 2017-2019 The University of Manchester
 *
 * This program is free software: you can redistribute it and/or modify
 * it under the terms of the GNU General Public License as published by
 * the Free Software Foundation, either version 3 of the License, or
 * (at your option) any later version.
 *
 * This program is distributed in the hope that it will be useful,
 * but WITHOUT ANY WARRANTY; without even the implied warranty of
 * MERCHANTABILITY or FITNESS FOR A PARTICULAR PURPOSE.  See the
 * GNU General Public License for more details.
 *
 * You should have received a copy of the GNU General Public License
 * along with this program.  If not, see <http://www.gnu.org/licenses/>.
 */

#include "population_table.h"
#include <neuron/synapse_row.h>
#include <debug.h>
#include <bit_field.h>

// bits in a word
#define BITS_PER_WORD 32

// the highest bit within the word
#define TOP_BIT_IN_WORD 31

// the flag for when a spike isnt in the master pop table (so shouldnt happen)
#define NOT_IN_MASTER_POP_TABLE_FLAG -1


typedef struct master_population_table_entry {
    uint32_t key;
    uint32_t mask;
    uint16_t start;
    uint16_t count;
} master_population_table_entry;

typedef uint32_t address_and_row_length;

static master_population_table_entry *master_population_table;
static uint32_t master_population_table_length;
static address_and_row_length *address_list;
static address_t synaptic_rows_base_address;
static uint32_t direct_rows_base_address;

<<<<<<< HEAD
//! \brief the number of times a DMA resulted in 0 entries
static uint32_t ghost_pop_table_searches = 0;

//! \brief the number of times packet isnt in the master pop table at all!
static uint32_t invalid_master_pop_hits = 0;

//! \brief the last neuron id for the key
=======
static spike_t last_spike = 0;
>>>>>>> e3747bc8
static uint32_t last_neuron_id = 0;

//! the index for the next time
static uint16_t next_item = 0;

//! \brief how many items are left to go
static uint16_t items_to_go = 0;

//! \brief how many packets were dropped because the bitfield filter says
//!        they don't hit anything
static uint32_t bit_field_filtered_packets = 0;

//! \brief pointer for the bitfield map
bit_field_t* connectivity_bit_field;

static inline uint32_t get_direct_address(address_and_row_length entry) {
    // Direct row address is just the direct address bit
    return (entry & 0x7FFFFF00) >> 8;
}

static inline uint32_t get_address(address_and_row_length entry) {
    // The address is in words and is the top 23-bits but 1, so this down
    // shifts by 8 and then multiplies by 16 (= up shifts by 4) = down shift
    // by 4 with the given mask 0x7FFFFF00 to fully remove the row length
    // NOTE: The mask can be removed given the machine spec says it
    // hard-codes the bottom 2 bits to zero anyhow. BUT BAD CODE PRACTICE
    return (entry & 0x7FFFFF00) >> 4;
}

static inline uint32_t get_row_length(address_and_row_length entry) {
    return entry & 0xFF;
}

static inline uint32_t is_single(address_and_row_length entry) {
    return entry & 0x80000000;
}

static inline uint32_t get_neuron_id(
        master_population_table_entry entry, spike_t spike) {
    return spike & ~entry.mask;
}

static inline void print_master_population_table(void) {
    log_info("master_population\n");
    log_info("------------------------------------------\n");
    for (uint32_t i = 0; i < master_population_table_length; i++) {
        master_population_table_entry entry = master_population_table[i];
        for (uint16_t j = entry.start; j < (entry.start + entry.count); j++) {
            if (!is_single(address_list[j])) {
                log_debug(
                    "index (%d, %d), key: 0x%.8x, mask: 0x%.8x,"
                    " offset: 0x%.8x, address: 0x%.8x, row_length: %u\n",
                    i, j, entry.key, entry.mask,
                    get_address(address_list[j]),
                    get_address(address_list[j]) +
                        (uint32_t) synaptic_rows_base_address,
                    get_row_length(address_list[j]));
            } else {
                log_debug(
                    "index (%d, %d), key: 0x%.8x, mask: 0x%.8x,"
                    " offset: 0x%.8x, address: 0x%.8x, single",
                    i, j, entry.key, entry.mask,
                    get_direct_address(address_list[j]),
                    get_direct_address(address_list[j]) + direct_rows_base_address);
            }
        }
    }
    log_info("------------------------------------------\n");
}

bool population_table_initialise(
        address_t table_address, address_t synapse_rows_address,
        address_t direct_rows_address, uint32_t *row_max_n_words) {
    log_debug("population_table_initialise: starting");

    log_debug("master pop base address is %d", &table_address[0]);
    master_population_table_length = table_address[0];
    log_debug("master pop table length is %d\n", master_population_table_length);
    log_debug("master pop table entry size is %d\n",
            sizeof(master_population_table_entry));
    uint32_t n_master_pop_bytes =
            master_population_table_length * sizeof(master_population_table_entry);
    uint32_t n_master_pop_words = n_master_pop_bytes >> 2;
    log_debug("pop table size is %d\n", n_master_pop_bytes);

    // only try to malloc if there's stuff to malloc.
    if (n_master_pop_bytes != 0) {
        master_population_table = spin1_malloc(n_master_pop_bytes);
        if (master_population_table == NULL) {
            log_error("Could not allocate master population table");
            return false;
        }
    }

    uint32_t address_list_length = table_address[1];
    uint32_t n_address_list_bytes =
            address_list_length * sizeof(address_and_row_length);

    // only try to malloc if there's stuff to malloc.
    if (n_address_list_bytes != 0) {
        address_list = spin1_malloc(n_address_list_bytes);
        if (address_list == NULL) {
            log_error("Could not allocate master population address list");
            return false;
        }
    }

    log_debug("pop table size: %u (%u bytes)",
            master_population_table_length, n_master_pop_bytes);
    log_debug("address list size: %u (%u bytes)",
            address_list_length, n_address_list_bytes);

    // Copy the master population table
    spin1_memcpy(master_population_table, &table_address[2],
            n_master_pop_bytes);
    spin1_memcpy(address_list, &table_address[2 + n_master_pop_words],
            n_address_list_bytes);

    // Store the base address
    log_info("the stored synaptic matrix base address is located at: 0x%08x",
            synapse_rows_address);
    log_info("the direct synaptic matrix base address is located at: 0x%08x",
            direct_rows_address);
    synaptic_rows_base_address = synapse_rows_address;
    direct_rows_base_address = (uint32_t) direct_rows_address;

    *row_max_n_words = 0xFF + N_SYNAPSE_ROW_HEADER_WORDS;

    print_master_population_table();
    return true;
}

bool population_table_get_first_address(
        spike_t spike, address_t* row_address, size_t* n_bytes_to_transfer) {

    // locate the position in the binary search / array
    log_debug("searching for key %d", spike);
    int position = population_table_position_in_the_master_pop_array(spike);
    log_debug("position = %d", position);

    // check we don't have a complete miss
    if (position != NOT_IN_MASTER_POP_TABLE_FLAG){
        master_population_table_entry entry = master_population_table[position];
        if (entry.count == 0) {
            log_debug(
                "spike %u (= %x): population found in master population"
                "table but count is 0", spike, spike);
        }

        log_debug("about to try to find neuron id");
        last_neuron_id = get_neuron_id(entry, spike);
        log_debug("found neuron id of %d", last_neuron_id);

        // check we have a entry in the bit field for this (possible not to due
        // to dtcm limitations or router table compression). If not, go to
        // DMA check.
        log_debug("checking bit field");
        if (connectivity_bit_field[position] != NULL){
            log_debug("can be checked, bitfield is allocated");
            // check that the bit flagged for this neuron id does hit a
            // neuron here. If not return false and avoid the DMA check.
            if (!bit_field_test(
                    connectivity_bit_field[position],  last_neuron_id)){
                log_debug("tested and was not set");
                bit_field_filtered_packets += 1;
                return false;
            }
            log_debug("was set, carrying on");
        }
        else{
            log_debug(
                "bit_field was not set up. either its due to a lack of dtcm, "
                "or because the bitfield was merged into the routing table");
        }

        // going to do a DMA to read the matrix and see if there's a hit.
        log_debug("about to set items");
        next_item = entry.start;
        items_to_go = entry.count;

        log_debug("about to do some other print");

        log_debug(
            "spike = %08x, entry_index = %u, start = %u, count = %u",
            spike, position, next_item, items_to_go);

        bool get_next = population_table_get_next_address(
            row_address, n_bytes_to_transfer);

        // tracks surplus dmas
        if (!get_next){
            log_debug(
                "found a entry which has a ghost entry for key %d", spike);
            ghost_pop_table_searches ++;
        }
        return get_next;
    }
    else{
        invalid_master_pop_hits ++;
    }

    log_debug("Ghost searches: %u\n", ghost_pop_table_searches);
    log_debug(
        "spike %u (= %x): population not found in master population table",
        spike, spike);
    return false;
}

//! \brief get the position in the master pop table
//! \param[in] spike: The spike received
//! \return the position in the master pop table
int population_table_position_in_the_master_pop_array(spike_t spike){
    uint32_t imin = 0;
    uint32_t imax = master_population_table_length;

    while (imin < imax) {
        int imid = (imax + imin) >> 1;
        master_population_table_entry entry = master_population_table[imid];
        if ((spike & entry.mask) == entry.key) {
<<<<<<< HEAD
            return imid;
=======
            if (entry.count == 0) {
                log_debug("spike %u (= %x): population found in master population"
                        "table but count is 0", spike, spike);
            }

            last_neuron_id = get_neuron_id(entry, spike);
            last_spike = spike;
            next_item = entry.start;
            items_to_go = entry.count;

            log_debug("spike = %08x, entry_index = %u, start = %u, count = %u",
                    spike, imid, next_item, items_to_go);

            // A local address is used here as the interface requires something
            // to be passed in but using the address of an argument is odd!
            uint32_t local_spike_id;
            return population_table_get_next_address(
                    &local_spike_id, row_address, n_bytes_to_transfer);
>>>>>>> e3747bc8
        } else if (entry.key < spike) {

            // Entry must be in upper part of the table
            imin = imid + 1;
        } else {
            // Entry must be in lower part of the table
            imax = imid;
        }
    }
    return NOT_IN_MASTER_POP_TABLE_FLAG;
}

bool population_table_get_next_address(
        spike_t *spike, address_t *row_address, size_t *n_bytes_to_transfer) {
    // If there are no more items in the list, return false
    if (items_to_go <= 0) {
        return false;
    }

    bool is_valid = false;
    do {
        address_and_row_length item = address_list[next_item];

        // If the row is a direct row, indicate this by specifying the
        // n_bytes_to_transfer is 0
        if (is_single(item)) {
            *row_address = (address_t) (
                    get_direct_address(item) + direct_rows_base_address +
                    (last_neuron_id * sizeof(uint32_t)));
            *n_bytes_to_transfer = 0;
            *spike = last_spike;
            is_valid = true;
        } else {
            uint32_t row_length = get_row_length(item);
            if (row_length > 0) {
                uint32_t block_address =
                        get_address(item) + (uint32_t) synaptic_rows_base_address;
                uint32_t stride = (row_length + N_SYNAPSE_ROW_HEADER_WORDS);
                uint32_t neuron_offset =
                        last_neuron_id * stride * sizeof(uint32_t);

                *row_address = (address_t) (block_address + neuron_offset);
                *n_bytes_to_transfer = stride * sizeof(uint32_t);
                log_debug("neuron_id = %u, block_address = 0x%.8x,"
                        "row_length = %u, row_address = 0x%.8x, n_bytes = %u",
                        last_neuron_id, block_address, row_length, *row_address,
                        *n_bytes_to_transfer);
                *spike = last_spike;
                is_valid = true;
            }
        }

        next_item++;
        items_to_go--;
    } while (!is_valid && (items_to_go > 0));

    return is_valid;
}

//! \brief generates how many dma's were pointless
//! \return uint of how many were done
uint32_t population_table_get_ghost_pop_table_searches(){
    return ghost_pop_table_searches;
}

//! \brief get the number of master pop table key misses
//! \return the number of master pop table key misses
uint32_t population_table_get_invalid_master_pop_hits(){
    return invalid_master_pop_hits;
}

//! \brief sets the connectivity lookup element
//! \param[in] connectivity_lookup: the connectivity lookup
void population_table_set_connectivity_bit_field(
        bit_field_t* connectivity_bit_fields){
    connectivity_bit_field = connectivity_bit_fields;
}

//! \brief clears the dtcm allocated by the population table.
//! \return bool that says if the clearing was successful or not.
bool population_table_shut_down(){
    sark_free(address_list);
    sark_free(master_population_table);
    ghost_pop_table_searches = 0;
    invalid_master_pop_hits = 0;
    last_neuron_id = 0;
    next_item = 0;
    bit_field_filtered_packets = 0;
    items_to_go = 0;
    connectivity_bit_field = NULL;
    return true;
}

//! \brief length of master pop table
//! \return length of the master pop table
uint32_t population_table_length(){
    return master_population_table_length;
}

//! \brief gets the spike associated at a specific index
//! \param[in] index: the index in the master pop table
//! \return the spike
spike_t population_table_get_spike_for_index(uint32_t index){
    return master_population_table[index].key;
}

//! \brief get the mask for the entry at a specific index
//! \param[in] index: the index in the master pop table
//! \return the mask associated with this entry
uint32_t population_table_get_mask_for_entry(uint32_t index){
    return master_population_table[index].mask;
}

//! \brief get the number of packets that were filtered from the bitfield filter
//! \return the number of packets filtered by the bitfield filter
uint32_t population_table_get_filtered_packet_count(){
    return bit_field_filtered_packets;
}<|MERGE_RESOLUTION|>--- conflicted
+++ resolved
@@ -45,17 +45,16 @@
 static address_t synaptic_rows_base_address;
 static uint32_t direct_rows_base_address;
 
-<<<<<<< HEAD
 //! \brief the number of times a DMA resulted in 0 entries
 static uint32_t ghost_pop_table_searches = 0;
 
 //! \brief the number of times packet isnt in the master pop table at all!
 static uint32_t invalid_master_pop_hits = 0;
 
+//! \brief The last spike received
+static spike_t last_spike = 0;
+
 //! \brief the last neuron id for the key
-=======
-static spike_t last_spike = 0;
->>>>>>> e3747bc8
 static uint32_t last_neuron_id = 0;
 
 //! the index for the next time
@@ -235,6 +234,7 @@
         log_debug("about to set items");
         next_item = entry.start;
         items_to_go = entry.count;
+        last_spike = spike;
 
         log_debug("about to do some other print");
 
@@ -242,8 +242,11 @@
             "spike = %08x, entry_index = %u, start = %u, count = %u",
             spike, position, next_item, items_to_go);
 
+        // A local address is used here as the interface requires something
+        // to be passed in but using the address of an argument is odd!
+        uint32_t local_spike_id;
         bool get_next = population_table_get_next_address(
-            row_address, n_bytes_to_transfer);
+            &local_spike_id, row_address, n_bytes_to_transfer);
 
         // tracks surplus dmas
         if (!get_next){
@@ -275,28 +278,7 @@
         int imid = (imax + imin) >> 1;
         master_population_table_entry entry = master_population_table[imid];
         if ((spike & entry.mask) == entry.key) {
-<<<<<<< HEAD
             return imid;
-=======
-            if (entry.count == 0) {
-                log_debug("spike %u (= %x): population found in master population"
-                        "table but count is 0", spike, spike);
-            }
-
-            last_neuron_id = get_neuron_id(entry, spike);
-            last_spike = spike;
-            next_item = entry.start;
-            items_to_go = entry.count;
-
-            log_debug("spike = %08x, entry_index = %u, start = %u, count = %u",
-                    spike, imid, next_item, items_to_go);
-
-            // A local address is used here as the interface requires something
-            // to be passed in but using the address of an argument is odd!
-            uint32_t local_spike_id;
-            return population_table_get_next_address(
-                    &local_spike_id, row_address, n_bytes_to_transfer);
->>>>>>> e3747bc8
         } else if (entry.key < spike) {
 
             // Entry must be in upper part of the table
