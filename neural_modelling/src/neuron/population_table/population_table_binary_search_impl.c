--- conflicted
+++ resolved
@@ -68,51 +68,29 @@
 //! \brief Prints the master pop table.
 //! \details For debugging
 static inline void print_master_population_table(void) {
-<<<<<<< HEAD
 #if LOG_LEVEL >= LOG_DEBUG
     log_info("Master_population\n");
-=======
-#if log_level >= LOG_DEBUG
-    log_debug("Master_population\n");
->>>>>>> f95d1aef
     for (uint32_t i = 0; i < master_population_table_length; i++) {
         master_population_table_entry entry = master_population_table[i];
-        log_debug("key: 0x%08x, mask: 0x%08x", entry.key, entry.mask);
+        log_info("key: 0x%08x, mask: 0x%08x", entry.key, entry.mask);
         int count = entry.count;
         int start = entry.start;
         if (entry.extra_info_flag) {
-<<<<<<< HEAD
             log_info("    core_mask: 0x%08x, core_shift: %u, n_neurons: %u, n_words: %u",
                     entry.core_mask, entry.mask_shift, entry.n_neurons, entry.n_words);
-=======
-            extra_info extra = address_list[start].extra;
-            start += 1;
-            log_debug("    core_mask: 0x%08x, core_shift: %u, n_neurons: %u, n_words: %u",
-                    extra.core_mask, extra.mask_shift, extra.n_neurons, extra.n_words);
->>>>>>> f95d1aef
         }
         for (uint16_t j = start; j < (start + count); j++) {
             address_list_entry addr = address_list[j];
             if (addr.address == INVALID_ADDRESS) {
-<<<<<<< HEAD
                 log_info("    index %d: INVALID", j);
             } else {
                 log_info("    index %d: offset: %u, address: 0x%08x, row_length: %u",
                     j, get_offset(addr), get_address(addr, synaptic_rows_base_address),
                     get_row_length(addr));
-=======
-                log_debug("    index %d: INVALID", j);
-            } else if (!addr.is_single) {
-                log_debug("    index %d: offset: %u, address: 0x%08x, row_length: %u",
-                    j, get_offset(addr), get_address(addr), get_row_length(addr));
-            } else {
-                log_debug("    index %d: offset: %u, address: 0x%08x, single",
-                    j, addr.address, get_direct_address(addr));
->>>>>>> f95d1aef
             }
         }
     }
-    log_debug("Population table has %u entries", master_population_table_length);
+    log_info("Population table has %u entries", master_population_table_length);
 #endif
 }
 
@@ -122,22 +100,11 @@
 static inline void print_bitfields(uint32_t mp_i, filter_info_t *filters) {
 #if LOG_LEVEL >= LOG_DEBUG
     // print out the bit field for debug purposes
-<<<<<<< HEAD
     uint32_t n_words = get_bit_field_size(filters[mp_i].n_atoms);
     log_info("Bit field(s) for key 0x%08x, %u words for %u atoms:",
             master_population_table[mp_i].key, n_words, filters[mp_i].n_atoms);
     for (uint32_t i = 0; i < n_words; i++) {
         log_info("0x%08x", connectivity_bit_field[mp_i][i]);
-=======
-    log_debug("Bit field(s) for key 0x%08x:", master_population_table[mp_i].key);
-    uint32_t offset = 0;
-    for (uint32_t bf_i = start; bf_i < end; bf_i++) {
-        uint32_t n_words = get_bit_field_size(filters[bf_i].n_atoms);
-        for (uint32_t i = 0; i < n_words; i++) {
-            log_debug("0x%08x", connectivity_bit_field[mp_i][offset + i]);
-        }
-        offset += n_words;
->>>>>>> f95d1aef
     }
 #else
     use(mp_i);
@@ -241,17 +208,10 @@
     return false;
 }
 
-<<<<<<< HEAD
 bool population_table_setup(address_t table_address, uint32_t *row_max_n_words,
         uint32_t *master_pop_table_length,
         master_population_table_entry **master_pop_table,
         address_list_entry **address_list) {
-    log_debug("Population_table_initialise: starting");
-=======
-bool population_table_initialise(
-        address_t table_address, address_t synapse_rows_address,
-        address_t direct_rows_address, uint32_t *row_max_n_words) {
->>>>>>> f95d1aef
     pop_table_config_t *config = (pop_table_config_t *) table_address;
 
     *master_pop_table_length = config->table_length;
