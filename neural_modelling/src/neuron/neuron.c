/*! \file
 *
 * \brief implementation of the neuron.h interface.
 *
 */

#include "neuron.h"
<<<<<<< HEAD
#include "implementations/neuron_impl.h"
=======
#include "models/neuron_model.h"
#include "input_types/input_type.h"
#include "additional_inputs/additional_input.h"
#include "threshold_types/threshold_type.h"
#include "synapse_types/synapse_types.h"
#include "plasticity/synapse_dynamics.h"
#include "structural_plasticity/synaptogenesis_dynamics.h"
#include <common/out_spikes.h>
#include <recording.h>
>>>>>>> 1420d328
#include <debug.h>
#include <string.h>

// declare spin1_wfi
void spin1_wfi();

<<<<<<< HEAD
=======
#define SPIKE_RECORDING_CHANNEL 0
#define V_RECORDING_CHANNEL 1
#define GSYN_EXCITATORY_RECORDING_CHANNEL 2
#define GSYN_INHIBITORY_RECORDING_CHANNEL 3

#ifndef NUM_EXCITATORY_RECEPTORS
#define NUM_EXCITATORY_RECEPTORS 1
#error NUM_EXCITATORY_RECEPTORS was undefined.  It should be defined by a synapse\
       shaping include
#endif

#ifndef NUM_INHIBITORY_RECEPTORS
#define NUM_INHIBITORY_RECEPTORS 1
#error NUM_INHIBITORY_RECEPTORS was undefined.  It should be defined by a synapse\
       shaping include
#endif

//! Array of neuron states
static neuron_pointer_t neuron_array;

//! Input states array
static input_type_pointer_t input_type_array;

//! Additional input array
static additional_input_pointer_t additional_input_array;

//! Threshold states array
static threshold_type_pointer_t threshold_type_array;

//! Global parameters for the neurons
static global_neuron_params_pointer_t global_parameters;

>>>>>>> 1420d328
//! The key to be used for this core (will be ORed with neuron id)
static key_t key;

//! A checker that says if this model should be transmitting. If set to false
//! by the data region, then this model should not have a key.
static bool use_key;

<<<<<<< HEAD
=======
//! The number of neurons on the core
static uint32_t n_neurons;

//! The recording flags
static uint32_t recording_flags;

// The synapse shaping parameters
static synapse_param_t *neuron_synapse_shaping_params;

typedef struct global_record_params_t {
    uint32_t spike_rate;
    uint32_t v_rate;
    uint32_t exc_rate;
    uint32_t inh_rate;
    uint8_t spike_recording;
    uint8_t v_recording;
    uint8_t exc_recording;
    uint8_t inh_recording;

} global_record_params_t;

static global_record_params_t* global_record_params;

typedef struct indexes_t {
    uint8_t spike;
    uint8_t v;
    uint8_t exc;
    uint8_t inh;
} indexes_t;

static indexes_t* indexes_array;

uint32_t spike_index;
uint32_t spike_increment;
uint32_t v_index;
uint32_t v_increment;
uint32_t exc_index;
uint32_t exc_increment;
uint32_t inh_index;
uint32_t inh_increment;

//! storage for neuron state with timestamp
static timed_state_t *voltages;
uint32_t voltages_size;

//! storage for neuron input with timestamp
static timed_input_t *inputs_excitatory;
static timed_input_t *inputs_inhibitory;
uint32_t exc_size;
uint32_t inh_size;

>>>>>>> 1420d328
//! The number of clock ticks to back off before starting the timer, in an
//! attempt to avoid overloading the network
static uint32_t random_backoff;

//! The number of clock ticks between sending each spike
static uint32_t time_between_spikes;

//! The expected current clock tick of timer_1 when the next spike can be sent
static uint32_t expected_time;

//! parameters that reside in the neuron_parameter_data_region in human
//! readable form
typedef enum parameters_in_neuron_parameter_data_region {
    RANDOM_BACKOFF, TIME_BETWEEN_SPIKES, HAS_KEY, TRANSMISSION_KEY,
    N_NEURONS_TO_SIMULATE, INCOMING_SPIKE_BUFFER_SIZE,
    START_OF_GLOBAL_PARAMETERS,
} parameters_in_neuron_parameter_data_region;


//! private method for doing output debug data on the neurons
static inline void _print_neuron_state_variables() {

//! only if the models are compiled in debug mode will this method contain
//! said lines
#if LOG_LEVEL >= LOG_DEBUG
    log_debug("-------------------------------------\n");
    for (index_t n = 0; n < n_neurons; n++) {
    	neuron_impl_print_state_variables(n);
    }
    log_debug("-------------------------------------\n");
    //}
#endif // LOG_LEVEL >= LOG_DEBUG
}

//! private method for doing output debug data on the neurons
static inline void _print_neuron_parameters() {

//! only if the models are compiled in debug mode will this method contain
//! said lines.
#if LOG_LEVEL >= LOG_DEBUG
    log_debug("-------------------------------------\n");
    for (index_t n = 0; n < n_neurons; n++) {
    	neuron_impl_print_parameters(n);
    }
    log_debug("-------------------------------------\n");
    //}
#endif // LOG_LEVEL >= LOG_DEBUG
}


void _reset_record_counter(){
    if (global_record_params->spike_rate == 0){
        // Setting increment to zero means v_index will never equal v_rate
        spike_increment = 0;
        // Index is not rate so does not record. Nor one so we never reset
        spike_index = 2;
    } else {
        // Increase one each call so z_index gets to v_rate
        spike_increment = 1;
        // Using rate base here first zero time is record
        spike_index = global_record_params->spike_rate;
        // Reset as first pass we record no matter what the rate is
        out_spikes_reset();
    }
    if (global_record_params->v_rate == 0){
        // Setting increment to zero means v_index will never equal v_rate
        v_increment = 0;
        // Index is not rate so does not record
        v_index = 1;

    } else {
        // Increase one each call so z_index gets to v_rate
        v_increment = 1;
        // Using rate base here first zero time is record
        v_index = global_record_params->v_rate;
    }

    if (global_record_params->exc_rate == 0){
        exc_increment = 0;
        exc_index = 1;
    } else {
        exc_increment = 1;
        exc_index = global_record_params->exc_rate;
    }
    if (global_record_params->inh_rate == 0){
        inh_increment = 0;
        inh_index = 1;
    } else {
        inh_increment = 1;
        inh_index = global_record_params->inh_rate;
    }

}

//! \brief does the memory copy for the neuron parameters
//! \param[in] address: the address where the neuron parameters are stored
//! in SDRAM
//! \return bool which is true if the mem copy's worked, false otherwise
bool _neuron_load_neuron_parameters(address_t address){
    uint32_t next = START_OF_GLOBAL_PARAMETERS;

<<<<<<< HEAD
    // call the neuron implementation functions to do the work
    neuron_impl_load_neuron_parameters(address, next);
    neuron_impl_set_global_neuron_parameters();
=======
    log_debug("loading parameters");
    //log_debug("loading global record parameters");
    memcpy(global_record_params, &address[next], sizeof(global_record_params_t));
    next += sizeof(global_record_params_t) / 4;

    //log_debug("loading indexes parameters");
    memcpy(indexes_array, &address[next], n_neurons * sizeof(indexes_t));
    next += (n_neurons * sizeof(indexes_t)) / 4;

    //for (index_t neuron_index = 0; neuron_index < n_neurons; neuron_index++) {
    //    indexes_t indexes = &indexes_array[neuron_index];
    //    log_debug("neuron = %u, spike index = %u, v index = %u,"
    //        "exc index = %u, inh index = %u", neuron_index,
    //        indexes->spike, indexes->v,
    //        indexes->exc, indexes->inh);
    //}

    //log_debug("loading neuron global parameters");
    memcpy(global_parameters, &address[next], sizeof(global_neuron_params_t));
    next += sizeof(global_neuron_params_t) / 4;

    log_debug("loading neuron local parameters");
    memcpy(neuron_array, &address[next], n_neurons * sizeof(neuron_t));
    next += (n_neurons * sizeof(neuron_t)) / 4;

    log_debug("loading input type parameters");
    memcpy(input_type_array, &address[next], n_neurons * sizeof(input_type_t));
    next += (n_neurons * sizeof(input_type_t)) / 4;

    log_debug("loading additional input type parameters");
    memcpy(additional_input_array, &address[next],
           n_neurons * sizeof(additional_input_t));
    next += (n_neurons * sizeof(additional_input_t)) / 4;

    log_debug("loading threshold type parameters");
    memcpy(threshold_type_array, &address[next],
           n_neurons * sizeof(threshold_type_t));

    neuron_model_set_global_neuron_params(global_parameters);
>>>>>>> 1420d328

    return true;
}

//! \brief interface for reloading neuron parameters as needed
//! \param[in] address: the address where the neuron parameters are stored
//! in SDRAM
//! \return bool which is true if the reload of the neuron parameters was
//! successful or not
bool neuron_reload_neuron_parameters(address_t address){
    log_debug("neuron_reloading_neuron_parameters: starting");
    if (!_neuron_load_neuron_parameters(address)){
        return false;
    }

    // for debug purposes, print the neuron parameters
    _print_neuron_parameters();
    return true;
}

//! \brief Set up the neuron models
//! \param[in] address the absolute address in SDRAM for the start of the
//!            NEURON_PARAMS data region in SDRAM
//! \param[in] recording_flags_param the recordings parameters
//!            (contains which regions are active and how big they are)
//! \param[out] n_neurons_value The number of neurons this model is to emulate
//! \return True is the initialisation was successful, otherwise False
bool neuron_initialise(address_t address, uint32_t recording_flags_param,
        uint32_t *n_neurons_value, uint32_t *incoming_spike_buffer_size) {
    log_debug("neuron_initialise: starting");

    random_backoff = address[RANDOM_BACKOFF];
    time_between_spikes = address[TIME_BETWEEN_SPIKES] * sv->cpu_clk;
    log_debug(
        "\t back off = %u, time between spikes %u",
        random_backoff, time_between_spikes);

    // Check if there is a key to use
    use_key = address[HAS_KEY];

    // Read the spike key to use
    key = address[TRANSMISSION_KEY];

    // output if this model is expecting to transmit
    if (!use_key){
        log_debug("\tThis model is not expecting to transmit as it has no key");
    } else{
        log_debug("\tThis model is expected to transmit with key = %08x", key);
    }


    // Read the neuron details
    n_neurons = address[N_NEURONS_TO_SIMULATE];  // is this still going to be here?
    *n_neurons_value = n_neurons;

    // Read the size of the incoming spike buffer to use
    *incoming_spike_buffer_size = address[INCOMING_SPIKE_BUFFER_SIZE];

<<<<<<< HEAD
    log_info("\t n_neurons = %u, spike buffer size = %u", n_neurons,
            *incoming_spike_buffer_size);
=======
    // log message for debug purposes
    log_debug(
        "\t neurons = %u, spike buffer size = %u, params size = %u,"
        "input type size = %u, threshold size = %u", n_neurons,
        *incoming_spike_buffer_size, sizeof(neuron_t),
        sizeof(input_type_t), sizeof(threshold_type_t));

    // allocate DTCM for the global record details
    if (sizeof(global_record_params_t) > 0) {
        global_record_params = (global_record_params_t *)
            spin1_malloc(sizeof(global_record_params_t));
        if (global_record_params == NULL) {
            log_error("Unable to allocate global record parameters"
                      "- Out of DTCM");
            return false;
        }
    }

    // Allocate DTCM for indexes
    if (sizeof(index_t) != 0) {
        indexes_array = (indexes_t *) spin1_malloc(
            n_neurons * sizeof(indexes_t));
        if (indexes_array == NULL) {
            log_error("Unable to allocate neuron array - Out of DTCM");
            return false;
        }
    }

    // allocate DTCM for the global parameter details
    if (sizeof(global_neuron_params_t) > 0) {
        global_parameters = (global_neuron_params_t *) spin1_malloc(
            sizeof(global_neuron_params_t));
        if (global_parameters == NULL) {
            log_error("Unable to allocate global neuron parameters"
                      "- Out of DTCM");
            return false;
        }
    }

    // Allocate DTCM for neuron array
    if (sizeof(neuron_t) != 0) {
        neuron_array = (neuron_t *) spin1_malloc(n_neurons * sizeof(neuron_t));
        if (neuron_array == NULL) {
            log_error("Unable to allocate neuron array - Out of DTCM");
            return false;
        }
    }
>>>>>>> 1420d328

    // Call the neuron implementation initialise function to setup DTCM etc.
    bool test = neuron_impl_initialise(n_neurons);

    // load the data into the allocated DTCM spaces.
    if (!_neuron_load_neuron_parameters(address)){
        return false;
    }

    _reset_record_counter();
    recording_flags = recording_flags_param;

    // Set up the out spikes array
    size_t spike_size;
    if (global_record_params->spike_recording == n_neurons){
        spike_size = n_neurons;
    } else {
        spike_size = global_record_params->spike_recording + 1;
    }
    if (!out_spikes_initialize(spike_size)) {
        return false;
    }

<<<<<<< HEAD
    recording_flags = recording_flags_param;
=======
    // Size of recording indexes
    if (global_record_params->v_recording == n_neurons){
        voltages_size = sizeof(uint32_t) + sizeof(state_t) * n_neurons;
        voltages = (timed_state_t *) spin1_malloc(voltages_size);
    } else {
        voltages_size = sizeof(uint32_t) +
            sizeof(state_t) * global_record_params->v_recording;
        // one extra for overflow
        voltages = (timed_state_t *) spin1_malloc(
            voltages_size + sizeof(state_t));
    }
    //log_debug("voltage_size = %u", voltages_size);

    if (global_record_params->exc_recording == n_neurons){
        exc_size = sizeof(uint32_t) + sizeof(input_struct_t) * n_neurons;
        inputs_excitatory = (timed_input_t *) spin1_malloc(exc_size);
    } else {
        exc_size = sizeof(uint32_t) +
            sizeof(input_struct_t) * global_record_params->exc_recording;
        // one extra for overflow
        inputs_excitatory = (timed_input_t *) spin1_malloc(
            exc_size + sizeof(input_struct_t));
    }
    //log_debug("exc_size = %u", exc_size);

    if (global_record_params->inh_recording == n_neurons){
        inh_size = sizeof(uint32_t) + sizeof(input_struct_t) * n_neurons;
        inputs_inhibitory = (timed_input_t *) spin1_malloc(exc_size);
    } else {
        inh_size = sizeof(uint32_t) +
            sizeof(input_struct_t) * global_record_params->inh_recording;
        // one extra for overflow
        inputs_inhibitory = (timed_input_t *) spin1_malloc(
            inh_size + sizeof(input_struct_t));
    }
    //log_debug("inh_size = %u", inh_size);
>>>>>>> 1420d328

    _print_neuron_parameters();

    return true;
}

//! \brief stores neuron parameter back into sdram
//! \param[in] address: the address in sdram to start the store
void neuron_store_neuron_parameters(address_t address){

    uint32_t next = START_OF_GLOBAL_PARAMETERS;

<<<<<<< HEAD
    // call neuron implementation function to do the work
    neuron_impl_load_neuron_parameters(address, next);
=======
    log_debug("writing parameters");

    log_debug("writing gobal recordi parameters");
    memcpy(&address[next], global_record_params, sizeof(global_record_params_t));
    next += sizeof(global_record_params_t) / 4;

    log_debug("writing index local parameters");
    memcpy(&address[next], indexes_array, n_neurons * sizeof(indexes_t));
    next += (n_neurons * sizeof(indexes_t)) / 4;

    //log_debug("writing neuron global parameters");
    memcpy(&address[next], global_parameters, sizeof(global_neuron_params_t));
    next += sizeof(global_neuron_params_t) / 4;

    log_debug("writing neuron local parameters");
    memcpy(&address[next], neuron_array, n_neurons * sizeof(neuron_t));
    next += (n_neurons * sizeof(neuron_t)) / 4;

    log_debug("writing input type parameters");
    memcpy(&address[next], input_type_array, n_neurons * sizeof(input_type_t));
    next += (n_neurons * sizeof(input_type_t)) / 4;

    log_debug("writing additional input type parameters");
    memcpy(&address[next], additional_input_array,
           n_neurons * sizeof(additional_input_t));
    next += (n_neurons * sizeof(additional_input_t)) / 4;

    log_debug("writing threshold type parameters");
    memcpy(&address[next], threshold_type_array,
           n_neurons * sizeof(threshold_type_t));
>>>>>>> 1420d328
}

//! \setter for the internal input buffers
//! \param[in] input_buffers_value the new input buffers
void neuron_set_neuron_synapse_shaping_params(
        synapse_param_t *neuron_synapse_shaping_params_value) {
	neuron_impl_set_neuron_synapse_shaping_params(
			neuron_synapse_shaping_params_value);
}

//! \executes all the updates to neural parameters when a given timer period
//! has occurred.
//! \param[in] time the timer tick  value currently being executed
void neuron_do_timestep_update(timer_t time) {

    // Wait a random number of clock cycles
    uint32_t random_backoff_time = tc[T1_COUNT] - random_backoff;
    while (tc[T1_COUNT] > random_backoff_time) {

        // Do Nothing
    }

    // Set the next expected time to wait for between spike sending
    expected_time = tc[T1_COUNT] - time_between_spikes;

    // Wait until recordings have completed, to ensure the recording space
    // can be re-written
    while (n_recordings_outstanding > 0) {
        spin1_wfi();
    }

    // Reset the out spikes before starting if a beginning of recording
    if (spike_index == 1) {
        out_spikes_reset();
    }

    // update each neuron individually
    for (index_t neuron_index = 0; neuron_index < n_neurons; neuron_index++) {

<<<<<<< HEAD
    	// call the implementation function (boolean for spike)
    	bool spike = neuron_impl_do_timestep_update(time, neuron_index);
=======
        indexes_t* indexes = &indexes_array[neuron_index];

        // Get the parameters for this neuron
        neuron_pointer_t neuron = &neuron_array[neuron_index];
        input_type_pointer_t input_type = &input_type_array[neuron_index];
        threshold_type_pointer_t threshold_type =
            &threshold_type_array[neuron_index];
        additional_input_pointer_t additional_input =
            &additional_input_array[neuron_index];
        state_t voltage = neuron_model_get_membrane_voltage(neuron);

        // record this neuron parameter. Just as cheap to set then to gate
        voltages->states[indexes->v] = voltage;

        // Get excitatory and inhibitory input from synapses and convert it
        // to current input
        input_t* exc_syn_input = input_type_get_input_value(
                synapse_types_get_excitatory_input(
                        &(neuron_synapse_shaping_params[neuron_index])),
                        input_type, NUM_EXCITATORY_RECEPTORS);
        input_t* inh_syn_input = input_type_get_input_value(
                synapse_types_get_inhibitory_input(
                        &(neuron_synapse_shaping_params[neuron_index])),
                        input_type, NUM_INHIBITORY_RECEPTORS);

        // Sum g_syn contributions from all receptors for recording
        REAL total_exc = 0;
        REAL total_inh = 0;

        for (int i = 0; i < NUM_EXCITATORY_RECEPTORS; i++){
            total_exc += exc_syn_input[i];
        }
        for (int i=0; i< NUM_INHIBITORY_RECEPTORS; i++){
            total_inh += inh_syn_input[i];
        }

        // record these neuron parameter. Just as cheap to set then to gate
        inputs_excitatory->inputs[indexes->exc].input = total_exc;
        inputs_inhibitory->inputs[indexes->inh].input = total_inh;

        // Perform conversion of g_syn to current, including evaluation of
        // voltage-dependent inputs
        input_type_convert_excitatory_input_to_current(
                exc_syn_input, input_type, voltage);
        input_type_convert_inhibitory_input_to_current(
                inh_syn_input, input_type, voltage);

        // Get external bias from any source of intrinsic plasticity
        input_t external_bias =
            synapse_dynamics_get_intrinsic_bias(time, neuron_index) +
            additional_input_get_input_value_as_current(
                additional_input, voltage);

        // Update neuron parameters
        state_t result = neuron_model_state_update(
            NUM_EXCITATORY_RECEPTORS, exc_syn_input,
            NUM_INHIBITORY_RECEPTORS, inh_syn_input,
            external_bias, neuron);

        // Determine if a spike should occur
        bool spike = threshold_type_is_above_threshold(result, threshold_type);
>>>>>>> 1420d328

        // If the neuron has spiked
        if (spike) {
            //log_debug("neuron %u spiked at time %u", neuron_index, time);

<<<<<<< HEAD
=======
            // Tell the neuron model
            neuron_model_has_spiked(neuron);

            // Tell the additional input
            additional_input_has_spiked(additional_input);

            // Do any required synapse processing
            synapse_dynamics_process_post_synaptic_event(time, neuron_index);

            // Record the spike
            out_spikes_set_spike(indexes->spike);

>>>>>>> 1420d328
            if (use_key) {

                // Wait until the expected time to send
                while (tc[T1_COUNT] > expected_time) {

                    // Do Nothing
                }
                expected_time -= time_between_spikes;

                // Send the spike
                while (!spin1_send_mc_packet(
                        key | neuron_index, 0, NO_PAYLOAD)) {
                    spin1_delay_us(1);
                }
            }


        } else {
            log_debug("the neuron %d has been determined to not spike",
                      neuron_index);
         }
    }

    // Disable interrupts to avoid possible concurrent access
    uint cpsr = 0;
    cpsr = spin1_int_disable();

<<<<<<< HEAD
    // now call the neuron implementation function to do required recording
    neuron_impl_do_recording(time, recording_flags);

    // do logging stuff if required
    out_spikes_print();
    _print_neuron_state_variables();
=======
    if (v_index == global_record_params->v_rate) {
        v_index = 1;
        // record neuron state (membrane potential) if needed
        n_recordings_outstanding += 1;
        voltages->time = time;
        recording_record_and_notify(
            V_RECORDING_CHANNEL, voltages, voltages_size,
            recording_done_callback);
    } else {
        // if not recording v_increment is 0 so v_index remains as 1 forever
        v_index += v_increment;
    }

    // record neuron inputs (excitatory) if needed
    if (exc_index == global_record_params->exc_rate) {
        exc_index = 1;
        n_recordings_outstanding += 1;
        inputs_excitatory->time = time;
        recording_record_and_notify(
            GSYN_EXCITATORY_RECORDING_CHANNEL, inputs_excitatory, exc_size,
            recording_done_callback);
    } else {
        exc_index += exc_increment;
    }

    // record neuron inputs (inhibitory) if needed
    if (inh_index == global_record_params->inh_rate) {
        inh_index = 1;
        n_recordings_outstanding += 1;
        inputs_inhibitory->time = time;
        recording_record_and_notify(
            GSYN_INHIBITORY_RECORDING_CHANNEL, inputs_inhibitory, inh_size,
            recording_done_callback);
    } else {
        inh_index += inh_increment;
    }

    // do logging stuff if required
    out_spikes_print();
    _print_neurons();

    // Record any spikes this timestep
    // record neuron inputs (inhibitory) if needed
    if (spike_index == global_record_params->spike_rate) {
        spike_index = 1;
        if (out_spikes_record(
                SPIKE_RECORDING_CHANNEL, time, recording_done_callback)) {
            n_recordings_outstanding += 1;
        }
   } else {
        spike_index += spike_increment;
   }
>>>>>>> 1420d328

    // Re-enable interrupts
    spin1_mode_restore(cpsr);
}<|MERGE_RESOLUTION|>--- conflicted
+++ resolved
@@ -5,60 +5,13 @@
  */
 
 #include "neuron.h"
-<<<<<<< HEAD
 #include "implementations/neuron_impl.h"
-=======
-#include "models/neuron_model.h"
-#include "input_types/input_type.h"
-#include "additional_inputs/additional_input.h"
-#include "threshold_types/threshold_type.h"
-#include "synapse_types/synapse_types.h"
-#include "plasticity/synapse_dynamics.h"
-#include "structural_plasticity/synaptogenesis_dynamics.h"
-#include <common/out_spikes.h>
-#include <recording.h>
->>>>>>> 1420d328
 #include <debug.h>
 #include <string.h>
 
 // declare spin1_wfi
 void spin1_wfi();
 
-<<<<<<< HEAD
-=======
-#define SPIKE_RECORDING_CHANNEL 0
-#define V_RECORDING_CHANNEL 1
-#define GSYN_EXCITATORY_RECORDING_CHANNEL 2
-#define GSYN_INHIBITORY_RECORDING_CHANNEL 3
-
-#ifndef NUM_EXCITATORY_RECEPTORS
-#define NUM_EXCITATORY_RECEPTORS 1
-#error NUM_EXCITATORY_RECEPTORS was undefined.  It should be defined by a synapse\
-       shaping include
-#endif
-
-#ifndef NUM_INHIBITORY_RECEPTORS
-#define NUM_INHIBITORY_RECEPTORS 1
-#error NUM_INHIBITORY_RECEPTORS was undefined.  It should be defined by a synapse\
-       shaping include
-#endif
-
-//! Array of neuron states
-static neuron_pointer_t neuron_array;
-
-//! Input states array
-static input_type_pointer_t input_type_array;
-
-//! Additional input array
-static additional_input_pointer_t additional_input_array;
-
-//! Threshold states array
-static threshold_type_pointer_t threshold_type_array;
-
-//! Global parameters for the neurons
-static global_neuron_params_pointer_t global_parameters;
-
->>>>>>> 1420d328
 //! The key to be used for this core (will be ORed with neuron id)
 static key_t key;
 
@@ -66,60 +19,6 @@
 //! by the data region, then this model should not have a key.
 static bool use_key;
 
-<<<<<<< HEAD
-=======
-//! The number of neurons on the core
-static uint32_t n_neurons;
-
-//! The recording flags
-static uint32_t recording_flags;
-
-// The synapse shaping parameters
-static synapse_param_t *neuron_synapse_shaping_params;
-
-typedef struct global_record_params_t {
-    uint32_t spike_rate;
-    uint32_t v_rate;
-    uint32_t exc_rate;
-    uint32_t inh_rate;
-    uint8_t spike_recording;
-    uint8_t v_recording;
-    uint8_t exc_recording;
-    uint8_t inh_recording;
-
-} global_record_params_t;
-
-static global_record_params_t* global_record_params;
-
-typedef struct indexes_t {
-    uint8_t spike;
-    uint8_t v;
-    uint8_t exc;
-    uint8_t inh;
-} indexes_t;
-
-static indexes_t* indexes_array;
-
-uint32_t spike_index;
-uint32_t spike_increment;
-uint32_t v_index;
-uint32_t v_increment;
-uint32_t exc_index;
-uint32_t exc_increment;
-uint32_t inh_index;
-uint32_t inh_increment;
-
-//! storage for neuron state with timestamp
-static timed_state_t *voltages;
-uint32_t voltages_size;
-
-//! storage for neuron input with timestamp
-static timed_input_t *inputs_excitatory;
-static timed_input_t *inputs_inhibitory;
-uint32_t exc_size;
-uint32_t inh_size;
-
->>>>>>> 1420d328
 //! The number of clock ticks to back off before starting the timer, in an
 //! attempt to avoid overloading the network
 static uint32_t random_backoff;
@@ -169,51 +68,6 @@
 #endif // LOG_LEVEL >= LOG_DEBUG
 }
 
-
-void _reset_record_counter(){
-    if (global_record_params->spike_rate == 0){
-        // Setting increment to zero means v_index will never equal v_rate
-        spike_increment = 0;
-        // Index is not rate so does not record. Nor one so we never reset
-        spike_index = 2;
-    } else {
-        // Increase one each call so z_index gets to v_rate
-        spike_increment = 1;
-        // Using rate base here first zero time is record
-        spike_index = global_record_params->spike_rate;
-        // Reset as first pass we record no matter what the rate is
-        out_spikes_reset();
-    }
-    if (global_record_params->v_rate == 0){
-        // Setting increment to zero means v_index will never equal v_rate
-        v_increment = 0;
-        // Index is not rate so does not record
-        v_index = 1;
-
-    } else {
-        // Increase one each call so z_index gets to v_rate
-        v_increment = 1;
-        // Using rate base here first zero time is record
-        v_index = global_record_params->v_rate;
-    }
-
-    if (global_record_params->exc_rate == 0){
-        exc_increment = 0;
-        exc_index = 1;
-    } else {
-        exc_increment = 1;
-        exc_index = global_record_params->exc_rate;
-    }
-    if (global_record_params->inh_rate == 0){
-        inh_increment = 0;
-        inh_index = 1;
-    } else {
-        inh_increment = 1;
-        inh_index = global_record_params->inh_rate;
-    }
-
-}
-
 //! \brief does the memory copy for the neuron parameters
 //! \param[in] address: the address where the neuron parameters are stored
 //! in SDRAM
@@ -221,51 +75,9 @@
 bool _neuron_load_neuron_parameters(address_t address){
     uint32_t next = START_OF_GLOBAL_PARAMETERS;
 
-<<<<<<< HEAD
     // call the neuron implementation functions to do the work
     neuron_impl_load_neuron_parameters(address, next);
     neuron_impl_set_global_neuron_parameters();
-=======
-    log_debug("loading parameters");
-    //log_debug("loading global record parameters");
-    memcpy(global_record_params, &address[next], sizeof(global_record_params_t));
-    next += sizeof(global_record_params_t) / 4;
-
-    //log_debug("loading indexes parameters");
-    memcpy(indexes_array, &address[next], n_neurons * sizeof(indexes_t));
-    next += (n_neurons * sizeof(indexes_t)) / 4;
-
-    //for (index_t neuron_index = 0; neuron_index < n_neurons; neuron_index++) {
-    //    indexes_t indexes = &indexes_array[neuron_index];
-    //    log_debug("neuron = %u, spike index = %u, v index = %u,"
-    //        "exc index = %u, inh index = %u", neuron_index,
-    //        indexes->spike, indexes->v,
-    //        indexes->exc, indexes->inh);
-    //}
-
-    //log_debug("loading neuron global parameters");
-    memcpy(global_parameters, &address[next], sizeof(global_neuron_params_t));
-    next += sizeof(global_neuron_params_t) / 4;
-
-    log_debug("loading neuron local parameters");
-    memcpy(neuron_array, &address[next], n_neurons * sizeof(neuron_t));
-    next += (n_neurons * sizeof(neuron_t)) / 4;
-
-    log_debug("loading input type parameters");
-    memcpy(input_type_array, &address[next], n_neurons * sizeof(input_type_t));
-    next += (n_neurons * sizeof(input_type_t)) / 4;
-
-    log_debug("loading additional input type parameters");
-    memcpy(additional_input_array, &address[next],
-           n_neurons * sizeof(additional_input_t));
-    next += (n_neurons * sizeof(additional_input_t)) / 4;
-
-    log_debug("loading threshold type parameters");
-    memcpy(threshold_type_array, &address[next],
-           n_neurons * sizeof(threshold_type_t));
-
-    neuron_model_set_global_neuron_params(global_parameters);
->>>>>>> 1420d328
 
     return true;
 }
@@ -316,7 +128,6 @@
         log_debug("\tThis model is expected to transmit with key = %08x", key);
     }
 
-
     // Read the neuron details
     n_neurons = address[N_NEURONS_TO_SIMULATE];  // is this still going to be here?
     *n_neurons_value = n_neurons;
@@ -324,121 +135,30 @@
     // Read the size of the incoming spike buffer to use
     *incoming_spike_buffer_size = address[INCOMING_SPIKE_BUFFER_SIZE];
 
-<<<<<<< HEAD
-    log_info("\t n_neurons = %u, spike buffer size = %u", n_neurons,
+    log_debug("\t n_neurons = %u, spike buffer size = %u", n_neurons,
             *incoming_spike_buffer_size);
-=======
-    // log message for debug purposes
-    log_debug(
-        "\t neurons = %u, spike buffer size = %u, params size = %u,"
-        "input type size = %u, threshold size = %u", n_neurons,
-        *incoming_spike_buffer_size, sizeof(neuron_t),
-        sizeof(input_type_t), sizeof(threshold_type_t));
-
-    // allocate DTCM for the global record details
-    if (sizeof(global_record_params_t) > 0) {
-        global_record_params = (global_record_params_t *)
-            spin1_malloc(sizeof(global_record_params_t));
-        if (global_record_params == NULL) {
-            log_error("Unable to allocate global record parameters"
-                      "- Out of DTCM");
-            return false;
-        }
-    }
-
-    // Allocate DTCM for indexes
-    if (sizeof(index_t) != 0) {
-        indexes_array = (indexes_t *) spin1_malloc(
-            n_neurons * sizeof(indexes_t));
-        if (indexes_array == NULL) {
-            log_error("Unable to allocate neuron array - Out of DTCM");
-            return false;
-        }
-    }
-
-    // allocate DTCM for the global parameter details
-    if (sizeof(global_neuron_params_t) > 0) {
-        global_parameters = (global_neuron_params_t *) spin1_malloc(
-            sizeof(global_neuron_params_t));
-        if (global_parameters == NULL) {
-            log_error("Unable to allocate global neuron parameters"
-                      "- Out of DTCM");
-            return false;
-        }
-    }
-
-    // Allocate DTCM for neuron array
-    if (sizeof(neuron_t) != 0) {
-        neuron_array = (neuron_t *) spin1_malloc(n_neurons * sizeof(neuron_t));
-        if (neuron_array == NULL) {
-            log_error("Unable to allocate neuron array - Out of DTCM");
-            return false;
-        }
-    }
->>>>>>> 1420d328
 
     // Call the neuron implementation initialise function to setup DTCM etc.
-    bool test = neuron_impl_initialise(n_neurons);
+    if (!neuron_impl_initialise(n_neurons)) {
+    	return false;
+    }
 
     // load the data into the allocated DTCM spaces.
     if (!_neuron_load_neuron_parameters(address)){
         return false;
     }
 
-    _reset_record_counter();
+    neuron_impl_reset_record_counter();
     recording_flags = recording_flags_param;
 
     // Set up the out spikes array
-    size_t spike_size;
-    if (global_record_params->spike_recording == n_neurons){
-        spike_size = n_neurons;
-    } else {
-        spike_size = global_record_params->spike_recording + 1;
-    }
+    size_t spike_size = neuron_impl_spike_size();
+
     if (!out_spikes_initialize(spike_size)) {
         return false;
     }
 
-<<<<<<< HEAD
-    recording_flags = recording_flags_param;
-=======
-    // Size of recording indexes
-    if (global_record_params->v_recording == n_neurons){
-        voltages_size = sizeof(uint32_t) + sizeof(state_t) * n_neurons;
-        voltages = (timed_state_t *) spin1_malloc(voltages_size);
-    } else {
-        voltages_size = sizeof(uint32_t) +
-            sizeof(state_t) * global_record_params->v_recording;
-        // one extra for overflow
-        voltages = (timed_state_t *) spin1_malloc(
-            voltages_size + sizeof(state_t));
-    }
-    //log_debug("voltage_size = %u", voltages_size);
-
-    if (global_record_params->exc_recording == n_neurons){
-        exc_size = sizeof(uint32_t) + sizeof(input_struct_t) * n_neurons;
-        inputs_excitatory = (timed_input_t *) spin1_malloc(exc_size);
-    } else {
-        exc_size = sizeof(uint32_t) +
-            sizeof(input_struct_t) * global_record_params->exc_recording;
-        // one extra for overflow
-        inputs_excitatory = (timed_input_t *) spin1_malloc(
-            exc_size + sizeof(input_struct_t));
-    }
-    //log_debug("exc_size = %u", exc_size);
-
-    if (global_record_params->inh_recording == n_neurons){
-        inh_size = sizeof(uint32_t) + sizeof(input_struct_t) * n_neurons;
-        inputs_inhibitory = (timed_input_t *) spin1_malloc(exc_size);
-    } else {
-        inh_size = sizeof(uint32_t) +
-            sizeof(input_struct_t) * global_record_params->inh_recording;
-        // one extra for overflow
-        inputs_inhibitory = (timed_input_t *) spin1_malloc(
-            inh_size + sizeof(input_struct_t));
-    }
-    //log_debug("inh_size = %u", inh_size);
->>>>>>> 1420d328
+    neuron_impl_initialise_recording(n_neurons);
 
     _print_neuron_parameters();
 
@@ -451,41 +171,8 @@
 
     uint32_t next = START_OF_GLOBAL_PARAMETERS;
 
-<<<<<<< HEAD
     // call neuron implementation function to do the work
-    neuron_impl_load_neuron_parameters(address, next);
-=======
-    log_debug("writing parameters");
-
-    log_debug("writing gobal recordi parameters");
-    memcpy(&address[next], global_record_params, sizeof(global_record_params_t));
-    next += sizeof(global_record_params_t) / 4;
-
-    log_debug("writing index local parameters");
-    memcpy(&address[next], indexes_array, n_neurons * sizeof(indexes_t));
-    next += (n_neurons * sizeof(indexes_t)) / 4;
-
-    //log_debug("writing neuron global parameters");
-    memcpy(&address[next], global_parameters, sizeof(global_neuron_params_t));
-    next += sizeof(global_neuron_params_t) / 4;
-
-    log_debug("writing neuron local parameters");
-    memcpy(&address[next], neuron_array, n_neurons * sizeof(neuron_t));
-    next += (n_neurons * sizeof(neuron_t)) / 4;
-
-    log_debug("writing input type parameters");
-    memcpy(&address[next], input_type_array, n_neurons * sizeof(input_type_t));
-    next += (n_neurons * sizeof(input_type_t)) / 4;
-
-    log_debug("writing additional input type parameters");
-    memcpy(&address[next], additional_input_array,
-           n_neurons * sizeof(additional_input_t));
-    next += (n_neurons * sizeof(additional_input_t)) / 4;
-
-    log_debug("writing threshold type parameters");
-    memcpy(&address[next], threshold_type_array,
-           n_neurons * sizeof(threshold_type_t));
->>>>>>> 1420d328
+    neuron_impl_store_neuron_parameters(address, next);
 }
 
 //! \setter for the internal input buffers
@@ -511,106 +198,19 @@
     // Set the next expected time to wait for between spike sending
     expected_time = tc[T1_COUNT] - time_between_spikes;
 
-    // Wait until recordings have completed, to ensure the recording space
-    // can be re-written
-    while (n_recordings_outstanding > 0) {
-        spin1_wfi();
-    }
-
     // Reset the out spikes before starting if a beginning of recording
-    if (spike_index == 1) {
-        out_spikes_reset();
-    }
+    neuron_impl_wait_for_recordings_and_reset_out_spikes();
 
     // update each neuron individually
     for (index_t neuron_index = 0; neuron_index < n_neurons; neuron_index++) {
 
-<<<<<<< HEAD
     	// call the implementation function (boolean for spike)
     	bool spike = neuron_impl_do_timestep_update(time, neuron_index);
-=======
-        indexes_t* indexes = &indexes_array[neuron_index];
-
-        // Get the parameters for this neuron
-        neuron_pointer_t neuron = &neuron_array[neuron_index];
-        input_type_pointer_t input_type = &input_type_array[neuron_index];
-        threshold_type_pointer_t threshold_type =
-            &threshold_type_array[neuron_index];
-        additional_input_pointer_t additional_input =
-            &additional_input_array[neuron_index];
-        state_t voltage = neuron_model_get_membrane_voltage(neuron);
-
-        // record this neuron parameter. Just as cheap to set then to gate
-        voltages->states[indexes->v] = voltage;
-
-        // Get excitatory and inhibitory input from synapses and convert it
-        // to current input
-        input_t* exc_syn_input = input_type_get_input_value(
-                synapse_types_get_excitatory_input(
-                        &(neuron_synapse_shaping_params[neuron_index])),
-                        input_type, NUM_EXCITATORY_RECEPTORS);
-        input_t* inh_syn_input = input_type_get_input_value(
-                synapse_types_get_inhibitory_input(
-                        &(neuron_synapse_shaping_params[neuron_index])),
-                        input_type, NUM_INHIBITORY_RECEPTORS);
-
-        // Sum g_syn contributions from all receptors for recording
-        REAL total_exc = 0;
-        REAL total_inh = 0;
-
-        for (int i = 0; i < NUM_EXCITATORY_RECEPTORS; i++){
-            total_exc += exc_syn_input[i];
-        }
-        for (int i=0; i< NUM_INHIBITORY_RECEPTORS; i++){
-            total_inh += inh_syn_input[i];
-        }
-
-        // record these neuron parameter. Just as cheap to set then to gate
-        inputs_excitatory->inputs[indexes->exc].input = total_exc;
-        inputs_inhibitory->inputs[indexes->inh].input = total_inh;
-
-        // Perform conversion of g_syn to current, including evaluation of
-        // voltage-dependent inputs
-        input_type_convert_excitatory_input_to_current(
-                exc_syn_input, input_type, voltage);
-        input_type_convert_inhibitory_input_to_current(
-                inh_syn_input, input_type, voltage);
-
-        // Get external bias from any source of intrinsic plasticity
-        input_t external_bias =
-            synapse_dynamics_get_intrinsic_bias(time, neuron_index) +
-            additional_input_get_input_value_as_current(
-                additional_input, voltage);
-
-        // Update neuron parameters
-        state_t result = neuron_model_state_update(
-            NUM_EXCITATORY_RECEPTORS, exc_syn_input,
-            NUM_INHIBITORY_RECEPTORS, inh_syn_input,
-            external_bias, neuron);
-
-        // Determine if a spike should occur
-        bool spike = threshold_type_is_above_threshold(result, threshold_type);
->>>>>>> 1420d328
 
         // If the neuron has spiked
         if (spike) {
-            //log_debug("neuron %u spiked at time %u", neuron_index, time);
-
-<<<<<<< HEAD
-=======
-            // Tell the neuron model
-            neuron_model_has_spiked(neuron);
-
-            // Tell the additional input
-            additional_input_has_spiked(additional_input);
-
-            // Do any required synapse processing
-            synapse_dynamics_process_post_synaptic_event(time, neuron_index);
-
-            // Record the spike
-            out_spikes_set_spike(indexes->spike);
-
->>>>>>> 1420d328
+            log_debug("neuron %u spiked at time %u", neuron_index, time);
+
             if (use_key) {
 
                 // Wait until the expected time to send
@@ -638,67 +238,15 @@
     uint cpsr = 0;
     cpsr = spin1_int_disable();
 
-<<<<<<< HEAD
     // now call the neuron implementation function to do required recording
-    neuron_impl_do_recording(time, recording_flags);
+    neuron_impl_do_recording(time); //, recording_flags);
 
     // do logging stuff if required
     out_spikes_print();
     _print_neuron_state_variables();
-=======
-    if (v_index == global_record_params->v_rate) {
-        v_index = 1;
-        // record neuron state (membrane potential) if needed
-        n_recordings_outstanding += 1;
-        voltages->time = time;
-        recording_record_and_notify(
-            V_RECORDING_CHANNEL, voltages, voltages_size,
-            recording_done_callback);
-    } else {
-        // if not recording v_increment is 0 so v_index remains as 1 forever
-        v_index += v_increment;
-    }
-
-    // record neuron inputs (excitatory) if needed
-    if (exc_index == global_record_params->exc_rate) {
-        exc_index = 1;
-        n_recordings_outstanding += 1;
-        inputs_excitatory->time = time;
-        recording_record_and_notify(
-            GSYN_EXCITATORY_RECORDING_CHANNEL, inputs_excitatory, exc_size,
-            recording_done_callback);
-    } else {
-        exc_index += exc_increment;
-    }
-
-    // record neuron inputs (inhibitory) if needed
-    if (inh_index == global_record_params->inh_rate) {
-        inh_index = 1;
-        n_recordings_outstanding += 1;
-        inputs_inhibitory->time = time;
-        recording_record_and_notify(
-            GSYN_INHIBITORY_RECORDING_CHANNEL, inputs_inhibitory, inh_size,
-            recording_done_callback);
-    } else {
-        inh_index += inh_increment;
-    }
-
-    // do logging stuff if required
-    out_spikes_print();
-    _print_neurons();
-
-    // Record any spikes this timestep
-    // record neuron inputs (inhibitory) if needed
-    if (spike_index == global_record_params->spike_rate) {
-        spike_index = 1;
-        if (out_spikes_record(
-                SPIKE_RECORDING_CHANNEL, time, recording_done_callback)) {
-            n_recordings_outstanding += 1;
-        }
-   } else {
-        spike_index += spike_increment;
-   }
->>>>>>> 1420d328
+
+    // order seems to be important for some reason
+    neuron_impl_record_spikes(time);
 
     // Re-enable interrupts
     spin1_mode_restore(cpsr);
