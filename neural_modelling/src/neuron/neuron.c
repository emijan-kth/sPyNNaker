/*! \file
 *
 * \brief implementation of the neuron.h interface.
 *
 */

#include "neuron.h"
#include "models/neuron_model.h"
#include "input_types/input_type.h"
#include "additional_inputs/additional_input.h"
#include "threshold_types/threshold_type.h"
#include "synapse_types/synapse_types.h"
#include "plasticity/synapse_dynamics.h"
#include "structural_plasticity/synaptogenesis_dynamics.h"
#include "../common/out_spikes.h"
#include "recording.h"
#include <debug.h>
#include <string.h>

#define SPIKE_RECORDING_CHANNEL 0
#define V_RECORDING_CHANNEL 1
<<<<<<< HEAD
#define GSYN_EXCITATORY_RECORDING_CHANNEL 2
#define GSYN_INHIBITORY_RECORDING_CHANNEL 3
=======
#define GSYN_RECORDING_CHANNEL 2
#define REWIRING_RECORDING_CHANNEL 4
>>>>>>> 9a643fbd

//! Array of neuron states
static neuron_pointer_t neuron_array;

//! Input states array
static input_type_pointer_t input_type_array;

//! Additional input array
static additional_input_pointer_t additional_input_array;

//! Threshold states array
static threshold_type_pointer_t threshold_type_array;

//! Global parameters for the neurons
static global_neuron_params_pointer_t global_parameters;

//! The key to be used for this core (will be ORed with neuron id)
static key_t key;

//! A checker that says if this model should be transmitting. If set to false
//! by the data region, then this model should not have a key.
static bool use_key;

//! The number of neurons on the core
static uint32_t n_neurons;

//! The recording flags
static uint32_t recording_flags;

// The synapse shaping parameters
static synapse_param_t *neuron_synapse_shaping_params;

//! storage for neuron state with timestamp
static timed_state_t *voltages;
uint32_t voltages_size;

//! storage for neuron input with timestamp
static timed_input_t *inputs_excitatory;
static timed_input_t *inputs_inhibitory;
uint32_t input_size;

//! The number of clock ticks to back off before starting the timer, in an
//! attempt to avoid overloading the network
static uint32_t random_backoff;

//! The number of clock ticks between sending each spike
static uint32_t time_between_spikes;

//! The expected current clock tick of timer_1 when the next spike can be sent
static uint32_t expected_time;

//! parameters that reside in the neuron_parameter_data_region in human
//! readable form
typedef enum parmeters_in_neuron_parameter_data_region {
    RANDOM_BACKOFF, TIME_BETWEEN_SPIKES, HAS_KEY, TRANSMISSION_KEY,
    N_NEURONS_TO_SIMULATE, INCOMING_SPIKE_BUFFER_SIZE,
    START_OF_GLOBAL_PARAMETERS,
} parmeters_in_neuron_parameter_data_region;


//! private method for doing output debug data on the neurons
static inline void _print_neurons() {

//! only if the models are compiled in debug mode will this method contain
//! said lines.
#if LOG_LEVEL >= LOG_DEBUG
    log_debug("-------------------------------------\n");
    for (index_t n = 0; n < n_neurons; n++) {
        neuron_model_print_state_variables(&(neuron_array[n]));
    }
    log_debug("-------------------------------------\n");
    //}
#endif // LOG_LEVEL >= LOG_DEBUG
}

//! private method for doing output debug data on the neurons
static inline void _print_neuron_parameters() {

//! only if the models are compiled in debug mode will this method contain
//! said lines.
#if LOG_LEVEL >= LOG_DEBUG
    log_debug("-------------------------------------\n");
    for (index_t n = 0; n < n_neurons; n++) {
        neuron_model_print_parameters(&(neuron_array[n]));
    }
    log_debug("-------------------------------------\n");
    //}
#endif // LOG_LEVEL >= LOG_DEBUG
}

//! \brief does the memory copy for the neuron parameters
//! \param[in] address: the address where the neuron parameters are stored
//! in SDRAM
//! \return bool which is true if the mem copy's worked, false otherwise
bool _neuron_load_neuron_parameters(address_t address){
    uint32_t next = START_OF_GLOBAL_PARAMETERS;

    log_info("loading neuron global parameters");
    memcpy(global_parameters, &address[next], sizeof(global_neuron_params_t));
    next += sizeof(global_neuron_params_t) / 4;

    log_info("loading neuron local parameters");
    memcpy(neuron_array, &address[next], n_neurons * sizeof(neuron_t));
    next += (n_neurons * sizeof(neuron_t)) / 4;

    log_info("loading input type parameters");
    memcpy(input_type_array, &address[next], n_neurons * sizeof(input_type_t));
    next += (n_neurons * sizeof(input_type_t)) / 4;

    log_info("loading additional input type parameters");
    memcpy(additional_input_array, &address[next],
           n_neurons * sizeof(additional_input_t));
    next += (n_neurons * sizeof(additional_input_t)) / 4;

    log_info("loading threshold type parameters");
    memcpy(threshold_type_array, &address[next],
           n_neurons * sizeof(threshold_type_t));

    neuron_model_set_global_neuron_params(global_parameters);

    return true;
}

//! \brief interface for reloading neuron parameters as needed
//! \param[in] address: the address where the neuron parameters are stored
//! in SDRAM
//! \return bool which is true if the reload of the neuron parameters was
//! successful or not
bool neuron_reload_neuron_parameters(address_t address){
    log_info("neuron_reloading_neuron_parameters: starting");
    if (!_neuron_load_neuron_parameters(address)){
        return false;
    }

    // for debug purposes, print the neuron parameters
    _print_neuron_parameters();
    return true;
}

//! \brief Set up the neuron models
//! \param[in] address the absolute address in SDRAM for the start of the
//!            NEURON_PARAMS data region in SDRAM
//! \param[in] recording_flags_param the recordings parameters
//!            (contains which regions are active and how big they are)
//! \param[out] n_neurons_value The number of neurons this model is to emulate
//! \return True is the initialisation was successful, otherwise False
bool neuron_initialise(address_t address, uint32_t recording_flags_param,
        uint32_t *n_neurons_value, uint32_t *incoming_spike_buffer_size) {
    log_info("neuron_initialise: starting");

    random_backoff = address[RANDOM_BACKOFF];
    time_between_spikes = address[TIME_BETWEEN_SPIKES] * sv->cpu_clk;
    log_info(
        "\t back off = %u, time between spikes %u",
        random_backoff, time_between_spikes);

    // Check if there is a key to use
    use_key = address[HAS_KEY];

    // Read the spike key to use
    key = address[TRANSMISSION_KEY];

    // output if this model is expecting to transmit
    if (!use_key){
        log_info("\tThis model is not expecting to transmit as it has no key");
    }
    else{
        log_info("\tThis model is expected to transmit with key = %08x", key);
    }

    // Read the neuron details
    n_neurons = address[N_NEURONS_TO_SIMULATE];
    *n_neurons_value = n_neurons;

    // Read the size of the incoming spike buffer to use
    *incoming_spike_buffer_size = address[INCOMING_SPIKE_BUFFER_SIZE];

    // log message for debug purposes
    log_info(
        "\t neurons = %u, spike buffer size = %u, params size = %u,"
        "input type size = %u, threshold size = %u", n_neurons,
        *incoming_spike_buffer_size, sizeof(neuron_t),
        sizeof(input_type_t), sizeof(threshold_type_t));

    // allocate DTCM for the global parameter details
    if (sizeof(global_neuron_params_t) > 0) {
        global_parameters = (global_neuron_params_t *) spin1_malloc(
            sizeof(global_neuron_params_t));
        if (global_parameters == NULL) {
            log_error("Unable to allocate global neuron parameters"
                      "- Out of DTCM");
            return false;
        }
    }

    // Allocate DTCM for neuron array
    if (sizeof(neuron_t) != 0) {
        neuron_array = (neuron_t *) spin1_malloc(n_neurons * sizeof(neuron_t));
        if (neuron_array == NULL) {
            log_error("Unable to allocate neuron array - Out of DTCM");
            return false;
        }
    }

    // Allocate DTCM for input type array and copy block of data
    if (sizeof(input_type_t) != 0) {
        input_type_array = (input_type_t *) spin1_malloc(
            n_neurons * sizeof(input_type_t));
        if (input_type_array == NULL) {
            log_error("Unable to allocate input type array - Out of DTCM");
            return false;
        }
    }

    // Allocate DTCM for additional input array and copy block of data
    if (sizeof(additional_input_t) != 0) {
        additional_input_array = (additional_input_pointer_t) spin1_malloc(
            n_neurons * sizeof(additional_input_t));
        if (additional_input_array == NULL) {
            log_error("Unable to allocate additional input array"
                      " - Out of DTCM");
            return false;
        }
    }

    // Allocate DTCM for threshold type array and copy block of data
    if (sizeof(threshold_type_t) != 0) {
        threshold_type_array = (threshold_type_t *) spin1_malloc(
            n_neurons * sizeof(threshold_type_t));
        if (threshold_type_array == NULL) {
            log_error("Unable to allocate threshold type array - Out of DTCM");
            return false;
        }
    }

    // load the data into the allocated DTCM spaces.
    if (!_neuron_load_neuron_parameters(address)){
        return false;
    }

    // Set up the out spikes array
    if (!out_spikes_initialize(n_neurons)) {
        return false;
    }

    recording_flags = recording_flags_param;

    voltages_size = sizeof(uint32_t) + sizeof(state_t) * n_neurons;
    voltages = (timed_state_t *) spin1_malloc(voltages_size);
    input_size = sizeof(uint32_t) + sizeof(input_struct_t) * n_neurons;
    inputs_excitatory = (timed_input_t *) spin1_malloc(input_size);
    inputs_inhibitory = (timed_input_t *) spin1_malloc(input_size);

    _print_neuron_parameters();

    return true;
}

//! \brief stores neuron parameter back into sdram
//! \param[in] address: the address in sdram to start the store
void neuron_store_neuron_parameters(address_t address){

    uint32_t next = START_OF_GLOBAL_PARAMETERS;


    log_info("writing neuron global parameters");
    memcpy(&address[next], global_parameters, sizeof(global_neuron_params_t));
    next += sizeof(global_neuron_params_t) / 4;

    log_info("writing neuron local parameters");
    memcpy(&address[next], neuron_array, n_neurons * sizeof(neuron_t));
    next += (n_neurons * sizeof(neuron_t)) / 4;

    log_info("writing input type parameters");
    memcpy(&address[next], input_type_array, n_neurons * sizeof(input_type_t));
    next += (n_neurons * sizeof(input_type_t)) / 4;

    log_info("writing additional input type parameters");
    memcpy(&address[next], additional_input_array,
           n_neurons * sizeof(additional_input_t));
    next += (n_neurons * sizeof(additional_input_t)) / 4;

    log_info("writing threshold type parameters");
    memcpy(&address[next], threshold_type_array,
           n_neurons * sizeof(threshold_type_t));
}

//! \setter for the internal input buffers
//! \param[in] input_buffers_value the new input buffers
void neuron_set_neuron_synapse_shaping_params(
        synapse_param_t *neuron_synapse_shaping_params_value) {
    neuron_synapse_shaping_params = neuron_synapse_shaping_params_value;
}

//! \executes all the updates to neural parameters when a given timer period
//! has occurred.
//! \param[in] time the timer tick  value currently being executed
void neuron_do_timestep_update(timer_t time) {

    // Wait a random number of clock cycles
    uint32_t random_backoff_time = tc[T1_COUNT] - random_backoff;
    while (tc[T1_COUNT] > random_backoff_time) {

        // Do Nothing
    }

    // Set the next expected time to wait for between spike sending
    expected_time = tc[T1_COUNT] - time_between_spikes;

    // update each neuron individually
    for (index_t neuron_index = 0; neuron_index < n_neurons; neuron_index++) {

        // Get the parameters for this neuron
        neuron_pointer_t neuron = &neuron_array[neuron_index];
        input_type_pointer_t input_type = &input_type_array[neuron_index];
        threshold_type_pointer_t threshold_type =
            &threshold_type_array[neuron_index];
        additional_input_pointer_t additional_input =
            &additional_input_array[neuron_index];
        state_t voltage = neuron_model_get_membrane_voltage(neuron);

        // If we should be recording potential, record this neuron parameter
        voltages->states[neuron_index] = voltage;

        // Get excitatory and inhibitory input from synapses and convert it
        // to current input
        input_t exc_input_value = input_type_get_input_value(
            synapse_types_get_excitatory_input(
                &(neuron_synapse_shaping_params[neuron_index])),
            input_type);
        input_t inh_input_value = input_type_get_input_value(
            synapse_types_get_inhibitory_input(
                &(neuron_synapse_shaping_params[neuron_index])),
            input_type);
        input_t exc_input = input_type_convert_excitatory_input_to_current(
            exc_input_value, input_type, voltage);
        input_t inh_input = input_type_convert_inhibitory_input_to_current(
            inh_input_value, input_type, voltage);

        // Get external bias from any source of intrinsic plasticity
        input_t external_bias =
            synapse_dynamics_get_intrinsic_bias(time, neuron_index) +
            additional_input_get_input_value_as_current(
                additional_input, voltage);

        // If we should be recording input, record the values
        inputs_excitatory->inputs[neuron_index].input = exc_input_value;
        inputs_inhibitory->inputs[neuron_index].input = inh_input_value;

        // update neuron parameters
        state_t result = neuron_model_state_update(
            exc_input, inh_input, external_bias, neuron);

        // determine if a spike should occur
        bool spike = threshold_type_is_above_threshold(result, threshold_type);

        // If the neuron has spiked
        if (spike) {
            log_debug("neuron %u spiked at time %u", neuron_index, time);

            // Tell the neuron model
            neuron_model_has_spiked(neuron);

            // Tell the additional input
            additional_input_has_spiked(additional_input);

            // Do any required synapse processing
            synapse_dynamics_process_post_synaptic_event(time, neuron_index);

            // Record the spike
            out_spikes_set_spike(neuron_index);

            if (use_key) {

                // Wait until the expected time to send
                while (tc[T1_COUNT] > expected_time) {

                    // Do Nothing
                }
                expected_time -= time_between_spikes;

                // Send the spike
                while (!spin1_send_mc_packet(
                        key | neuron_index, 0, NO_PAYLOAD)) {
                    spin1_delay_us(1);
                }
            }


        } else {
            log_debug("the neuron %d has been determined to not spike",
                      neuron_index);
        }
    }

    // record neuron state (membrane potential) if needed
    if (recording_is_channel_enabled(recording_flags, V_RECORDING_CHANNEL)) {
        voltages->time = time;
        recording_record(V_RECORDING_CHANNEL, voltages, voltages_size);
    }

    // record neuron inputs if needed
    if (recording_is_channel_enabled(
            recording_flags, GSYN_EXCITATORY_RECORDING_CHANNEL)) {
        inputs_excitatory->time = time;
        recording_record(
            GSYN_EXCITATORY_RECORDING_CHANNEL, inputs_excitatory, input_size);
    }

    // record neuron inputs if needed
    if (recording_is_channel_enabled(
            recording_flags, GSYN_INHIBITORY_RECORDING_CHANNEL)) {
        inputs_inhibitory->time = time;
        recording_record(
            GSYN_INHIBITORY_RECORDING_CHANNEL, inputs_inhibitory, input_size);
    }

    // do logging stuff if required
    out_spikes_print();
    _print_neurons();

    // Record any spikes this timestep
    if (recording_is_channel_enabled(
            recording_flags, SPIKE_RECORDING_CHANNEL)) {
        out_spikes_record(SPIKE_RECORDING_CHANNEL, time);
    }
    out_spikes_reset();

//    if (recording_is_channel_enabled(
//            recording_flags, REWIRING_RECORDING_CHANNEL)) {
//        record_rewiring(REWIRING_RECORDING_CHANNEL);
//    }
}<|MERGE_RESOLUTION|>--- conflicted
+++ resolved
@@ -19,13 +19,8 @@
 
 #define SPIKE_RECORDING_CHANNEL 0
 #define V_RECORDING_CHANNEL 1
-<<<<<<< HEAD
 #define GSYN_EXCITATORY_RECORDING_CHANNEL 2
 #define GSYN_INHIBITORY_RECORDING_CHANNEL 3
-=======
-#define GSYN_RECORDING_CHANNEL 2
-#define REWIRING_RECORDING_CHANNEL 4
->>>>>>> 9a643fbd
 
 //! Array of neuron states
 static neuron_pointer_t neuron_array;
@@ -453,9 +448,4 @@
         out_spikes_record(SPIKE_RECORDING_CHANNEL, time);
     }
     out_spikes_reset();
-
-//    if (recording_is_channel_enabled(
-//            recording_flags, REWIRING_RECORDING_CHANNEL)) {
-//        record_rewiring(REWIRING_RECORDING_CHANNEL);
-//    }
 }