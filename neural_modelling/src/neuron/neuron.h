/*
 * Copyright (c) 2017-2019 The University of Manchester
 *
 * This program is free software: you can redistribute it and/or modify
 * it under the terms of the GNU General Public License as published by
 * the Free Software Foundation, either version 3 of the License, or
 * (at your option) any later version.
 *
 * This program is distributed in the hope that it will be useful,
 * but WITHOUT ANY WARRANTY; without even the implied warranty of
 * MERCHANTABILITY or FITNESS FOR A PARTICULAR PURPOSE.  See the
 * GNU General Public License for more details.
 *
 * You should have received a copy of the GNU General Public License
 * along with this program.  If not, see <http://www.gnu.org/licenses/>.
 */

/*! \file
 *  \brief interface for neurons
 *
 *  The API contains:
 *    - neuron_initialise():
 *         translate the data stored in the NEURON_PARAMS data region in SDRAM
 *         and converts it into C-based objects for use.
 *    - neuron_set_input_buffers(input_buffers_value):
 *         setter for the internal input buffers
 *    - neuron_do_timestep_update():
 *         executes all the updates to neural parameters when a given timer
 *         period has occurred.
 */

#ifndef _NEURON_H_
#define _NEURON_H_

#include "synapse_row.h"
#include <common/neuron-typedefs.h>
#include <spin1_api.h>

//! \brief translate the data stored in the NEURON_PARAMS data region in SDRAM
//!        and convert it into c based objects for use.
//! \param[in] address: the absolute address in SDRAM for the start of the
//!            NEURON_PARAMS data region in SDRAM
//! \param[in] recording_address: the recording parameters in SDRAM
//!            (contains which regions are active and how big they are)
//! \param[out] n_rec_regions_used: The number of regions used by neuron recording
//! \return True if the translation was successful, otherwise False
bool neuron_initialise(
<<<<<<< HEAD
        address_t address, address_t cs_address, address_t recording_address,
        uint32_t *n_neurons_value, uint32_t *n_synapse_types_value,
        uint32_t *incoming_spike_buffer_size, uint32_t *n_rec_regions_used);
=======
        address_t address, address_t recording_address,
        uint32_t *n_rec_regions_used);
>>>>>>> af741252

//! \brief executes all the updates to neural parameters when a given timer
//!        period has occurred.
//! \param[in] time: the timer tick value currently being executed
//! \param[in] timer_count: used for detecting a wrapping timer
void neuron_do_timestep_update(timer_t time, uint timer_count);

//! \brief Prepare to resume simulation of the neurons
//! \return bool which is true if the resume was successful or not
bool neuron_resume(void);

//! \brief Perform steps needed before pausing a simulation.
//! \details Stores neuron parameters back into SDRAM.
void neuron_pause(void);

//! \brief Add inputs to the neurons
//! \param[in] syns The inputs to be added; this is an array of size
//!                 n_synapse_types * 2^ceil(log_2(n_neurons)).
void neuron_transfer(weight_t *syns);

#if LOG_LEVEL >= LOG_DEBUG
//! \brief Print the inputs to the neurons.
//! \details Only available in debug mode.
void neuron_print_inputs(void);

//! \brief Print the neurons' synapse parameters.
//! \details Only available in debug mode.
void neuron_print_synapse_parameters(void);

//! \brief Get the synapse _type_ description character.
//! \details Only available in debug mode.
//! \param[in] synapse_type: The synapse type.
//! \return a single character that describes the synapse.
const char *neuron_get_synapse_type_char(uint32_t synapse_type);
#endif

#endif // _NEURON_H_<|MERGE_RESOLUTION|>--- conflicted
+++ resolved
@@ -45,14 +45,8 @@
 //! \param[out] n_rec_regions_used: The number of regions used by neuron recording
 //! \return True if the translation was successful, otherwise False
 bool neuron_initialise(
-<<<<<<< HEAD
         address_t address, address_t cs_address, address_t recording_address,
-        uint32_t *n_neurons_value, uint32_t *n_synapse_types_value,
-        uint32_t *incoming_spike_buffer_size, uint32_t *n_rec_regions_used);
-=======
-        address_t address, address_t recording_address,
         uint32_t *n_rec_regions_used);
->>>>>>> af741252
 
 //! \brief executes all the updates to neural parameters when a given timer
 //!        period has occurred.
