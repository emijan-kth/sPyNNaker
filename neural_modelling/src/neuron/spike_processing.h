--- conflicted
+++ resolved
@@ -60,13 +60,8 @@
 uint32_t spike_processing_get_successful_rewires(void);
 
 //! \brief set the number of times spike_processing has to attempt rewiring
-<<<<<<< HEAD
 //! \param[in] number_of_rewires: The number of rewirings to perform
 //! \return currently always true
 bool spike_processing_do_rewiring(int number_of_rewires);
-=======
-//! \return currently, always true
-bool spike_processing_do_rewiring(int number_of_rew);
->>>>>>> 8700f62d
 
 #endif // _SPIKE_PROCESSING_H_