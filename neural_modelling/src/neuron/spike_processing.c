/*
 * Copyright (c) 2017-2019 The University of Manchester
 *
 * This program is free software: you can redistribute it and/or modify
 * it under the terms of the GNU General Public License as published by
 * the Free Software Foundation, either version 3 of the License, or
 * (at your option) any later version.
 *
 * This program is distributed in the hope that it will be useful,
 * but WITHOUT ANY WARRANTY; without even the implied warranty of
 * MERCHANTABILITY or FITNESS FOR A PARTICULAR PURPOSE.  See the
 * GNU General Public License for more details.
 *
 * You should have received a copy of the GNU General Public License
 * along with this program.  If not, see <http://www.gnu.org/licenses/>.
 */

#include "spike_processing.h"
#include "population_table/population_table.h"
#include "synapse_row.h"
#include "synapses.h"
#include "structural_plasticity/synaptogenesis_dynamics.h"
#include <simulation.h>
#include <debug.h>

//! DMA buffer structure combines the row read from SDRAM with
typedef struct dma_buffer {

    // Address in SDRAM to write back plastic region to
    address_t sdram_writeback_address;

    // Key of originating spike
    // (used to allow row data to be re-used for multiple spikes)
    spike_t originating_spike;

    uint32_t n_bytes_transferred;

    // Row data
    address_t row;

} dma_buffer;

// The number of DMA Buffers to use
#define N_DMA_BUFFERS 2

// DMA tags
enum spike_processing_dma_tags {
    DMA_TAG_READ_SYNAPTIC_ROW,
    DMA_TAG_WRITE_PLASTIC_REGION
};

extern uint32_t time;

// True if the DMA "loop" is currently running
static bool dma_busy;

// The DTCM buffers for the synapse rows
static dma_buffer dma_buffers[N_DMA_BUFFERS];

// The index of the next buffer to be filled by a DMA
static uint32_t next_buffer_to_fill;

// The index of the buffer currently being filled by a DMA read
static uint32_t buffer_being_read;

static uint32_t max_n_words;

<<<<<<< HEAD
static uint32_t single_fixed_synapse[4];

static uint32_t rewires_to_do = 0;

// The number of rewires to do when the DMA completes.  When a DMA is first set
// up, only this or dma_n_spikes can be 1 with the other being 0.
static uint32_t dma_n_rewires;

// The number of rewires to do when the DMA completes.  When a DMA is first set
// up, only this or dma_n_rewires can be 1 with the other being 0.
static uint32_t dma_n_spikes;

bool any_spike = false;

/* PRIVATE FUNCTIONS - static for inlining */

static inline void _do_dma_read(
        address_t row_address, size_t n_bytes_to_transfer, spike_t spike) {

=======
static spike_t spike = -1;

static uint32_t single_fixed_synapse[4];

static uint32_t number_of_rewires = 0;
static bool any_spike = false;

/* PRIVATE FUNCTIONS - static for inlining */

static inline void do_dma_read(
        address_t row_address, size_t n_bytes_to_transfer) {
>>>>>>> 43cd228e
    // Write the SDRAM address of the plastic region and the
    // Key of the originating spike to the beginning of DMA buffer
    dma_buffer *next_buffer = &dma_buffers[next_buffer_to_fill];
    next_buffer->sdram_writeback_address = row_address;
    next_buffer->originating_spike = spike;
    next_buffer->n_bytes_transferred = n_bytes_to_transfer;

    // Start a DMA transfer to fetch this synaptic row into current
    // buffer
    buffer_being_read = next_buffer_to_fill;
    spin1_dma_transfer(
            DMA_TAG_READ_SYNAPTIC_ROW, row_address, next_buffer->row, DMA_READ,
            n_bytes_to_transfer);
    next_buffer_to_fill = (next_buffer_to_fill + 1) % N_DMA_BUFFERS;
}


static inline void do_direct_row(address_t row_address) {
    single_fixed_synapse[3] = (uint32_t) row_address[0];
    // Write back should be False by definition as single rows don't have STDP
    bool write_back;
    synapses_process_synaptic_row(time, single_fixed_synapse, &write_back);
}

// Check if there is anything to do - if not, DMA is not busy
<<<<<<< HEAD
static inline bool _is_something_to_do(
        address_t *row_address, size_t *n_bytes_to_transfer, spike_t *spike,
        uint32_t *n_rewire, uint32_t *n_process_spike) {

    // Disable interrupts here as dma_busy modification is a critical section
=======
static inline bool is_something_to_do(
        address_t *row_address, size_t *n_bytes_to_transfer) {
    // Disable interrupts here as check and dma_busy modification is a
    // critical section
>>>>>>> 43cd228e
    uint cpsr = spin1_int_disable();

    // Check for synaptic rewiring
    while (rewires_to_do) {
        rewires_to_do--;
        spin1_mode_restore(cpsr);
        if (synaptogenesis_dynamics_rewire(time, spike, row_address,
                n_bytes_to_transfer)) {
            *n_rewire += 1;
            return true;
        }
        cpsr = spin1_int_disable();
    }

    // Is there another address in the population table?
<<<<<<< HEAD
    spin1_mode_restore(cpsr);
    if (population_table_get_next_address(row_address, n_bytes_to_transfer)) {
        *n_process_spike += 1;
        return true;
    }
    cpsr = spin1_int_disable();

    // Are there any more spikes to process?
    while (in_spikes_get_next_spike(spike)) {

        // Enable interrupts while looking up in the master pop table,
        // as this can be slow
        spin1_mode_restore(cpsr);
        if (population_table_get_first_address(
                *spike, row_address, n_bytes_to_transfer)) {
            synaptogenesis_spike_received(time, *spike);
            *n_process_spike += 1;
            return true;
=======
    // Note, this is fairly quick to check, so leave interrupts disabled
    } else if (population_table_get_next_address(
            row_address, n_bytes_to_transfer)) {
        something_to_do = true;
    } else {
        // Are there any more spikes to process?
        while (!something_to_do && in_spikes_get_next_spike(&spike)) {
            // Enable interrupts while looking up in the master pop table,
            // as this can be slow
            spin1_mode_restore(cpsr);
            if (population_table_get_first_address(
                    spike, row_address, n_bytes_to_transfer)) {
                something_to_do = true;
            }

            // Disable interrupts before checking if there is another spike
            cpsr = spin1_int_disable();
>>>>>>> 43cd228e
        }

        // Disable interrupts before checking if there is another spike
        cpsr = spin1_int_disable();
    }

    // If nothing to do, the DMA is not busy
    dma_busy = false;

    // Restore interrupts
    spin1_mode_restore(cpsr);
    return false;
}

<<<<<<< HEAD
// Set up a new synaptic DMA read.  If a current_buffer is passed in, any spike
// found that matches the originating spike of the buffer will increment a
// count, and the DMA of that row will be skipped.  The number of times a row
// should be rewired and the number of times synaptic processing should be
// done on a row is returned.
void _setup_synaptic_dma_read(dma_buffer *current_buffer,
        uint32_t *n_rewires, uint32_t *n_synapse_processes) {

=======
void setup_synaptic_dma_read(void) { // EXPORTED
>>>>>>> 43cd228e
    // Set up to store the DMA location and size to read
    address_t row_address;
    size_t n_bytes_to_transfer;
    spike_t spike;
    dma_n_spikes = 0;
    dma_n_rewires = 0;

    // Keep looking if there is something to do until a DMA can be done
    bool setup_done = false;
<<<<<<< HEAD
    while (!setup_done && _is_something_to_do(&row_address,
            &n_bytes_to_transfer, &spike, &dma_n_rewires, &dma_n_spikes)) {
        if (current_buffer != NULL &&
                current_buffer->sdram_writeback_address == row_address) {
            // If we can reuse the row, add on what we can use it for
            // Note that only one of these will have a value of 1 with the
            // other being set to 0, but we add both as it is simple
            *n_rewires += dma_n_rewires;
            *n_synapse_processes += dma_n_spikes;
            dma_n_rewires = 0;
            dma_n_spikes = 0;
        } else if (n_bytes_to_transfer == 0) {
            // If the row is in DTCM, process the row now
            _do_direct_row(row_address);
            dma_n_rewires = 0;
            dma_n_spikes = 0;
        } else {
            // If the row is in SDRAM, set up the transfer and we are done
            _do_dma_read(row_address, n_bytes_to_transfer, spike);
=======
    while (!setup_done && is_something_to_do(&row_address, &n_bytes_to_transfer)) {
        if (number_of_rewires) {
            number_of_rewires--;
            synaptogenesis_dynamics_rewire(time);
            setup_done = true;
        } else if (n_bytes_to_transfer == 0) {
            do_direct_row(row_address);
        } else {
            do_dma_read(row_address, n_bytes_to_transfer);
>>>>>>> 43cd228e
            setup_done = true;
        }
    }
}

<<<<<<< HEAD
static inline void _setup_synaptic_dma_write(
        uint32_t dma_buffer_index, bool plastic_only) {

=======
static inline void setup_synaptic_dma_write(uint32_t dma_buffer_index) {
>>>>>>> 43cd228e
    // Get pointer to current buffer
    dma_buffer *buffer = &dma_buffers[dma_buffer_index];

    // Get the number of plastic bytes and the write back address from the
    // synaptic row
<<<<<<< HEAD
    size_t write_size = buffer->n_bytes_transferred;
    address_t sdram_start_address = buffer->sdram_writeback_address;
    address_t dtcm_start_address = buffer->row;
    if (plastic_only) {
        write_size =
            synapse_row_plastic_size(buffer->row) * sizeof(uint32_t);
        sdram_start_address = synapse_row_plastic_region(sdram_start_address);
        dtcm_start_address = synapse_row_plastic_region(dtcm_start_address);
    }

    log_debug("Writing back %u bytes of plastic region to %08x",
              write_size, sdram_start_address);

    // Start transfer
    spin1_dma_transfer(DMA_TAG_WRITE_PLASTIC_REGION, sdram_start_address,
        dtcm_start_address, DMA_WRITE, write_size);
=======
    size_t n_plastic_region_bytes =
            synapse_row_plastic_size(buffer->row) * sizeof(uint32_t);

    log_debug("Writing back %u bytes of plastic region to %08x",
            n_plastic_region_bytes, buffer->sdram_writeback_address + 1);

    // Start transfer
    spin1_dma_transfer(
            DMA_TAG_WRITE_PLASTIC_REGION, buffer->sdram_writeback_address + 1,
            synapse_row_plastic_region(buffer->row),
            DMA_WRITE, n_plastic_region_bytes);
>>>>>>> 43cd228e
}

// Called when a multicast packet is received
static void multicast_packet_received_callback(uint key, uint payload) {
    use(payload);
    any_spike = true;
    log_debug("Received spike %x at %d, DMA Busy = %d", key, time, dma_busy);

    // If there was space to add spike to incoming spike queue
    if (in_spikes_add_spike(key)) {
        // If we're not already processing synaptic DMAs,
        // flag pipeline as busy and trigger a feed event
        // NOTE: locking is not used here because this is assumed to be FIQ
        if (!dma_busy) {
            log_debug("Sending user event for new spike");
            if (spin1_trigger_user_event(0, 0)) {
                dma_busy = true;
            } else {
                log_debug("Could not trigger user event\n");
            }
        }
    } else {
        log_debug("Could not add spike");
    }
}

<<<<<<< HEAD
=======
// Called when a user event is received
static void user_event_callback(uint unused0, uint unused1) {
    use(unused0);
    use(unused1);
    setup_synaptic_dma_read();
}

>>>>>>> 43cd228e
// Called when a DMA completes
static void dma_complete_callback(uint unused, uint tag) {
    use(unused);

    log_debug("DMA transfer complete at time %u with tag %u", time, tag);

    // Get pointer to current buffer
    uint32_t current_buffer_index = buffer_being_read;
    dma_buffer *current_buffer = &dma_buffers[current_buffer_index];

<<<<<<< HEAD
    // Start the next DMA transfer and get a count of the rewires and spikes
    // that can be done on this row now (there might be more while the DMA
    // was in progress).  Note that either dma_n_rewires or dma_n_spikes is set
    // to 1 here, with the other being 0.  We take a copy of the count and this
    // is the value added to for this processing, as setup_synaptic_dma will
    // count repeats of the current spike
    uint32_t n_rewires = dma_n_rewires;
    uint32_t n_spikes = dma_n_spikes;
    _setup_synaptic_dma_read(current_buffer, &n_rewires, &n_spikes);

    // Assume no write back but assume any write back is plastic only
    bool write_back = false;
    bool plastic_only = true;

    // If rewiring, do rewiring first
    for (uint32_t i = 0; i < n_rewires; i++) {
        if (synaptogenesis_row_restructure(time, current_buffer->row)) {
            write_back = true;
            plastic_only = false;
        }
    }

    // Process synaptic row repeatedly for any upcoming spikes
    while (n_spikes > 0) {
=======
    // Process synaptic row repeatedly
    bool subsequent_spikes;
    do {
        // Are there any more incoming spikes from the same pre-synaptic
        // neuron?
        subsequent_spikes = in_spikes_is_next_spike_equal(
                current_buffer->originating_spike);
>>>>>>> 43cd228e

        // Process synaptic row, writing it back if it's the last time
        // it's going to be processed
        bool write_back_now = false;
        if (!synapses_process_synaptic_row(time, current_buffer->row,
<<<<<<< HEAD
            &write_back_now)) {
            log_error(
                "Error processing spike 0x%.8x for address 0x%.8x"
                "(local=0x%.8x)",
                current_buffer->originating_spike,
                current_buffer->sdram_writeback_address,
                current_buffer->row);
=======
                !subsequent_spikes, current_buffer_index)) {
            log_error("Error processing spike 0x%.8x for address 0x%.8x"
                    " (local=0x%.8x)",
                    current_buffer->originating_spike,
                    current_buffer->sdram_writeback_address,
                    current_buffer->row);
>>>>>>> 43cd228e

            // Print out the row for debugging
            for (uint32_t i = 0;
                    i < (current_buffer->n_bytes_transferred >> 2); i++) {
                log_error("%u: 0x%.8x", i, current_buffer->row[i]);
            }
            rt_error(RTE_SWERR);
        }

<<<<<<< HEAD
        write_back |= write_back_now;
        n_spikes--;
    }

    if (write_back) {
        _setup_synaptic_dma_write(current_buffer_index, plastic_only);
    }
}

// Called when a user event is received
void _user_event_callback(uint unused0, uint unused1) {
    use(unused0);
    use(unused1);

    // Reset the counters as this is a new process
    dma_n_rewires = 0;
    dma_n_spikes = 0;

    if (buffer_being_read < N_DMA_BUFFERS) {
        // If the DMA buffer is full of valid data, attempt to reuse it on the
        // next data to be used, as this might be able to make use of the buffer
        // without transferring data
        _dma_complete_callback(0, DMA_TAG_READ_SYNAPTIC_ROW);
    } else {
        // If the DMA buffer is invalid, just do the first transfer possible
        _setup_synaptic_dma_read(NULL, NULL, NULL);
    }
=======
    // Start the next DMA transfer, so it is complete when we are finished
    setup_synaptic_dma_read();
>>>>>>> 43cd228e
}

/* INTERFACE FUNCTIONS - cannot be static */

bool spike_processing_initialise( // EXPORTED
        size_t row_max_n_words, uint mc_packet_callback_priority,
        uint user_event_priority, uint incoming_spike_buffer_size) {
    // Allocate the DMA buffers
    for (uint32_t i = 0; i < N_DMA_BUFFERS; i++) {
        dma_buffers[i].row = spin1_malloc(row_max_n_words * sizeof(uint32_t));
        if (dma_buffers[i].row == NULL) {
            log_error("Could not initialise DMA buffers");
            return false;
        }
        log_debug("DMA buffer %u allocated at 0x%08x",
                i, dma_buffers[i].row);
    }
    dma_busy = false;
    next_buffer_to_fill = 0;
    buffer_being_read = N_DMA_BUFFERS;
    max_n_words = row_max_n_words;

    // Allocate incoming spike buffer
    if (!in_spikes_initialize_spike_buffer(incoming_spike_buffer_size)) {
        return false;
    }

    // Set up for single fixed synapses (data that is consistent per direct row)
    single_fixed_synapse[0] = 0;
    single_fixed_synapse[1] = 1;
    single_fixed_synapse[2] = 0;

    // Set up the callbacks
    spin1_callback_on(MC_PACKET_RECEIVED,
            multicast_packet_received_callback, mc_packet_callback_priority);
    simulation_dma_transfer_done_callback_on(
            DMA_TAG_READ_SYNAPTIC_ROW, dma_complete_callback);
    spin1_callback_on(USER_EVENT, user_event_callback, user_event_priority);

    return true;
}

<<<<<<< HEAD
=======
void spike_processing_finish_write(uint32_t process_id) { // EXPORTED
    setup_synaptic_dma_write(process_id);
}

>>>>>>> 43cd228e
//! \brief returns the number of times the input buffer has overflowed
//! \return the number of times the input buffer has overloaded
uint32_t spike_processing_get_buffer_overflows(void) { // EXPORTED
    // Check for buffer overflow
    return in_spikes_get_n_buffer_overflows();
}

//! \brief get the address of the circular buffer used for buffering received
//! spikes before processing them
//! \return address of circular buffer
circular_buffer get_circular_buffer(void) { // EXPORTED
    return buffer;
}

<<<<<<< HEAD
//! \brief set the number of times spike_processing has to attempt rewiring
//! \return bool: currently, always true
bool spike_processing_do_rewiring(int number_of_rewires) {

    // disable interrupts
    uint cpsr = spin1_int_disable();
    rewires_to_do += number_of_rewires;

    // If we're not already processing synaptic DMAs,
    // flag pipeline as busy and trigger a feed event
    if (!dma_busy) {
        log_debug("Sending user event for rewiring");
        if (spin1_trigger_user_event(0, 0)) {
            dma_busy = true;
        } else {
            log_debug("Could not trigger user event\n");
        }
    }
    // enable interrupts
    spin1_mode_restore(cpsr);
=======
//! \brief set the DMA status
//! \param[in] busy: bool
//! \return None
void set_dma_busy(bool busy) { // EXPORTED
    dma_busy = busy;
}

//! \brief retrieve the DMA status
//! \return bool
bool get_dma_busy(void) { // EXPORTED
    return dma_busy;
}

//! \brief set the number of times spike_processing has to attempt rewiring
//! \return bool: currently, always true
bool do_rewiring(int number_of_rew) { // EXPORTED
    number_of_rewires += number_of_rew;
>>>>>>> 43cd228e
    return true;
}

//! \brief has this core received any spikes since the last batch of rewires?
//! \return bool
bool received_any_spike(void) { // EXPORTED
    return any_spike;
}<|MERGE_RESOLUTION|>--- conflicted
+++ resolved
@@ -65,7 +65,6 @@
 
 static uint32_t max_n_words;
 
-<<<<<<< HEAD
 static uint32_t single_fixed_synapse[4];
 
 static uint32_t rewires_to_do = 0;
@@ -78,26 +77,12 @@
 // up, only this or dma_n_rewires can be 1 with the other being 0.
 static uint32_t dma_n_spikes;
 
-bool any_spike = false;
+static bool any_spike = false;
 
 /* PRIVATE FUNCTIONS - static for inlining */
 
-static inline void _do_dma_read(
+static inline void do_dma_read(
         address_t row_address, size_t n_bytes_to_transfer, spike_t spike) {
-
-=======
-static spike_t spike = -1;
-
-static uint32_t single_fixed_synapse[4];
-
-static uint32_t number_of_rewires = 0;
-static bool any_spike = false;
-
-/* PRIVATE FUNCTIONS - static for inlining */
-
-static inline void do_dma_read(
-        address_t row_address, size_t n_bytes_to_transfer) {
->>>>>>> 43cd228e
     // Write the SDRAM address of the plastic region and the
     // Key of the originating spike to the beginning of DMA buffer
     dma_buffer *next_buffer = &dma_buffers[next_buffer_to_fill];
@@ -123,18 +108,10 @@
 }
 
 // Check if there is anything to do - if not, DMA is not busy
-<<<<<<< HEAD
-static inline bool _is_something_to_do(
+static inline bool is_something_to_do(
         address_t *row_address, size_t *n_bytes_to_transfer, spike_t *spike,
         uint32_t *n_rewire, uint32_t *n_process_spike) {
-
     // Disable interrupts here as dma_busy modification is a critical section
-=======
-static inline bool is_something_to_do(
-        address_t *row_address, size_t *n_bytes_to_transfer) {
-    // Disable interrupts here as check and dma_busy modification is a
-    // critical section
->>>>>>> 43cd228e
     uint cpsr = spin1_int_disable();
 
     // Check for synaptic rewiring
@@ -150,17 +127,14 @@
     }
 
     // Is there another address in the population table?
-<<<<<<< HEAD
     spin1_mode_restore(cpsr);
     if (population_table_get_next_address(row_address, n_bytes_to_transfer)) {
         *n_process_spike += 1;
         return true;
     }
     cpsr = spin1_int_disable();
-
     // Are there any more spikes to process?
     while (in_spikes_get_next_spike(spike)) {
-
         // Enable interrupts while looking up in the master pop table,
         // as this can be slow
         spin1_mode_restore(cpsr);
@@ -169,25 +143,6 @@
             synaptogenesis_spike_received(time, *spike);
             *n_process_spike += 1;
             return true;
-=======
-    // Note, this is fairly quick to check, so leave interrupts disabled
-    } else if (population_table_get_next_address(
-            row_address, n_bytes_to_transfer)) {
-        something_to_do = true;
-    } else {
-        // Are there any more spikes to process?
-        while (!something_to_do && in_spikes_get_next_spike(&spike)) {
-            // Enable interrupts while looking up in the master pop table,
-            // as this can be slow
-            spin1_mode_restore(cpsr);
-            if (population_table_get_first_address(
-                    spike, row_address, n_bytes_to_transfer)) {
-                something_to_do = true;
-            }
-
-            // Disable interrupts before checking if there is another spike
-            cpsr = spin1_int_disable();
->>>>>>> 43cd228e
         }
 
         // Disable interrupts before checking if there is another spike
@@ -202,18 +157,14 @@
     return false;
 }
 
-<<<<<<< HEAD
 // Set up a new synaptic DMA read.  If a current_buffer is passed in, any spike
 // found that matches the originating spike of the buffer will increment a
 // count, and the DMA of that row will be skipped.  The number of times a row
 // should be rewired and the number of times synaptic processing should be
 // done on a row is returned.
-void _setup_synaptic_dma_read(dma_buffer *current_buffer,
+static void setup_synaptic_dma_read(dma_buffer *current_buffer,
         uint32_t *n_rewires, uint32_t *n_synapse_processes) {
 
-=======
-void setup_synaptic_dma_read(void) { // EXPORTED
->>>>>>> 43cd228e
     // Set up to store the DMA location and size to read
     address_t row_address;
     size_t n_bytes_to_transfer;
@@ -223,8 +174,7 @@
 
     // Keep looking if there is something to do until a DMA can be done
     bool setup_done = false;
-<<<<<<< HEAD
-    while (!setup_done && _is_something_to_do(&row_address,
+    while (!setup_done && is_something_to_do(&row_address,
             &n_bytes_to_transfer, &spike, &dma_n_rewires, &dma_n_spikes)) {
         if (current_buffer != NULL &&
                 current_buffer->sdram_writeback_address == row_address) {
@@ -237,41 +187,25 @@
             dma_n_spikes = 0;
         } else if (n_bytes_to_transfer == 0) {
             // If the row is in DTCM, process the row now
-            _do_direct_row(row_address);
+            do_direct_row(row_address);
             dma_n_rewires = 0;
             dma_n_spikes = 0;
         } else {
             // If the row is in SDRAM, set up the transfer and we are done
-            _do_dma_read(row_address, n_bytes_to_transfer, spike);
-=======
-    while (!setup_done && is_something_to_do(&row_address, &n_bytes_to_transfer)) {
-        if (number_of_rewires) {
-            number_of_rewires--;
-            synaptogenesis_dynamics_rewire(time);
+            do_dma_read(row_address, n_bytes_to_transfer, spike);
             setup_done = true;
-        } else if (n_bytes_to_transfer == 0) {
-            do_direct_row(row_address);
-        } else {
-            do_dma_read(row_address, n_bytes_to_transfer);
->>>>>>> 43cd228e
-            setup_done = true;
-        }
-    }
-}
-
-<<<<<<< HEAD
-static inline void _setup_synaptic_dma_write(
+        }
+    }
+}
+
+static inline void setup_synaptic_dma_write(
         uint32_t dma_buffer_index, bool plastic_only) {
 
-=======
-static inline void setup_synaptic_dma_write(uint32_t dma_buffer_index) {
->>>>>>> 43cd228e
     // Get pointer to current buffer
     dma_buffer *buffer = &dma_buffers[dma_buffer_index];
 
     // Get the number of plastic bytes and the write back address from the
     // synaptic row
-<<<<<<< HEAD
     size_t write_size = buffer->n_bytes_transferred;
     address_t sdram_start_address = buffer->sdram_writeback_address;
     address_t dtcm_start_address = buffer->row;
@@ -288,19 +222,6 @@
     // Start transfer
     spin1_dma_transfer(DMA_TAG_WRITE_PLASTIC_REGION, sdram_start_address,
         dtcm_start_address, DMA_WRITE, write_size);
-=======
-    size_t n_plastic_region_bytes =
-            synapse_row_plastic_size(buffer->row) * sizeof(uint32_t);
-
-    log_debug("Writing back %u bytes of plastic region to %08x",
-            n_plastic_region_bytes, buffer->sdram_writeback_address + 1);
-
-    // Start transfer
-    spin1_dma_transfer(
-            DMA_TAG_WRITE_PLASTIC_REGION, buffer->sdram_writeback_address + 1,
-            synapse_row_plastic_region(buffer->row),
-            DMA_WRITE, n_plastic_region_bytes);
->>>>>>> 43cd228e
 }
 
 // Called when a multicast packet is received
@@ -327,16 +248,6 @@
     }
 }
 
-<<<<<<< HEAD
-=======
-// Called when a user event is received
-static void user_event_callback(uint unused0, uint unused1) {
-    use(unused0);
-    use(unused1);
-    setup_synaptic_dma_read();
-}
-
->>>>>>> 43cd228e
 // Called when a DMA completes
 static void dma_complete_callback(uint unused, uint tag) {
     use(unused);
@@ -347,7 +258,6 @@
     uint32_t current_buffer_index = buffer_being_read;
     dma_buffer *current_buffer = &dma_buffers[current_buffer_index];
 
-<<<<<<< HEAD
     // Start the next DMA transfer and get a count of the rewires and spikes
     // that can be done on this row now (there might be more while the DMA
     // was in progress).  Note that either dma_n_rewires or dma_n_spikes is set
@@ -356,7 +266,7 @@
     // count repeats of the current spike
     uint32_t n_rewires = dma_n_rewires;
     uint32_t n_spikes = dma_n_spikes;
-    _setup_synaptic_dma_read(current_buffer, &n_rewires, &n_spikes);
+    setup_synaptic_dma_read(current_buffer, &n_rewires, &n_spikes);
 
     // Assume no write back but assume any write back is plastic only
     bool write_back = false;
@@ -369,39 +279,20 @@
             plastic_only = false;
         }
     }
-
     // Process synaptic row repeatedly for any upcoming spikes
     while (n_spikes > 0) {
-=======
-    // Process synaptic row repeatedly
-    bool subsequent_spikes;
-    do {
-        // Are there any more incoming spikes from the same pre-synaptic
-        // neuron?
-        subsequent_spikes = in_spikes_is_next_spike_equal(
-                current_buffer->originating_spike);
->>>>>>> 43cd228e
 
         // Process synaptic row, writing it back if it's the last time
         // it's going to be processed
         bool write_back_now = false;
         if (!synapses_process_synaptic_row(time, current_buffer->row,
-<<<<<<< HEAD
-            &write_back_now)) {
+                &write_back_now)) {
             log_error(
-                "Error processing spike 0x%.8x for address 0x%.8x"
-                "(local=0x%.8x)",
-                current_buffer->originating_spike,
-                current_buffer->sdram_writeback_address,
-                current_buffer->row);
-=======
-                !subsequent_spikes, current_buffer_index)) {
-            log_error("Error processing spike 0x%.8x for address 0x%.8x"
+                    "Error processing spike 0x%.8x for address 0x%.8x"
                     " (local=0x%.8x)",
                     current_buffer->originating_spike,
                     current_buffer->sdram_writeback_address,
                     current_buffer->row);
->>>>>>> 43cd228e
 
             // Print out the row for debugging
             for (uint32_t i = 0;
@@ -411,18 +302,17 @@
             rt_error(RTE_SWERR);
         }
 
-<<<<<<< HEAD
         write_back |= write_back_now;
         n_spikes--;
     }
 
     if (write_back) {
-        _setup_synaptic_dma_write(current_buffer_index, plastic_only);
+        setup_synaptic_dma_write(current_buffer_index, plastic_only);
     }
 }
 
 // Called when a user event is received
-void _user_event_callback(uint unused0, uint unused1) {
+void user_event_callback(uint unused0, uint unused1) {
     use(unused0);
     use(unused1);
 
@@ -434,15 +324,11 @@
         // If the DMA buffer is full of valid data, attempt to reuse it on the
         // next data to be used, as this might be able to make use of the buffer
         // without transferring data
-        _dma_complete_callback(0, DMA_TAG_READ_SYNAPTIC_ROW);
+        dma_complete_callback(0, DMA_TAG_READ_SYNAPTIC_ROW);
     } else {
         // If the DMA buffer is invalid, just do the first transfer possible
-        _setup_synaptic_dma_read(NULL, NULL, NULL);
-    }
-=======
-    // Start the next DMA transfer, so it is complete when we are finished
-    setup_synaptic_dma_read();
->>>>>>> 43cd228e
+        setup_synaptic_dma_read(NULL, NULL, NULL);
+    }
 }
 
 /* INTERFACE FUNCTIONS - cannot be static */
@@ -485,13 +371,6 @@
     return true;
 }
 
-<<<<<<< HEAD
-=======
-void spike_processing_finish_write(uint32_t process_id) { // EXPORTED
-    setup_synaptic_dma_write(process_id);
-}
-
->>>>>>> 43cd228e
 //! \brief returns the number of times the input buffer has overflowed
 //! \return the number of times the input buffer has overloaded
 uint32_t spike_processing_get_buffer_overflows(void) { // EXPORTED
@@ -506,7 +385,6 @@
     return buffer;
 }
 
-<<<<<<< HEAD
 //! \brief set the number of times spike_processing has to attempt rewiring
 //! \return bool: currently, always true
 bool spike_processing_do_rewiring(int number_of_rewires) {
@@ -527,25 +405,6 @@
     }
     // enable interrupts
     spin1_mode_restore(cpsr);
-=======
-//! \brief set the DMA status
-//! \param[in] busy: bool
-//! \return None
-void set_dma_busy(bool busy) { // EXPORTED
-    dma_busy = busy;
-}
-
-//! \brief retrieve the DMA status
-//! \return bool
-bool get_dma_busy(void) { // EXPORTED
-    return dma_busy;
-}
-
-//! \brief set the number of times spike_processing has to attempt rewiring
-//! \return bool: currently, always true
-bool do_rewiring(int number_of_rew) { // EXPORTED
-    number_of_rewires += number_of_rew;
->>>>>>> 43cd228e
     return true;
 }
 
