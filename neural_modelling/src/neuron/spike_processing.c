/*
 * Copyright (c) 2017-2019 The University of Manchester
 *
 * This program is free software: you can redistribute it and/or modify
 * it under the terms of the GNU General Public License as published by
 * the Free Software Foundation, either version 3 of the License, or
 * (at your option) any later version.
 *
 * This program is distributed in the hope that it will be useful,
 * but WITHOUT ANY WARRANTY; without even the implied warranty of
 * MERCHANTABILITY or FITNESS FOR A PARTICULAR PURPOSE.  See the
 * GNU General Public License for more details.
 *
 * You should have received a copy of the GNU General Public License
 * along with this program.  If not, see <http://www.gnu.org/licenses/>.
 */

#include "spike_processing.h"
#include "population_table/population_table.h"
#include "synapse_row.h"
#include "synapses.h"
#include "direct_synapses.h"
#include "structural_plasticity/synaptogenesis_dynamics.h"
#include <simulation.h>
#include <debug.h>
#include <common/in_spikes.h>

//! DMA buffer structure combines the row read from SDRAM with information
//! about the read.
typedef struct dma_buffer {

    // Address in SDRAM to write back plastic region to
    address_t sdram_writeback_address;

    // Key of originating spike
    // (used to allow row data to be re-used for multiple spikes)
    spike_t originating_spike;

    // Number of bytes transferred in the read
    uint32_t n_bytes_transferred;

    // Row data
    address_t row;

} dma_buffer;

// The number of DMA Buffers to use
#define N_DMA_BUFFERS 2

// DMA tags
enum spike_processing_dma_tags {
    DMA_TAG_READ_SYNAPTIC_ROW,
    DMA_TAG_WRITE_PLASTIC_REGION
};

extern uint32_t time;

// True if the DMA "loop" is currently running
static volatile bool dma_busy;

// The DTCM buffers for the synapse rows
static dma_buffer dma_buffers[N_DMA_BUFFERS];

// The index of the next buffer to be filled by a DMA
static uint32_t next_buffer_to_fill;

// The index of the buffer currently being filled by a DMA read
static uint32_t buffer_being_read;

static uint32_t max_n_words;

static volatile uint32_t rewires_to_do = 0;

// The number of rewires to do when the DMA completes.  When a DMA is first set
// up, only this or dma_n_spikes can be 1 with the other being 0.
static uint32_t dma_n_rewires;

// The number of spikes to do when the DMA completes.  When a DMA is first set
// up, only this or dma_n_rewires can be 1 with the other being 0.
static uint32_t dma_n_spikes;

// the number of dma completes (used in provenance generation)
static uint32_t dma_complete_count = 0;

// the number of spikes that were processed (used in provenance generation)
static uint32_t spike_processing_count = 0;

// The number of successful rewires
static uint32_t n_successful_rewires = 0;

<<<<<<< HEAD
//! count how many packets were lost from the input buffer because of late
//! arrival
uint32_t count_input_buffer_packets_lost = 0;

//! tracker of how full the input buffer got.
uint32_t biggest_fill_size_of_input_buffer = 0;

//! bool that governs if we should clear packets from the input buffer at the
//! end of a timer tick.
static bool clear_input_buffers_of_late_packets = false;


=======
>>>>>>> 8700f62d
/* PRIVATE FUNCTIONS - static for inlining */

static inline void do_dma_read(
        address_t row_address, size_t n_bytes_to_transfer, spike_t spike) {
    // Write the SDRAM address of the plastic region and the
    // Key of the originating spike to the beginning of DMA buffer
    dma_buffer *next_buffer = &dma_buffers[next_buffer_to_fill];
    next_buffer->sdram_writeback_address = row_address;
    next_buffer->originating_spike = spike;
    next_buffer->n_bytes_transferred = n_bytes_to_transfer;

    // Start a DMA transfer to fetch this synaptic row into current
    // buffer
    buffer_being_read = next_buffer_to_fill;
    while (!spin1_dma_transfer(
            DMA_TAG_READ_SYNAPTIC_ROW, row_address, next_buffer->row, DMA_READ,
            n_bytes_to_transfer)) {
        // Do Nothing
    }
    next_buffer_to_fill = (next_buffer_to_fill + 1) % N_DMA_BUFFERS;
}

// Check if there is anything to do - if not, DMA is not busy
static inline bool is_something_to_do(
        address_t *row_address, size_t *n_bytes_to_transfer,
        spike_t *spike, uint32_t *n_rewire, uint32_t *n_process_spike) {
    // Disable interrupts here as dma_busy modification is a critical section
    uint cpsr = spin1_int_disable();

    // Check for synaptic rewiring
    while (rewires_to_do) {
        rewires_to_do--;
        spin1_mode_restore(cpsr);
        if (synaptogenesis_dynamics_rewire(time, spike, row_address,
                n_bytes_to_transfer)) {
            *n_rewire += 1;
            return true;
        }
        cpsr = spin1_int_disable();
    }

    // Is there another address in the population table?
    spin1_mode_restore(cpsr);
    if (population_table_get_next_address(
            spike, row_address, n_bytes_to_transfer)) {
        *n_process_spike += 1;
        return true;
    }
    cpsr = spin1_int_disable();

    // track for provenance
    uint32_t input_buffer_filled_size = in_spikes_real_size();
    if (biggest_fill_size_of_input_buffer < input_buffer_filled_size) {
        biggest_fill_size_of_input_buffer = input_buffer_filled_size;
    }

    // Are there any more spikes to process?
    while (in_spikes_get_next_spike(spike)) {
        // Enable interrupts while looking up in the master pop table,
        // as this can be slow
        spin1_mode_restore(cpsr);
        if (population_table_get_first_address(
                *spike, row_address, n_bytes_to_transfer)) {
            synaptogenesis_spike_received(time, *spike);
            *n_process_spike += 1;
            return true;
        }

        // Disable interrupts before checking if there is another spike
        cpsr = spin1_int_disable();
    }

    // If nothing to do, the DMA is not busy
    dma_busy = false;

    // Restore interrupts
    spin1_mode_restore(cpsr);
    return false;
}

// Set up a new synaptic DMA read.  If a current_buffer is passed in, any spike
// found that matches the originating spike of the buffer will increment a
// count, and the DMA of that row will be skipped.  The number of times a row
// should be rewired and the number of times synaptic processing should be
// done on a row is returned.
static void setup_synaptic_dma_read(dma_buffer *current_buffer,
        uint32_t *n_rewires, uint32_t *n_synapse_processes) {

    // Set up to store the DMA location and size to read
    address_t row_address;
    size_t n_bytes_to_transfer;
    spike_t spike;
    dma_n_spikes = 0;
    dma_n_rewires = 0;

    // Keep looking if there is something to do until a DMA can be done
    bool setup_done = false;
    while (!setup_done && is_something_to_do(&row_address,
            &n_bytes_to_transfer, &spike, &dma_n_rewires, &dma_n_spikes)) {
        if (current_buffer != NULL &&
                current_buffer->sdram_writeback_address == row_address) {
            // If we can reuse the row, add on what we can use it for
            // Note that only one of these will have a value of 1 with the
            // other being set to 0, but we add both as it is simple
            *n_rewires += dma_n_rewires;
            *n_synapse_processes += dma_n_spikes;
            dma_n_rewires = 0;
            dma_n_spikes = 0;
        } else if (n_bytes_to_transfer == 0) {
            // If the row is in DTCM, process the row now
            synaptic_row_t single_fixed_synapse =
                    direct_synapses_get_direct_synapse(row_address);
            bool write_back;
            synapses_process_synaptic_row(
                    time, single_fixed_synapse, &write_back);
            dma_n_rewires = 0;
            dma_n_spikes = 0;
        } else {
            // If the row is in SDRAM, set up the transfer and we are done
            do_dma_read(row_address, n_bytes_to_transfer, spike);
            setup_done = true;
        }
    }
    spike_processing_count++;
}

static inline void setup_synaptic_dma_write(
        uint32_t dma_buffer_index, bool plastic_only) {

    // Get pointer to current buffer
    dma_buffer *buffer = &dma_buffers[dma_buffer_index];

    // Get the number of plastic bytes and the write back address from the
    // synaptic row
    size_t write_size = buffer->n_bytes_transferred;
    address_t sdram_start_address = buffer->sdram_writeback_address;
    address_t dtcm_start_address = buffer->row;
    if (plastic_only) {
        write_size = synapse_row_plastic_size(buffer->row) * sizeof(uint32_t);
        sdram_start_address = synapse_row_plastic_region(sdram_start_address);
        dtcm_start_address = synapse_row_plastic_region(dtcm_start_address);
    }

    log_debug("Writing back %u bytes of plastic region to %08x for spike %u",
              write_size, sdram_start_address, buffer->originating_spike);

    // Start transfer
    while (!spin1_dma_transfer(DMA_TAG_WRITE_PLASTIC_REGION, sdram_start_address,
            dtcm_start_address, DMA_WRITE, write_size)) {
        // Do Nothing
    }
}

// Called when a multicast packet is received
static void multicast_packet_received_callback(uint key, uint payload) {
    use(payload);
    log_debug("Received spike %x at %d, DMA Busy = %d", key, time, dma_busy);

    // If there was space to add spike to incoming spike queue
    if (in_spikes_add_spike(key)) {
        // If we're not already processing synaptic DMAs,
        // flag pipeline as busy and trigger a feed event
        // NOTE: locking is not used here because this is assumed to be FIQ
        if (!dma_busy) {
            log_debug("Sending user event for new spike");
            if (spin1_trigger_user_event(0, 0)) {
                dma_busy = true;
            } else {
                log_debug("Could not trigger user event\n");
            }
        }
    } else {
        log_debug("Could not add spike");
    }
}

// Called when a DMA completes
static void dma_complete_callback(uint unused, uint tag) {
    use(unused);

    // increment the dma complete count for provenance generation
    dma_complete_count++;

    log_debug("DMA transfer complete at time %u with tag %u", time, tag);

    // Get pointer to current buffer
    uint32_t current_buffer_index = buffer_being_read;
    dma_buffer *current_buffer = &dma_buffers[current_buffer_index];

    // Start the next DMA transfer and get a count of the rewires and spikes
    // that can be done on this row now (there might be more while the DMA
    // was in progress).  Note that either dma_n_rewires or dma_n_spikes is set
    // to 1 here, with the other being 0.  We take a copy of the count and this
    // is the value added to for this processing, as setup_synaptic_dma will
    // count repeats of the current spike
    uint32_t n_rewires = dma_n_rewires;
    uint32_t n_spikes = dma_n_spikes;
    setup_synaptic_dma_read(current_buffer, &n_rewires, &n_spikes);

    // Assume no write back but assume any write back is plastic only
    bool write_back = false;
    bool plastic_only = true;

    // If rewiring, do rewiring first
    for (uint32_t i = 0; i < n_rewires; i++) {
        if (synaptogenesis_row_restructure(time, current_buffer->row)) {
            write_back = true;
            plastic_only = false;
            n_successful_rewires++;
        }
    }

    // Process synaptic row repeatedly for any upcoming spikes
    while (n_spikes > 0) {

        // Process synaptic row, writing it back if it's the last time
        // it's going to be processed
        bool write_back_now = false;
        if (!synapses_process_synaptic_row(
                time, current_buffer->row, &write_back_now)) {
            log_error(
                    "Error processing spike 0x%.8x for address 0x%.8x"
                    " (local=0x%.8x)",
                    current_buffer->originating_spike,
                    current_buffer->sdram_writeback_address,
                    current_buffer->row);

            // Print out the row for debugging
            for (uint32_t i = 0;
                    i < (current_buffer->n_bytes_transferred >> 2); i++) {
                log_error("%u: 0x%.8x", i, current_buffer->row[i]);
            }
            rt_error(RTE_SWERR);
        }

        write_back |= write_back_now;
        n_spikes--;
    }

    if (write_back) {
        setup_synaptic_dma_write(current_buffer_index, plastic_only);
    }
}

// Called when a user event is received
void user_event_callback(uint unused0, uint unused1) {
    use(unused0);
    use(unused1);

    // Reset the counters as this is a new process
    dma_n_rewires = 0;
    dma_n_spikes = 0;

    if (buffer_being_read < N_DMA_BUFFERS) {
        // If the DMA buffer is full of valid data, attempt to reuse it on the
        // next data to be used, as this might be able to make use of the buffer
        // without transferring data
        dma_complete_callback(0, DMA_TAG_READ_SYNAPTIC_ROW);
    } else {
        // If the DMA buffer is invalid, just do the first transfer possible
        setup_synaptic_dma_read(NULL, NULL, NULL);
    }
}

/* INTERFACE FUNCTIONS - cannot be static */

//! \brief clears the input buffer of packets and records them
void spike_processing_clear_input_buffer(void) {
    // Record the count whether clearing or not for provenance
    count_input_buffer_packets_lost += in_spikes_size();
    log_debug("current lost packets = %d", count_input_buffer_packets_lost);

    if(clear_input_buffers_of_late_packets) {
        log_debug("clearing buffer");
        in_spikes_clear();
    }
}

bool spike_processing_initialise( // EXPORTED
        size_t row_max_n_words, uint mc_packet_callback_priority,
        uint user_event_priority, uint incoming_spike_buffer_size,
        bool clear_input_buffers_of_late_packets_init) {
    // Allocate the DMA buffers
    for (uint32_t i = 0; i < N_DMA_BUFFERS; i++) {
        dma_buffers[i].row = spin1_malloc(row_max_n_words * sizeof(uint32_t));
        if (dma_buffers[i].row == NULL) {
            log_error("Could not initialise DMA buffers");
            return false;
        }
        log_debug("DMA buffer %u allocated at 0x%08x",
                i, dma_buffers[i].row);
    }
    dma_busy = false;
    clear_input_buffers_of_late_packets =
        clear_input_buffers_of_late_packets_init;
    next_buffer_to_fill = 0;
    buffer_being_read = N_DMA_BUFFERS;
    max_n_words = row_max_n_words;

    // Allocate incoming spike buffer
    if (!in_spikes_initialize_spike_buffer(incoming_spike_buffer_size)) {
        return false;
    }

    // Set up the callbacks
    spin1_callback_on(MC_PACKET_RECEIVED,
            multicast_packet_received_callback, mc_packet_callback_priority);
    simulation_dma_transfer_done_callback_on(
            DMA_TAG_READ_SYNAPTIC_ROW, dma_complete_callback);
    spin1_callback_on(USER_EVENT, user_event_callback, user_event_priority);

    return true;
}

//! \brief returns the number of times the input buffer has overflowed
//! \return the number of times the input buffer has overloaded
uint32_t spike_processing_get_buffer_overflows(void) { // EXPORTED
    // Check for buffer overflow
    return in_spikes_get_n_buffer_overflows();
}

//! \brief returns the number of ghost searches occurred
//! \return the number of times a ghost search occurred.
uint32_t spike_processing_get_ghost_pop_table_searches(void) {
	return population_table_get_ghost_pop_table_searches();
}

//! \brief returns the number of master pop table failed hits
//! \return the number of times a spike did not have a master pop table entry
uint32_t spike_processing_get_invalid_master_pop_table_hits(void) {
    return population_table_get_invalid_master_pop_hits();
}

//! \brief returns the number of DMA's that were completed
//! \return the number of DMA's that were completed.
uint32_t spike_processing_get_dma_complete_count(void) {
    return dma_complete_count;
}

//! \brief returns the number of spikes that were processed
//! \return the number of spikes that were processed
uint32_t spike_processing_get_spike_processing_count(void) {
    return spike_processing_count;
}

//! \brief get the address of the circular buffer used for buffering received
//!     spikes before processing them
//! \return address of circular buffer
circular_buffer get_circular_buffer(void) { // EXPORTED
    return buffer;
}

//! \brief returns the number of successful rewires performed
//! \return the number of successful rewires
uint32_t spike_processing_get_successful_rewires(void) { // EXPORTED
    return n_successful_rewires;
}

//! \brief return the number of packets dropped by the input buffer as they
//! arrived too late to be processed
//! \return the number of packets dropped.
uint32_t spike_processing_get_n_packets_dropped_from_lateness(void) { // EXPORTED
    return count_input_buffer_packets_lost;
}

//! \brief returns how many packets were at max inside the input buffer at
//! any given point.
//! \return the max size the input buffer reached
uint32_t spike_processing_get_max_filled_input_buffer_size(void) {
    return biggest_fill_size_of_input_buffer;
}

//! \brief set the number of times spike_processing has to attempt rewiring
//! \return currently, always true
bool spike_processing_do_rewiring(int number_of_rewires) {

    // disable interrupts
    uint cpsr = spin1_int_disable();
    rewires_to_do += number_of_rewires;

    // If we're not already processing synaptic DMAs,
    // flag pipeline as busy and trigger a feed event
    if (!dma_busy) {
        log_debug("Sending user event for rewiring");
        if (spin1_trigger_user_event(0, 0)) {
            dma_busy = true;
        } else {
            log_debug("Could not trigger user event\n");
        }
    }
    // enable interrupts
    spin1_mode_restore(cpsr);
    return true;
}<|MERGE_RESOLUTION|>--- conflicted
+++ resolved
@@ -88,7 +88,6 @@
 // The number of successful rewires
 static uint32_t n_successful_rewires = 0;
 
-<<<<<<< HEAD
 //! count how many packets were lost from the input buffer because of late
 //! arrival
 uint32_t count_input_buffer_packets_lost = 0;
@@ -101,8 +100,6 @@
 static bool clear_input_buffers_of_late_packets = false;
 
 
-=======
->>>>>>> 8700f62d
 /* PRIVATE FUNCTIONS - static for inlining */
 
 static inline void do_dma_read(
