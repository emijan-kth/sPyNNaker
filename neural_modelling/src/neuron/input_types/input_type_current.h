#ifndef _INPUT_TYPE_CURRENT_H_
#define _INPUT_TYPE_CURRENT_H_

#ifndef NUM_EXCITATORY_RECEPTORS
#define NUM_EXCITATORY_RECEPTORS 1
#error NUM_EXCITATORY_RECEPTORS was undefined.  It should be defined by a synapse\
       shaping include
#endif

#ifndef NUM_INHIBITORY_RECEPTORS
#define NUM_INHIBITORY_RECEPTORS 1
#error NUM_INHIBITORY_RECEPTORS was undefined.  It should be defined by a synapse\
       shaping include
#endif

#include "input_type.h"

typedef struct input_type_t {
} input_type_t;

static inline input_t* input_type_get_input_value(
        input_t* value, input_type_pointer_t input_type, uint16_t num_receptors) {
    use(input_type);
    for (int i=0; i< num_receptors; i++){
    	value[i] = value[i];
    }
    return &value[0];
}

<<<<<<< HEAD
static void input_type_set_inhibitory_multiplicator_value(
		input_t value, input_type_pointer_t input_type, input_t inh_input)
{
	use(value);
	use(input_type);
	use(inh_input);
}

static inline input_t input_type_convert_excitatory_input_to_current(
        input_t exc_input, input_type_pointer_t input_type,
=======
static inline void input_type_convert_excitatory_input_to_current(
        input_t* exc_input, input_type_pointer_t input_type,
>>>>>>> 1420d328
        state_t membrane_voltage) {
    use(input_type);
    use(membrane_voltage);
    use(exc_input);
}

<<<<<<< HEAD
static inline input_t input_type_convert_inhibitory_input_to_current(
	        input_t inh_input, input_type_pointer_t input_type,
	        state_t membrane_voltage) {
=======
static inline void input_type_convert_inhibitory_input_to_current(
        input_t* inh_input, input_type_pointer_t input_type,
        state_t membrane_voltage) {
>>>>>>> 1420d328
    use(input_type);
    use(membrane_voltage);
    use(inh_input);
}

#endif // _INPUT_TYPE_CURRENT_H_<|MERGE_RESOLUTION|>--- conflicted
+++ resolved
@@ -22,41 +22,31 @@
         input_t* value, input_type_pointer_t input_type, uint16_t num_receptors) {
     use(input_type);
     for (int i=0; i< num_receptors; i++){
-    	value[i] = value[i];
+    	value[i] = value[i];  // NOTE: this will be edited in future to be
+    	                      //       multiplied by a scaling factor
     }
     return &value[0];
 }
 
-<<<<<<< HEAD
 static void input_type_set_inhibitory_multiplicator_value(
-		input_t value, input_type_pointer_t input_type, input_t inh_input)
+		input_t* value, input_type_pointer_t input_type, input_t* inh_input)
 {
 	use(value);
 	use(input_type);
 	use(inh_input);
 }
 
-static inline input_t input_type_convert_excitatory_input_to_current(
-        input_t exc_input, input_type_pointer_t input_type,
-=======
 static inline void input_type_convert_excitatory_input_to_current(
         input_t* exc_input, input_type_pointer_t input_type,
->>>>>>> 1420d328
         state_t membrane_voltage) {
     use(input_type);
     use(membrane_voltage);
     use(exc_input);
 }
 
-<<<<<<< HEAD
-static inline input_t input_type_convert_inhibitory_input_to_current(
-	        input_t inh_input, input_type_pointer_t input_type,
-	        state_t membrane_voltage) {
-=======
 static inline void input_type_convert_inhibitory_input_to_current(
         input_t* inh_input, input_type_pointer_t input_type,
         state_t membrane_voltage) {
->>>>>>> 1420d328
     use(input_type);
     use(membrane_voltage);
     use(inh_input);
