--- conflicted
+++ resolved
@@ -24,39 +24,20 @@
 
 //! DSG region identifiers
 typedef enum neuron_regions_e {
-<<<<<<< HEAD
     SYSTEM_REGION,              //!< simulation system; 0
     CORE_PARAMS_REGION,         //!< core parameters; 1
     NEURON_PARAMS_REGION,       //!< neuron parameters; 2
-    SYNAPSE_PARAMS_REGION,      //!< synapse parameters; 3
-    POPULATION_TABLE_REGION,    //!< master population table; 4
-    SYNAPTIC_MATRIX_REGION,     //!< synaptic matrix; 5
-    SYNAPSE_DYNAMICS_REGION,    //!< synapse dynamics; 6
-    STRUCTURAL_DYNAMICS_REGION, //!< structural dynamics; 7
-    NEURON_RECORDING_REGION,    //!< recording; 8
-    PROVENANCE_DATA_REGION,     //!< provenance; 9
-    PROFILER_REGION,            //!< profiling; 10
-    CONNECTOR_BUILDER_REGION,   //!< connection building; 11
-    NEURON_BUILDER_REGION,      //!< neuron building; 12
-    BIT_FIELD_FILTER_REGION,    //!< bitfield filter; 13
-    RECORDING_REGION            //!< general recording data; 14
-=======
-    SYSTEM_REGION,                //!< simulation system; 0
-    NEURON_PARAMS_REGION,         //!< neuron parameters; 1
-    CURRENT_SOURCE_PARAMS_REGION, //!< current source parameters; 2
-    SYNAPSE_PARAMS_REGION,        //!< synapse parameters; 3
-    POPULATION_TABLE_REGION,      //!< master population table; 4
-    SYNAPTIC_MATRIX_REGION,       //!< synaptic matrix; 5
-    SYNAPSE_DYNAMICS_REGION,      //!< synapse dynamics; 6
-    STRUCTURAL_DYNAMICS_REGION,   //!< structural dynamics; 7
-    NEURON_RECORDING_REGION,      //!< recording; 8
-    PROVENANCE_DATA_REGION,       //!< provenance; 9
-    PROFILER_REGION,              //!< profiling; 10
-    CONNECTOR_BUILDER_REGION,     //!< connection building; 11
-    DIRECT_MATRIX_REGION,         //!< direct synaptic matrix; 12
-    BIT_FIELD_FILTER_REGION,      //!< bitfield filter; 13
-    BIT_FIELD_BUILDER,            //!< bitfield builder parameters; 14
-    BIT_FIELD_KEY_MAP,            //!< bitfield key map; 15
-    RECORDING_REGION              //!< general recording data; 16
->>>>>>> 5e08d1f2
+    CURRENT_SOURCE_PARAMS_REGION, //!< current source parameters; 3
+    SYNAPSE_PARAMS_REGION,      //!< synapse parameters; 4
+    POPULATION_TABLE_REGION,    //!< master population table; 5
+    SYNAPTIC_MATRIX_REGION,     //!< synaptic matrix; 6
+    SYNAPSE_DYNAMICS_REGION,    //!< synapse dynamics; 7
+    STRUCTURAL_DYNAMICS_REGION, //!< structural dynamics; 8
+    NEURON_RECORDING_REGION,    //!< recording; 9
+    PROVENANCE_DATA_REGION,     //!< provenance; 10
+    PROFILER_REGION,            //!< profiling; 11
+    CONNECTOR_BUILDER_REGION,   //!< connection building; 12
+    NEURON_BUILDER_REGION,      //!< neuron building; 13
+    BIT_FIELD_FILTER_REGION,    //!< bitfield filter; 14
+    RECORDING_REGION            //!< general recording data; 15
 } regions_e;