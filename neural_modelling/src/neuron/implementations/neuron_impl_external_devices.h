/*
 * Copyright (c) 2017-2019 The University of Manchester
 *
 * This program is free software: you can redistribute it and/or modify
 * it under the terms of the GNU General Public License as published by
 * the Free Software Foundation, either version 3 of the License, or
 * (at your option) any later version.
 *
 * This program is distributed in the hope that it will be useful,
 * but WITHOUT ANY WARRANTY; without even the implied warranty of
 * MERCHANTABILITY or FITNESS FOR A PARTICULAR PURPOSE.  See the
 * GNU General Public License for more details.
 *
 * You should have received a copy of the GNU General Public License
 * along with this program.  If not, see <http://www.gnu.org/licenses/>.
 */

//! \file
//! \brief Inlined neuron implementation following standard component model
#ifndef _NEURON_IMPL_EXTERNAL_DEVICES_H_
#define _NEURON_IMPL_EXTERNAL_DEVICES_H_

#include "neuron_impl.h"

//! What sort of message payload should we send?
enum send_type {
    SEND_TYPE_INT = 0, //!< Message payload is an `int32_t`
    SEND_TYPE_UINT,    //!< Message payload is an `uint32_t`
    SEND_TYPE_ACCUM,   //!< Message payload is an `accum`
    SEND_TYPE_UACCUM,  //!< Message payload is an `unsigned accum`
    SEND_TYPE_FRACT,   //!< Message payload is a `fract`
    SEND_TYPE_UFRACT,  //!< Message payload is an `unsigned fract`
};

// Includes for model parts used in this implementation

#include <neuron/models/neuron_model_lif_impl.h>
#include <neuron/additional_inputs/additional_input.h>
#include <neuron/synapse_types/synapse_types_exponential_impl.h>
#include <neuron/input_types/input_type_current.h>
#include <neuron/additional_inputs/additional_input_none_impl.h>
#include "tdma_processing.h"

// Further includes
#include <debug.h>


//! The definition of the threshold
typedef struct packet_firing_data_t {
    //! The key to send to update the value
    uint32_t key;
    //! A scaling factor (>0) if the value is to be sent as payload,
    //! False (0) if just the key
    uint32_t value_as_payload;
    //! The minimum allowed value to send as the payload.
    //! Values below are clipped to this value
    accum min_value;
    //! The maximum allowed value to send as the payload.
    //! Values above are clipped to this value
    accum max_value;
    //! The time between sending the value
    uint32_t timesteps_between_sending;
    //! The time until the next sending of the value (initially 0)
    uint32_t time_until_next_send;
    //! Send type
    enum send_type type;
} packet_firing_data_t;

//! Indices for recording of words
enum word_recording_indices {
    //! V (somatic potential) recording index
    V_RECORDING_INDEX = 0,
    //! Gsyn_exc (excitatory synaptic conductance/current) recording index
    GSYN_EXC_RECORDING_INDEX = 1,
    //! Gsyn_inh (excitatory synaptic conductance/current) recording index
    GSYN_INH_RECORDING_INDEX = 2,
    //! Number of recorded word-sized state variables
    N_RECORDED_VARS = 3
};

//! Indices for recording of bitfields
enum bitfield_recording_indices {
    //! Spike event recording index
    PACKET_RECORDING_BITFIELD = 0,
    //! Number of recorded bitfields
    N_BITFIELD_VARS = 1
};

// This import depends on variables defined above
#include <neuron/neuron_recording.h>

//! Array of neuron states
static neuron_t *neuron_array;

//! Input states array
static input_type_t *input_type_array;

//! Additional input array
static additional_input_t *additional_input_array;

//! Threshold states array
static packet_firing_data_t *packet_firing_array;

//! Global parameters for the neurons
static global_neuron_params_t *global_parameters;

//! The synapse shaping parameters
static synapse_param_t *neuron_synapse_shaping_params;

//! The number of steps to run per timestep
static uint n_steps_per_timestep;

#ifndef SOMETIMES_UNUSED
#define SOMETIMES_UNUSED __attribute__((unused))
#endif // !SOMETIMES_UNUSED


// Typesafe magic reinterpret cast
static inline uint _int_bits(int value) {
    typedef union _int_bits_union {
        int int_value;
        uint uint_value;
    } _int_bits_union;

    _int_bits_union converter;
    converter.int_value = value;
    return converter.uint_value;
}

//! \brief Converts the value into the right form for sending as a payload
//! \param[in] type: what type of payload are we really dealing with
//! \param[in] value: the value, after scaling
//! \return The word to go in the multicast packet payload
static inline uint _get_payload(enum send_type type, accum value) {
    switch (type) {
    case SEND_TYPE_INT:
        return _int_bits((int) value);
    case SEND_TYPE_UINT:
        return (uint) value;
    case SEND_TYPE_ACCUM:
        return _int_bits(bitsk(value));
    case SEND_TYPE_UACCUM:
        return bitsuk((unsigned accum) value);
    case SEND_TYPE_FRACT:
        return _int_bits(bitslr((long fract) value));
    case SEND_TYPE_UFRACT:
        return bitsulr((long unsigned fract) value);
    default:
        log_error("Unknown enum value %u", value);
        rt_error(RTE_SWERR);
    }
    return 0;
}

SOMETIMES_UNUSED // Marked unused as only used sometimes
//! \brief Initialise the particular implementation of the data
//! \param[in] n_neurons: The number of neurons
//! \return True if successful
static bool neuron_impl_initialise(uint32_t n_neurons) {
    // allocate DTCM for the global parameter details
    if (sizeof(global_neuron_params_t)) {
        global_parameters = spin1_malloc(sizeof(global_neuron_params_t));
        if (global_parameters == NULL) {
            log_error("Unable to allocate global neuron parameters"
                    "- Out of DTCM");
            return false;
        }
    }

    // Allocate DTCM for neuron array
    if (sizeof(neuron_t)) {
        neuron_array = spin1_malloc(n_neurons * sizeof(neuron_t));
        if (neuron_array == NULL) {
            log_error("Unable to allocate neuron array - Out of DTCM");
            return false;
        }
    }

    // Allocate DTCM for input type array and copy block of data
    if (sizeof(input_type_t)) {
        input_type_array = spin1_malloc(n_neurons * sizeof(input_type_t));
        if (input_type_array == NULL) {
            log_error("Unable to allocate input type array - Out of DTCM");
            return false;
        }
    }

    // Allocate DTCM for additional input array and copy block of data
    if (sizeof(additional_input_t)) {
        additional_input_array =
                spin1_malloc(n_neurons * sizeof(additional_input_t));
        if (additional_input_array == NULL) {
            log_error("Unable to allocate additional input array"
                    " - Out of DTCM");
            return false;
        }
    }

    // Allocate DTCM for threshold type array and copy block of data
    if (sizeof(packet_firing_data_t)) {
        packet_firing_array =
                spin1_malloc(n_neurons * sizeof(packet_firing_data_t));
        if (packet_firing_array == NULL) {
            log_error("Unable to allocate threshold type array - Out of DTCM");
            return false;
        }
    }

    // Allocate DTCM for synapse shaping parameters
    if (sizeof(synapse_param_t)) {
        neuron_synapse_shaping_params =
                spin1_malloc(n_neurons * sizeof(synapse_param_t));
        if (neuron_synapse_shaping_params == NULL) {
            log_error("Unable to allocate synapse parameters array"
                    " - Out of DTCM");
            return false;
        }
    }

    return true;
}

SOMETIMES_UNUSED // Marked unused as only used sometimes
//! \brief Add inputs to the neuron
//! \param[in] synapse_type_index: the synapse type (e.g. exc. or inh.)
//! \param[in] neuron_index: the index of the neuron
//! \param[in] weights_this_timestep: weight inputs to be added
static void neuron_impl_add_inputs(
        index_t synapse_type_index, index_t neuron_index,
        input_t weights_this_timestep) {
    // simple wrapper to synapse type input function
    synapse_param_t *parameters =
            &neuron_synapse_shaping_params[neuron_index];
    synapse_types_add_neuron_input(synapse_type_index,
            parameters, weights_this_timestep);
}

//! \brief The number of _words_ required to hold an object of given size
//! \param[in] size: The size of object
//! \return Number of words needed to hold the object (not bytes!)
static uint32_t n_words_needed(size_t size) {
    return (size + (sizeof(uint32_t) - 1)) / sizeof(uint32_t);
}

SOMETIMES_UNUSED // Marked unused as only used sometimes
//! \brief Load in the neuron parameters
//! \param[in] address: SDRAM block to read parameters from
//! \param[in] next: Offset of next address in store
//! \param[in] n_neurons: number of neurons
static void neuron_impl_load_neuron_parameters(
        address_t address, uint32_t next, uint32_t n_neurons) {
    log_debug("reading parameters, next is %u, n_neurons is %u ",
            next, n_neurons);

    // Read the number of steps per timestep
    n_steps_per_timestep = address[next++];
    if (n_steps_per_timestep > 1) {
        log_info("Looping over %u steps each timestep", n_steps_per_timestep);
    } else if (n_steps_per_timestep == 0) {
        log_error("bad number of steps per timestep: 0");
    }

    if (sizeof(global_neuron_params_t)) {
        log_debug("writing neuron global parameters");
        spin1_memcpy(global_parameters, &address[next],
                sizeof(global_neuron_params_t));
        next += n_words_needed(sizeof(global_neuron_params_t));
    }

    if (sizeof(neuron_t)) {
        log_debug("reading neuron local parameters");
        spin1_memcpy(neuron_array, &address[next],
                n_neurons * sizeof(neuron_t));
        next += n_words_needed(n_neurons * sizeof(neuron_t));
    }

    if (sizeof(input_type_t)) {
        log_debug("reading input type parameters");
        spin1_memcpy(input_type_array, &address[next],
                n_neurons * sizeof(input_type_t));
        next += n_words_needed(n_neurons * sizeof(input_type_t));
    }

    if (sizeof(packet_firing_data_t)) {
        log_debug("reading threshold type parameters");
        spin1_memcpy(packet_firing_array, &address[next],
                n_neurons * sizeof(packet_firing_data_t));
        next += n_words_needed(n_neurons * sizeof(packet_firing_data_t));
    }

    if (sizeof(synapse_param_t)) {
        log_debug("reading synapse parameters");
        spin1_memcpy(neuron_synapse_shaping_params, &address[next],
                n_neurons * sizeof(synapse_param_t));
        next += n_words_needed(n_neurons * sizeof(synapse_param_t));
    }

    if (sizeof(additional_input_t)) {
        log_debug("reading additional input type parameters");
        spin1_memcpy(additional_input_array, &address[next],
                n_neurons * sizeof(additional_input_t));
        next += n_words_needed(n_neurons * sizeof(additional_input_t));
    }

    neuron_model_set_global_neuron_params(global_parameters);

#if LOG_LEVEL >= LOG_DEBUG
    log_debug("-------------------------------------\n");
    for (index_t n = 0; n < n_neurons; n++) {
        neuron_model_print_parameters(&neuron_array[n]);
    }
    log_debug("-------------------------------------\n");
#endif // LOG_LEVEL >= LOG_DEBUG
}

//! \brief Determines if the device should fire
//! \param[in] packet_firing: The parameters to use to determine if it
//!                           should fire now
//! \return True if the neuron should fire
static bool _test_will_fire(packet_firing_data_t *packet_firing) {
    if (packet_firing->time_until_next_send == 0) {
        packet_firing->time_until_next_send =
                packet_firing->timesteps_between_sending;
        --packet_firing->time_until_next_send;
        return true;
    }
    --packet_firing->time_until_next_send;
    return false;
}

SOMETIMES_UNUSED // Marked unused as only used sometimes
//! \brief Do the timestep update for the particular implementation
//! \param[in] neuron_index: The index of the neuron to update
//! \param[in] time: The time step of the update
//! \param[in] external_bias: External input to be applied to the neuron
<<<<<<< HEAD
//! \return True if a spike has occurred
static bool neuron_impl_do_timestep_update(index_t neuron_index,
        input_t external_bias, REAL current_offset) {
    // Get the neuron itself
    neuron_t *this_neuron = &neuron_array[neuron_index];

    // Get the input_type parameters and voltage for this neuron
    input_type_t *input_types = &input_type_array[neuron_index];

    // Get threshold and additional input parameters for this neuron
    packet_firing_data_t *the_packet_firing =
        &packet_firing_array[neuron_index];
    additional_input_t *additional_inputs =
            &additional_input_array[neuron_index];
    synapse_param_t *the_synapse_type =
            &neuron_synapse_shaping_params[neuron_index];

    // Store whether the neuron has spiked
    bool will_fire = false;

    // Loop however many times requested; do this in reverse for efficiency,
    // and because the index doesn't actually matter
    for (uint32_t i = n_steps_per_timestep; i > 0; i--) {
        // Get the voltage
        state_t soma_voltage = neuron_model_get_membrane_voltage(this_neuron);

        // Get the exc and inh values from the synapses
        input_t exc_values[NUM_EXCITATORY_RECEPTORS];
        input_t *exc_syn_values =
                synapse_types_get_excitatory_input(exc_values, the_synapse_type);
        input_t inh_values[NUM_INHIBITORY_RECEPTORS];
        input_t *inh_syn_values =
                synapse_types_get_inhibitory_input(inh_values, the_synapse_type);

        // Call functions to obtain exc_input and inh_input
        input_t *exc_input_values = input_type_get_input_value(
                exc_syn_values, input_types, NUM_EXCITATORY_RECEPTORS);
        input_t *inh_input_values = input_type_get_input_value(
                inh_syn_values, input_types, NUM_INHIBITORY_RECEPTORS);

        // Sum g_syn contributions from all receptors for recording
        REAL total_exc = 0;
        REAL total_inh = 0;

        for (int i = 0; i < NUM_EXCITATORY_RECEPTORS; i++) {
            total_exc += exc_input_values[i];
        }
        for (int i = 0; i < NUM_INHIBITORY_RECEPTORS; i++) {
            total_inh += inh_input_values[i];
        }

        // Do recording if on the first step
        if (i == n_steps_per_timestep) {
            neuron_recording_record_accum(
                    V_RECORDING_INDEX, neuron_index, soma_voltage);
            neuron_recording_record_accum(
                    GSYN_EXC_RECORDING_INDEX, neuron_index, total_exc);
            neuron_recording_record_accum(
                    GSYN_INH_RECORDING_INDEX, neuron_index, total_inh);
        }

        // Call functions to convert exc_input and inh_input to current
        input_type_convert_excitatory_input_to_current(
                exc_input_values, input_types, soma_voltage);
        input_type_convert_inhibitory_input_to_current(
                inh_input_values, input_types, soma_voltage);

        external_bias += additional_input_get_input_value_as_current(
                additional_inputs, soma_voltage);

        // update neuron parameters
        state_t result = neuron_model_state_update(
                NUM_EXCITATORY_RECEPTORS, exc_input_values,
                NUM_INHIBITORY_RECEPTORS, inh_input_values,
                external_bias, current_offset, this_neuron);
=======
static void neuron_impl_do_timestep_update(
        uint32_t timer_count, UNUSED uint32_t time, uint32_t n_neurons) {

    for (uint32_t neuron_index = 0; neuron_index < n_neurons; neuron_index++) {
        // Get the neuron itself
        neuron_t *this_neuron = &neuron_array[neuron_index];

        // Get the input_type parameters and voltage for this neuron
        input_type_t *input_types = &input_type_array[neuron_index];

        // Get threshold and additional input parameters for this neuron
        packet_firing_data_t *the_packet_firing =
            &packet_firing_array[neuron_index];
        additional_input_t *additional_inputs =
                &additional_input_array[neuron_index];
        synapse_param_t *the_synapse_type =
                &neuron_synapse_shaping_params[neuron_index];

        // Store whether the neuron has spiked
        bool will_fire = false;

        // Loop however many times requested; do this in reverse for efficiency,
        // and because the index doesn't actually matter
        for (uint32_t i = n_steps_per_timestep; i > 0; i--) {
            // Get the voltage
            state_t soma_voltage = neuron_model_get_membrane_voltage(this_neuron);

            // Get the exc and inh values from the synapses
            input_t exc_values[NUM_EXCITATORY_RECEPTORS];
            input_t *exc_syn_values =
                    synapse_types_get_excitatory_input(exc_values, the_synapse_type);
            input_t inh_values[NUM_INHIBITORY_RECEPTORS];
            input_t *inh_syn_values =
                    synapse_types_get_inhibitory_input(inh_values, the_synapse_type);

            // Call functions to obtain exc_input and inh_input
            input_t *exc_input_values = input_type_get_input_value(
                    exc_syn_values, input_types, NUM_EXCITATORY_RECEPTORS);
            input_t *inh_input_values = input_type_get_input_value(
                    inh_syn_values, input_types, NUM_INHIBITORY_RECEPTORS);

            // Sum g_syn contributions from all receptors for recording
            REAL total_exc = 0;
            REAL total_inh = 0;

            for (int i = 0; i < NUM_EXCITATORY_RECEPTORS; i++) {
                total_exc += exc_input_values[i];
            }
            for (int i = 0; i < NUM_INHIBITORY_RECEPTORS; i++) {
                total_inh += inh_input_values[i];
            }
>>>>>>> af741252

            // Do recording if on the first step
            if (i == n_steps_per_timestep) {
                neuron_recording_record_accum(
                        V_RECORDING_INDEX, neuron_index, soma_voltage);
                neuron_recording_record_accum(
                        GSYN_EXC_RECORDING_INDEX, neuron_index, total_exc);
                neuron_recording_record_accum(
                        GSYN_INH_RECORDING_INDEX, neuron_index, total_inh);
            }

            // Call functions to convert exc_input and inh_input to current
            input_type_convert_excitatory_input_to_current(
                    exc_input_values, input_types, soma_voltage);
            input_type_convert_inhibitory_input_to_current(
                    inh_input_values, input_types, soma_voltage);

            uint32_t external_bias = additional_input_get_input_value_as_current(
                    additional_inputs, soma_voltage);

            // update neuron parameters
            state_t result = neuron_model_state_update(
                    NUM_EXCITATORY_RECEPTORS, exc_input_values,
                    NUM_INHIBITORY_RECEPTORS, inh_input_values,
                    external_bias, this_neuron);

            // determine if a packet should fly
            will_fire = _test_will_fire(the_packet_firing);

            // If spike occurs, communicate to relevant parts of model
            if (will_fire) {
                if (the_packet_firing->value_as_payload) {
                    accum value_to_send = result;
                    if (result > the_packet_firing->max_value) {
                        value_to_send = the_packet_firing->max_value;
                    }
                    if (result < the_packet_firing->min_value) {
                        value_to_send = the_packet_firing->min_value;
                    }

                    uint payload = _get_payload(
                        the_packet_firing->type,
                        value_to_send * the_packet_firing->value_as_payload);

                    log_debug("Sending key=0x%08x payload=0x%08x",
                            the_packet_firing->key, payload);

                    tdma_processing_send_packet(
                        the_packet_firing->key, payload,
                        WITH_PAYLOAD, timer_count);
                } else {
                    log_debug("Sending key=0x%08x", the_packet_firing->key);

                    tdma_processing_send_packet(
                        the_packet_firing->key, 0,
                        NO_PAYLOAD, timer_count);
                }
            }

            // Shape the existing input according to the included rule
            synapse_types_shape_input(the_synapse_type);
        }

        if (will_fire) {
            // Record the spike
            neuron_recording_record_bit(PACKET_RECORDING_BITFIELD, neuron_index);
        }

    #if LOG_LEVEL >= LOG_DEBUG
        neuron_model_print_state_variables(this_neuron);
    #endif // LOG_LEVEL >= LOG_DEBUG
    }
}

SOMETIMES_UNUSED // Marked unused as only used sometimes
//! \brief Stores neuron parameters back into SDRAM
//! \param[out] address: the address in SDRAM to start the store
//! \param[in] next: Offset of next address in store
//! \param[in] n_neurons: number of neurons
static void neuron_impl_store_neuron_parameters(
        address_t address, uint32_t next, uint32_t n_neurons) {
    log_debug("writing parameters");

    // Skip over the steps per timestep
    next += 1;

    if (sizeof(global_neuron_params_t)) {
        log_debug("writing neuron global parameters");
        spin1_memcpy(&address[next], global_parameters,
                sizeof(global_neuron_params_t));
        next += n_words_needed(sizeof(global_neuron_params_t));
    }

    if (sizeof(neuron_t)) {
        log_debug("writing neuron local parameters");
        spin1_memcpy(&address[next], neuron_array,
                n_neurons * sizeof(neuron_t));
        next += n_words_needed(n_neurons * sizeof(neuron_t));
    }

    if (sizeof(input_type_t)) {
        log_debug("writing input type parameters");
        spin1_memcpy(&address[next], input_type_array,
                n_neurons * sizeof(input_type_t));
        next += n_words_needed(n_neurons * sizeof(input_type_t));
    }

    if (sizeof(packet_firing_data_t)) {
        log_debug("writing threshold type parameters");
        spin1_memcpy(&address[next], packet_firing_array,
                n_neurons * sizeof(packet_firing_data_t));
        next += n_words_needed(n_neurons * sizeof(packet_firing_data_t));
    }

    if (sizeof(synapse_param_t)) {
        log_debug("writing synapse parameters");
        spin1_memcpy(&address[next], neuron_synapse_shaping_params,
                n_neurons * sizeof(synapse_param_t));
        next += n_words_needed(n_neurons * sizeof(synapse_param_t));
    }

    if (sizeof(additional_input_t)) {
        log_debug("writing additional input type parameters");
        spin1_memcpy(&address[next], additional_input_array,
                n_neurons * sizeof(additional_input_t));
        next += n_words_needed(n_neurons * sizeof(additional_input_t));
    }
}

#if LOG_LEVEL >= LOG_DEBUG
//! \brief Print the inputs to the neurons
//! \param[in] n_neurons: The number of neurons
void neuron_impl_print_inputs(uint32_t n_neurons) {
    bool empty = true;
    for (index_t i = 0; i < n_neurons; i++) {
        synapse_param_t *params = &neuron_synapse_shaping_params[i];
        empty = empty && (0 == bitsk(
                synapse_types_get_excitatory_input(params)
                - synapse_types_get_inhibitory_input(params)));
    }

    if (!empty) {
        log_debug("-------------------------------------\n");

        for (index_t i = 0; i < n_neurons; i++) {
            synapse_param_t *params = &neuron_synapse_shaping_params[i];
            input_t input = synapse_types_get_excitatory_input(params)
                    - synapse_types_get_inhibitory_input(params);
            if (bitsk(input) != 0) {
                log_debug("%3u: %12.6k (= ", i, input);
                synapse_types_print_input(params);
                log_debug(")\n");
            }
        }
        log_debug("-------------------------------------\n");
    }
}

//! \brief Print the synapse parameters of the neurons
//! \param[in] n_neurons: The number of neurons
void neuron_impl_print_synapse_parameters(uint32_t n_neurons) {
    log_debug("-------------------------------------\n");
    for (index_t n = 0; n < n_neurons; n++) {
        synapse_types_print_parameters(&neuron_synapse_shaping_params[n]);
    }
    log_debug("-------------------------------------\n");
}

//! \brief Get the synapse type character for a synapse type
//! \param[in] synapse_type: The synapse type
//! \return The descriptor character (sometimes two characters)
const char *neuron_impl_get_synapse_type_char(uint32_t synapse_type) {
    return synapse_types_get_type_char(synapse_type);
}
#endif // LOG_LEVEL >= LOG_DEBUG

#endif // _NEURON_IMPL_EXTERNAL_DEVICES_H_<|MERGE_RESOLUTION|>--- conflicted
+++ resolved
@@ -40,6 +40,8 @@
 #include <neuron/input_types/input_type_current.h>
 #include <neuron/additional_inputs/additional_input_none_impl.h>
 #include "tdma_processing.h"
+
+#include <neuron/current_sources/current_source_impl.h>
 
 // Further includes
 #include <debug.h>
@@ -333,83 +335,6 @@
 //! \param[in] neuron_index: The index of the neuron to update
 //! \param[in] time: The time step of the update
 //! \param[in] external_bias: External input to be applied to the neuron
-<<<<<<< HEAD
-//! \return True if a spike has occurred
-static bool neuron_impl_do_timestep_update(index_t neuron_index,
-        input_t external_bias, REAL current_offset) {
-    // Get the neuron itself
-    neuron_t *this_neuron = &neuron_array[neuron_index];
-
-    // Get the input_type parameters and voltage for this neuron
-    input_type_t *input_types = &input_type_array[neuron_index];
-
-    // Get threshold and additional input parameters for this neuron
-    packet_firing_data_t *the_packet_firing =
-        &packet_firing_array[neuron_index];
-    additional_input_t *additional_inputs =
-            &additional_input_array[neuron_index];
-    synapse_param_t *the_synapse_type =
-            &neuron_synapse_shaping_params[neuron_index];
-
-    // Store whether the neuron has spiked
-    bool will_fire = false;
-
-    // Loop however many times requested; do this in reverse for efficiency,
-    // and because the index doesn't actually matter
-    for (uint32_t i = n_steps_per_timestep; i > 0; i--) {
-        // Get the voltage
-        state_t soma_voltage = neuron_model_get_membrane_voltage(this_neuron);
-
-        // Get the exc and inh values from the synapses
-        input_t exc_values[NUM_EXCITATORY_RECEPTORS];
-        input_t *exc_syn_values =
-                synapse_types_get_excitatory_input(exc_values, the_synapse_type);
-        input_t inh_values[NUM_INHIBITORY_RECEPTORS];
-        input_t *inh_syn_values =
-                synapse_types_get_inhibitory_input(inh_values, the_synapse_type);
-
-        // Call functions to obtain exc_input and inh_input
-        input_t *exc_input_values = input_type_get_input_value(
-                exc_syn_values, input_types, NUM_EXCITATORY_RECEPTORS);
-        input_t *inh_input_values = input_type_get_input_value(
-                inh_syn_values, input_types, NUM_INHIBITORY_RECEPTORS);
-
-        // Sum g_syn contributions from all receptors for recording
-        REAL total_exc = 0;
-        REAL total_inh = 0;
-
-        for (int i = 0; i < NUM_EXCITATORY_RECEPTORS; i++) {
-            total_exc += exc_input_values[i];
-        }
-        for (int i = 0; i < NUM_INHIBITORY_RECEPTORS; i++) {
-            total_inh += inh_input_values[i];
-        }
-
-        // Do recording if on the first step
-        if (i == n_steps_per_timestep) {
-            neuron_recording_record_accum(
-                    V_RECORDING_INDEX, neuron_index, soma_voltage);
-            neuron_recording_record_accum(
-                    GSYN_EXC_RECORDING_INDEX, neuron_index, total_exc);
-            neuron_recording_record_accum(
-                    GSYN_INH_RECORDING_INDEX, neuron_index, total_inh);
-        }
-
-        // Call functions to convert exc_input and inh_input to current
-        input_type_convert_excitatory_input_to_current(
-                exc_input_values, input_types, soma_voltage);
-        input_type_convert_inhibitory_input_to_current(
-                inh_input_values, input_types, soma_voltage);
-
-        external_bias += additional_input_get_input_value_as_current(
-                additional_inputs, soma_voltage);
-
-        // update neuron parameters
-        state_t result = neuron_model_state_update(
-                NUM_EXCITATORY_RECEPTORS, exc_input_values,
-                NUM_INHIBITORY_RECEPTORS, inh_input_values,
-                external_bias, current_offset, this_neuron);
-=======
 static void neuron_impl_do_timestep_update(
         uint32_t timer_count, UNUSED uint32_t time, uint32_t n_neurons) {
 
@@ -461,7 +386,6 @@
             for (int i = 0; i < NUM_INHIBITORY_RECEPTORS; i++) {
                 total_inh += inh_input_values[i];
             }
->>>>>>> af741252
 
             // Do recording if on the first step
             if (i == n_steps_per_timestep) {
@@ -479,6 +403,9 @@
             input_type_convert_inhibitory_input_to_current(
                     inh_input_values, input_types, soma_voltage);
 
+            // Get any input from an injected current source
+            REAL current_offset = current_source_get_offset(time, neuron_index);
+
             uint32_t external_bias = additional_input_get_input_value_as_current(
                     additional_inputs, soma_voltage);
 
@@ -486,7 +413,7 @@
             state_t result = neuron_model_state_update(
                     NUM_EXCITATORY_RECEPTORS, exc_input_values,
                     NUM_INHIBITORY_RECEPTORS, inh_input_values,
-                    external_bias, this_neuron);
+                    external_bias, current_offset, this_neuron);
 
             // determine if a packet should fly
             will_fire = _test_will_fire(the_packet_firing);
