/*
 * Copyright (c) 2017-2019 The University of Manchester
 *
 * This program is free software: you can redistribute it and/or modify
 * it under the terms of the GNU General Public License as published by
 * the Free Software Foundation, either version 3 of the License, or
 * (at your option) any later version.
 *
 * This program is distributed in the hope that it will be useful,
 * but WITHOUT ANY WARRANTY; without even the implied warranty of
 * MERCHANTABILITY or FITNESS FOR A PARTICULAR PURPOSE.  See the
 * GNU General Public License for more details.
 *
 * You should have received a copy of the GNU General Public License
 * along with this program.  If not, see <http://www.gnu.org/licenses/>.
 */

/*!
 * \dir
 * \brief Structural plasticity interface and algorithms
 * \file
 * \brief This file contains the main interface for structural plasticity
 * \author Petrut Bogdan
 */
#ifndef _SYNAPTOGENESIS_DYNAMICS_H_
#define _SYNAPTOGENESIS_DYNAMICS_H_

#include <common/neuron-typedefs.h>

//! \brief Initialisation of synaptic rewiring (synaptogenesis)
//!     parameters (random seed, spread of receptive field etc.)
//! \param[in] sdram_sp_address: Address of the start of the SDRAM region
//!     which contains synaptic rewiring params.
//! \return Whether we were successful.
bool synaptogenesis_dynamics_initialise(
        address_t sdram_sp_address);

//! \brief Trigger the process of synaptic rewiring
//! \details Usually called on a timer registered in c_main()
//! \param[in] time: the current timestep
//! \param[out] spike: variable to hold the spike
//! \param[out] synaptic_row: variable to hold the address of the row
//! \param[out] n_bytes: variable to hold the size of the row
//! \return True if a row is to be transferred, false otherwise
bool synaptogenesis_dynamics_rewire(uint32_t time,
        spike_t *spike, synaptic_row_t *synaptic_row, uint32_t *n_bytes);

//! \brief Perform the actual restructuring of a row
//! \param[in] time: The time of the restructure
//! \param[in] row: The row to restructure
//! \return True if the row was changed and needs to be written back
bool synaptogenesis_row_restructure(uint32_t time, synaptic_row_t row);

<<<<<<< HEAD
//! Indicates that a spike has been received
=======
//! \brief Get the period of rewiring
//! \return Based on synaptogenesis_is_fast(), this can either be how many times
//!     rewiring happens in a timestep, or how many timesteps have to pass until
//!     rewiring happens.
int32_t synaptogenesis_rewiring_period(void);

//! \brief Get whether rewiring is attempted multiple times per timestep
//!     or after a number of timesteps.
//! \return true if the result of synaptogenesis_rewiring_period() is the number
//!     of attempts to try per timestep.
bool synaptogenesis_is_fast(void);

//! \brief Indicates that a spike has been received
>>>>>>> 09a796f1
//! \param[in] time: The time that the spike was received at
//! \param[in] spike: The received spike
void synaptogenesis_spike_received(uint32_t time, spike_t spike);

<<<<<<< HEAD
//! Do a timestep of synaptogenesis
void synaptogenesis_do_timestep_update(void);

//! Prints a certain data object
=======
//! Print a certain data object
>>>>>>> 09a796f1
void print_post_to_pre_entry(void);

#endif // _SYNAPTOGENESIS_DYNAMICS_H_<|MERGE_RESOLUTION|>--- conflicted
+++ resolved
@@ -51,35 +51,15 @@
 //! \return True if the row was changed and needs to be written back
 bool synaptogenesis_row_restructure(uint32_t time, synaptic_row_t row);
 
-<<<<<<< HEAD
-//! Indicates that a spike has been received
-=======
-//! \brief Get the period of rewiring
-//! \return Based on synaptogenesis_is_fast(), this can either be how many times
-//!     rewiring happens in a timestep, or how many timesteps have to pass until
-//!     rewiring happens.
-int32_t synaptogenesis_rewiring_period(void);
-
-//! \brief Get whether rewiring is attempted multiple times per timestep
-//!     or after a number of timesteps.
-//! \return true if the result of synaptogenesis_rewiring_period() is the number
-//!     of attempts to try per timestep.
-bool synaptogenesis_is_fast(void);
-
 //! \brief Indicates that a spike has been received
->>>>>>> 09a796f1
 //! \param[in] time: The time that the spike was received at
 //! \param[in] spike: The received spike
 void synaptogenesis_spike_received(uint32_t time, spike_t spike);
 
-<<<<<<< HEAD
-//! Do a timestep of synaptogenesis
+//! \brief Do a timestep of synaptogenesis
 void synaptogenesis_do_timestep_update(void);
 
-//! Prints a certain data object
-=======
-//! Print a certain data object
->>>>>>> 09a796f1
+//! \brief Print a certain data object
 void print_post_to_pre_entry(void);
 
 #endif // _SYNAPTOGENESIS_DYNAMICS_H_