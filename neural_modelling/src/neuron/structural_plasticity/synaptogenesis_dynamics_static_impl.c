--- conflicted
+++ resolved
@@ -25,35 +25,14 @@
 #include "synaptogenesis_dynamics.h"
 #include <debug.h>
 
-<<<<<<< HEAD
 address_t synaptogenesis_dynamics_initialise(
-    address_t sdram_sp_address){
+    address_t sdram_sp_address) {
     use(sdram_sp_address);
     return sdram_sp_address;
 }
 
 bool synaptogenesis_dynamics_rewire(uint32_t time,
         spike_t *spike, address_t *synaptic_row_address, uint32_t *n_bytes) {
-=======
-static const char* sp_error_message = "Non-structurally plastic impl.";
-
-//! \brief Initialisation of synaptic rewiring (synaptogenesis)
-//! parameters (random seed, spread of receptive field etc.)
-//! \param[in] sdram_sp_address Address of the start of the SDRAM region
-//! which contains synaptic rewiring params.
-//! \return address_t Address after the final word read from SDRAM.
-address_t synaptogenesis_dynamics_initialise(address_t sdram_sp_address) {
-	use(sdram_sp_address);
-	log_debug("%s", sp_error_message);
-    return sdram_sp_address;
-}
-
-//! \brief Function called (usually on a timer from c_main) to
-//! trigger the process of synaptic rewiring
-//! \param[in] time: the current timestep
-//! \return None
-void synaptogenesis_dynamics_rewire(uint32_t time) {
->>>>>>> 43cd228e
     use(time);
     use(spike);
     use(synaptic_row_address);
@@ -61,7 +40,6 @@
     return false;
 }
 
-<<<<<<< HEAD
 bool synaptogenesis_row_restructure(uint32_t time, address_t row) {
     use(time);
     use(row);
@@ -80,63 +58,11 @@
     return false;
 }
 
-int32_t synaptogenesis_rewiring_period() {
+int32_t synaptogenesis_rewiring_period(void) {
     return -1;
 }
 
-bool synaptogenesis_is_fast() {
-=======
-//! \brief This function is a rewiring DMA callback
-//! \param[in] dma_id: the ID of the DMA
-//! \param[in] dma_tag: the DMA tag, i.e. the tag used for reading row for rew.
-//! \return nothing
-void synaptic_row_restructure(uint dma_id, uint dma_tag) {
-    use(dma_id);
-    use(dma_tag);
-    log_error("%s", sp_error_message);
-}
-
-//!
-//!   Formation and elimination are structurally agnostic, i.e. they don't
-//!   care how synaptic rows are organised in physical memory.
-//!
-//!   As such, they need to call functions that have a knowledge of how the
-//!   memory is physically organised to be able to modify Plastic-Plastic
-//!   synaptic regions.
-//!
-//!   The formation rule calls the add neuron function in the appropriate
-//!   module (STDP or static).
-//!
-bool synaptogenesis_dynamics_formation_rule(void) {
-    return false;
-}
-
-//!
-//!   Formation and elimination are structurally agnostic, i.e. they don't
-//!   care how synaptic rows are organised in physical memory.
-//!
-//!   As such, they need to call functions that have a knowledge of how the
-//!   memory is physically organised to be able to modify Plastic-Plastic
-//!   synaptic regions.
-//!
-//!   The elimination rule calls the remove neuron function in the appropriate
-//!   module (STDP or static).
-//!
-bool synaptogenesis_dynamics_elimination_rule(void) {
-    return false;
-}
-
-//! retrieve the period of rewiring
-//! based on is_fast(), this can either mean how many times rewiring happens
-//! in a timestep, or how many timesteps have to pass until rewiring happens.
-int32_t get_p_rew(void) {
-    return -1;
-}
-
-//! controls whether rewiring is attempted multiple times per timstep
-//! or after a number of timesteps.
-bool is_fast(void) {
->>>>>>> 43cd228e
+bool synaptogenesis_is_fast(void) {
     return false;
 }
 
