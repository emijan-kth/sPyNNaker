/*
 * Copyright (c) 2017-2019 The University of Manchester
 *
 * This program is free software: you can redistribute it and/or modify
 * it under the terms of the GNU General Public License as published by
 * the Free Software Foundation, either version 3 of the License, or
 * (at your option) any later version.
 *
 * This program is distributed in the hope that it will be useful,
 * but WITHOUT ANY WARRANTY; without even the implied warranty of
 * MERCHANTABILITY or FITNESS FOR A PARTICULAR PURPOSE.  See the
 * GNU General Public License for more details.
 *
 * You should have received a copy of the GNU General Public License
 * along with this program.  If not, see <http://www.gnu.org/licenses/>.
 */

/*! \file
 * \brief This file contains the main functions for probabilistic
 * synaptogenesis.
 *
 * \author Petrut Bogdan
 */
#include <neuron/structural_plasticity/synaptogenesis_dynamics.h>
#include <neuron/population_table/population_table.h>

#include <random.h>
#include <spin1_api.h>
#include <debug.h>
#include <stdfix-full-iso.h>
#include <circular_buffer.h>
#include <recording.h>

#include <neuron/synapse_row.h>

#include <neuron/synapses.h>

#include <common/maths-util.h>
#include <simulation.h>

// Interface for rules
#include "partner_selection/partner.h"
#include "elimination/elimination.h"
#include "formation/formation.h"

//! values used in recording
enum {
    //! Elimination flag
    ELIM_FLAG = 0,
    //! Formation flag
    FORM_FLAG = 1
};
//! How much to shift post-IDs by
#define ID_SHIFT 1
//! How much to shift pre-IDs by
#define PRE_ID_SHIFT 9

//-----------------------------------------------------------------------------
// Structures and global data                                                 |
//-----------------------------------------------------------------------------

//! the instantiation of the rewiring data
rewiring_data_t rewiring_data;

//! inverse of synaptic matrix
static post_to_pre_entry *post_to_pre_table;

//! pre-population information table
pre_pop_info_table_t pre_info;

//! The formation parameters per pre-population
static formation_params_t **formation_params;

//! The elimination parameters per pre-population
static elimination_params_t **elimination_params;

//! \brief Current states in use.
//!
//! synaptogenesis_row_restructure() moves states from here to ::free_states
static circular_buffer current_state_queue;

//! \brief Free current states.
//!
//! synaptogenesis_dynamics_rewire() moves states from here to
//! ::current_state_queue
static circular_buffer free_states;

//! The recording region for the structural events
uint32_t rewiring_recording_index;

//! Struct for structural recording data
typedef struct structural_recording_values_t {
    uint32_t time;
    uint32_t value;
} structural_recording_values_t;

//! Working buffer for the recording of structural changes
structural_recording_values_t structural_recording_values;

//! Timer callbacks since last rewiring
static uint32_t last_rewiring_time = 0;

void print_post_to_pre_entry(void) {
    uint32_t n_elements =
            rewiring_data.s_max * rewiring_data.machine_no_atoms;

    for (uint32_t i=0; i < n_elements; i++) {
        log_debug("index %d, pop index %d, sub pop index %d, neuron_index %d",
                i, post_to_pre_table[i].pop_index,
                post_to_pre_table[i].sub_pop_index,
                post_to_pre_table[i].neuron_index);
    }
}

//-----------------------------------------------------------------------------
// Access helpers for circular buffers
//-----------------------------------------------------------------------------
static inline void _queue_state(current_state_t *state) {
    if (__builtin_expect(
            !circular_buffer_add(current_state_queue, (uint32_t) state), 0)) {
        log_error("Could not add state (0x%08x) to queued states", state);
        rt_error(RTE_SWERR);
    }
}

static inline current_state_t *_get_state(void) {
    current_state_t *state;
    if (__builtin_expect(
            !circular_buffer_get_next(current_state_queue, (uint32_t *) &state),
            0)) {
        log_error("Could not read a state!");
        rt_error(RTE_SWERR);
    }
    return state;
}

static inline void _free_state(current_state_t *state) {
    if (__builtin_expect(
            !circular_buffer_add(free_states, (uint32_t) state), 0)) {
        log_error("Could not add state (0x%08x) to free states", state);
        rt_error(RTE_SWERR);
    }
}

static inline current_state_t *_alloc_state(void) {
    current_state_t *state;
    if (__builtin_expect(
            !circular_buffer_get_next(free_states, (uint32_t *) &state), 0)) {
        log_error("Ran out of states!");
        rt_error(RTE_SWERR);
    }
    return state;
}

//-----------------------------------------------------------------------------
// Initialisation                                                             |
//-----------------------------------------------------------------------------

bool synaptogenesis_dynamics_initialise(
        address_t sdram_sp_address, uint32_t *recording_regions_used) {
    uint8_t *data = sp_structs_read_in_common(
            sdram_sp_address, &rewiring_data, &pre_info, &post_to_pre_table);

    // Allocate current states
    uint32_t n_states = 1;
    if (rewiring_data.fast) {
        n_states = rewiring_data.p_rew;
    }
    log_debug("Rewiring period %u, fast=%u, n_states=%u",
            rewiring_data.p_rew, rewiring_data.fast, n_states);
    // Add one to number of states as buffer wastes an entry
    current_state_queue = circular_buffer_initialize(n_states + 1);
    if (current_state_queue == NULL) {
        log_error("Could not allocate current state queue");
        rt_error(RTE_SWERR);
    }
    // Add one to number of states as buffer wastes an entry
    free_states = circular_buffer_initialize(n_states + 1);
    if (free_states == NULL) {
        log_error("Could not allocate free state queue");
    }
    current_state_t *states = spin1_malloc(n_states * sizeof(current_state_t));
    if (states == NULL) {
        log_error("Could not allocate states");
        rt_error(RTE_SWERR);
    }
    for (uint32_t i = 0; i < n_states; i++) {
        _free_state(&states[i]);
    }

    partner_init(&data);

    formation_params = spin1_malloc(
            rewiring_data.no_pre_pops * sizeof(struct formation_params *));
    if (formation_params == NULL) {
        log_error("Could not initialise formation parameters");
        rt_error(RTE_SWERR);
    }
    for (uint32_t i = 0; i < rewiring_data.no_pre_pops; i++) {
        formation_params[i] = synaptogenesis_formation_init(&data);
    }

    elimination_params = spin1_malloc(
            rewiring_data.no_pre_pops * sizeof(struct elimination_params *));
    if (elimination_params == NULL) {
        log_error("Could not initialise elimination parameters");
        rt_error(RTE_SWERR);
    }
    for (uint32_t i = 0; i < rewiring_data.no_pre_pops; i++) {
        elimination_params[i] = synaptogenesis_elimination_init(&data);
    }

    rewiring_recording_index = *recording_regions_used;
    *recording_regions_used = rewiring_recording_index + 1;

<<<<<<< HEAD
=======
    log_debug("The rewiring_recording_index is %u", rewiring_recording_index);

>>>>>>> 59bbc876
    return true;
}

bool synaptogenesis_dynamics_rewire(
        uint32_t time, spike_t *spike, synaptic_row_t *synaptic_row,
        uint32_t *n_bytes) {

    // Randomly choose a postsynaptic (application neuron)
    uint32_t post_id = rand_int(rewiring_data.app_no_atoms,
        rewiring_data.shared_seed);

    // Check if neuron is in the current machine vertex
    if (post_id < rewiring_data.low_atom ||
            post_id > rewiring_data.high_atom) {
        return false;
    }
    post_id -= rewiring_data.low_atom;

    // Select an arbitrary synaptic element for the neurons
    uint32_t row_offset = post_id * rewiring_data.s_max;
    uint32_t column_offset = rand_int(rewiring_data.s_max,
            rewiring_data.local_seed);
    uint32_t total_offset = row_offset + column_offset;
    post_to_pre_entry entry = post_to_pre_table[total_offset];
    uint32_t pre_app_pop = 0, pre_sub_pop = 0, m_pop_index = 0, neuron_id = 0;
    if (entry.neuron_index == 0xFFFF) {
        if (!potential_presynaptic_partner(time, &pre_app_pop, &pre_sub_pop,
                &neuron_id, spike, &m_pop_index)) {
            return false;
        }
    } else {
        pre_app_pop = entry.pop_index;
        pre_sub_pop = entry.sub_pop_index;
        neuron_id = entry.neuron_index;
    }
    pre_info_t *prepop_info = pre_info.prepop_info[pre_app_pop];
    key_atom_info_t *key_atom_info = &prepop_info->key_atom_info[pre_sub_pop];
    if (entry.neuron_index != 0xFFFF) {
        *spike = key_atom_info->key | neuron_id;
        m_pop_index = key_atom_info->m_pop_index;
    }

    if (!population_table_get_first_address(*spike, synaptic_row, n_bytes)) {
        log_error("FAIL@key %d", *spike);
        rt_error(RTE_SWERR);
    }
    uint32_t index = 0;
    while (index < m_pop_index) {
        if (!population_table_get_next_address(spike, synaptic_row, n_bytes)) {
            log_error("FAIL@key %d, index %d (failed at %d)",
                    *spike, m_pop_index, index);
            rt_error(RTE_SWERR);
        }
        index++;
    }

    // Saving current state
    current_state_t *current_state = _alloc_state();
    current_state->pre_syn_id = neuron_id;
    current_state->post_syn_id = post_id;
    current_state->element_exists = entry.neuron_index != 0xFFFF;
    current_state->post_to_pre_table_entry = &post_to_pre_table[total_offset];
    current_state->pre_population_info = prepop_info;
    current_state->key_atom_info = key_atom_info;
    current_state->post_to_pre.neuron_index = neuron_id;
    current_state->post_to_pre.pop_index = pre_app_pop;
    current_state->post_to_pre.sub_pop_index = pre_sub_pop;
    current_state->local_seed = &rewiring_data.local_seed;
    current_state->post_low_atom = rewiring_data.low_atom;
    current_state->with_replacement = rewiring_data.with_replacement;
    _queue_state(current_state);
    return true;
}

//! \brief Performs the actual restructuring of a row
//! \details Supporting function for synaptogenesis_row_restructure()
//! \param[in] time: The time of the restructure
//! \param[in] row: The row to restructure
//! \param[in] current_state: The current state of the world
//! \return True if the row was changed and needs to be written back
static inline bool row_restructure(
        uint32_t time, synaptic_row_t restrict row,
        current_state_t *restrict current_state) {
    // the selected pre- and postsynaptic IDs are in current_state

    if (current_state->element_exists) {
        // find the offset of the neuron in the current row
        if (!synapse_dynamics_find_neuron(
                current_state->post_syn_id, row,
                &current_state->weight, &current_state->delay,
                &current_state->offset, &current_state->synapse_type)) {
            log_debug("Post neuron %u not in row", current_state->post_syn_id);
            return false;
        }

        if (synaptogenesis_elimination_rule(current_state,
                elimination_params[current_state->post_to_pre.pop_index],
                time, row)) {
            // Create recorded value
            // (bottom bit: add/remove, next 8: local id, remainder: pre global id)
            uint32_t pre_id = current_state->key_atom_info->lo_atom + current_state->pre_syn_id;
            uint32_t id = current_state->post_syn_id;
            uint32_t record_value = ELIM_FLAG | (id << ID_SHIFT) | (pre_id << PRE_ID_SHIFT);
            structural_recording_values.time = time;
            structural_recording_values.value = record_value;
            recording_record(rewiring_recording_index, &structural_recording_values,
                    sizeof(structural_recording_values_t));

            return true;
        } else {
            return false;
        }

    } else {
        // Can't form if the row is full
        uint32_t no_elems = synapse_dynamics_n_connections_in_row(
                synapse_row_fixed_region(row));
        if (no_elems >= rewiring_data.s_max) {
            return false;
        } else {
            if (current_state->with_replacement) {
                // A synapse can be added anywhere on the current row, so just do it
                if (synaptogenesis_formation_rule(current_state,
                        formation_params[current_state->post_to_pre.pop_index], time, row)) {
                    // Create recorded value
                    // (bottom bit: add/remove, next 8: local id, remainder: pre global id)
                    uint32_t pre_id = current_state->key_atom_info->lo_atom
                            + current_state->pre_syn_id;
                    uint32_t id = current_state->post_syn_id;
                    uint32_t record_value = FORM_FLAG | (id << ID_SHIFT) |
                            (pre_id << PRE_ID_SHIFT);
                    structural_recording_values.time = time;
                    structural_recording_values.value = record_value;
                    recording_record(rewiring_recording_index, &structural_recording_values,
                            sizeof(structural_recording_values_t));

                    return true;
                } else {
                    return false;
                }
            } else {
                // A synapse cannot be added if one exists between the current pair of neurons
                if (!synapse_dynamics_find_neuron(
                      current_state->post_syn_id, row,
                      &(current_state->weight), &(current_state->delay),
                      &(current_state->offset), &(current_state->synapse_type))) {
                    if (synaptogenesis_formation_rule(current_state,
                            formation_params[current_state->post_to_pre.pop_index], time, row)) {
                        // Create recorded value
                        // (bottom bit: add/remove, next 8: local id, remainder: pre global id)
                        uint32_t pre_id = current_state->key_atom_info->lo_atom
                                + current_state->pre_syn_id;
                        uint32_t id = current_state->post_syn_id;
                        uint32_t record_value = FORM_FLAG | (id << ID_SHIFT) |
                                (pre_id << PRE_ID_SHIFT);
                        structural_recording_values.time = time;
                        structural_recording_values.value = record_value;
                        recording_record(rewiring_recording_index, &structural_recording_values,
                                sizeof(structural_recording_values_t));

                        return true;
                    } else {
                        return false;
                    }
        		} else {
        		    log_debug("Post neuron %u already in row", current_state->post_syn_id);
        		    return false;
        		}
            }
        }
    }
}

bool synaptogenesis_row_restructure(uint32_t time, synaptic_row_t row) {
    current_state_t *current_state = _get_state();
    bool return_value = row_restructure(time, row, current_state);
    _free_state(current_state);
    return return_value;
}

void synaptogenesis_spike_received(uint32_t time, spike_t spike) {
    partner_spike_received(time, spike);
}

uint32_t synaptogenesis_n_updates(void) {
    if (rewiring_data.fast) {
        return rewiring_data.p_rew;
    }

    last_rewiring_time++;
    if (last_rewiring_time >= rewiring_data.p_rew) {
        last_rewiring_time = 0;
        return 1;
    }

    return 0;
}<|MERGE_RESOLUTION|>--- conflicted
+++ resolved
@@ -213,11 +213,8 @@
     rewiring_recording_index = *recording_regions_used;
     *recording_regions_used = rewiring_recording_index + 1;
 
-<<<<<<< HEAD
-=======
     log_debug("The rewiring_recording_index is %u", rewiring_recording_index);
 
->>>>>>> 59bbc876
     return true;
 }
 
