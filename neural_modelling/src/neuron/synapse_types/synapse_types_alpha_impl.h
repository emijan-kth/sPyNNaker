/*! \file
 * \brief implementation of synapse_types.h for an alpha synapse behaviour
 */

#ifndef _ALPHA_SYNAPSE_H_
#define _ALPHA_SYNAPSE_H_


//---------------------------------------
// Macros
//---------------------------------------
#define SYNAPSE_TYPE_BITS 1
#define SYNAPSE_TYPE_COUNT 2

#define NUM_EXCITATORY_RECEPTORS 1
#define NUM_INHIBITORY_RECEPTORS 1

#include <neuron/decay.h>
#include <debug.h>
#include "synapse_types.h"


//---------------------------------------
// Synapse parameters
//---------------------------------------
input_t excitatory_response[NUM_EXCITATORY_RECEPTORS];
input_t inhibitory_response[NUM_INHIBITORY_RECEPTORS];

typedef struct alpha_params_t{
    // buffer for linear term
    input_t lin_buff;

    // buffer for exponential term
    input_t exp_buff;

    // Inverse of tau pre-multiplied by dt
    input_t dt_divided_by_tau_sqr;

    // Exponential decay multiplier
    decay_t decay;
<<<<<<< HEAD

    // Temporary value of
    input_t q_buff;

}alpha_params;
=======
}alpha_params_t;
>>>>>>> 31364862

typedef struct synapse_param_t {
    alpha_params_t exc;
    alpha_params_t inh;
} synapse_param_t;

//! human readable definition for the positions in the input regions for the
//! different synapse types.
typedef enum input_buffer_regions {
    EXCITATORY, INHIBITORY,
} input_buffer_regions;


//---------------------------------------
// Synapse shaping inline implementation
//---------------------------------------
<<<<<<< HEAD
static inline void _alpha_shaping(alpha_params* a_params){
    a_params->lin_buff = a_params->lin_buff + (
    		a_params->q_buff * a_params->dt_divided_by_tau_sqr);
=======
static inline void alpha_shaping(alpha_params_t* a_params){
    a_params->lin_buff = a_params->lin_buff + a_params->dt_divided_by_tau_sqr;
>>>>>>> 31364862

    // Update exponential buffer
    a_params->exp_buff = decay_s1615(
            a_params->exp_buff,
            a_params->decay);
}

// Synapse shaping - called every timestep to evolve PSC
<<<<<<< HEAD
static inline void synapse_types_shape_input(
		synapse_param_pointer_t parameter){
    _alpha_shaping(&parameter->exc);
    _alpha_shaping(&parameter->inh);
=======
static inline void synapse_types_shape_input(synapse_param_pointer_t parameter){
    alpha_shaping(&parameter->exc);
    alpha_shaping(&parameter->inh);
>>>>>>> 31364862

    /*log_info("lin: %12.6k, exp: %12.6k, comb: %12.6k",
            parameter->exc.lin_buff,
            parameter->exc.exp_buff,
            parameter->exc.lin_buff * parameter->exc.exp_buff); */
}

<<<<<<< HEAD
static inline void _add_input_alpha(alpha_params* a_params, input_t input){
    a_params->q_buff = input;

	a_params->exp_buff =
			decay_s1615(a_params->exp_buff, a_params->decay) + ONE;
=======
//! \brief helper function to add input for a given timer period to a given
//! neuron
//! \param[in]  parameter: the pointer to the parameters to use
//! \param[in] input the inputs to add.
//! \return None
static inline void add_input_alpha(alpha_params_t* a_params, input_t input){
    a_params->exp_buff = (a_params->exp_buff * input) + ONE;
>>>>>>> 31364862

    a_params->lin_buff = (a_params->lin_buff
            + (input * a_params->dt_divided_by_tau_sqr))
                    * (ONE - ONE/a_params->exp_buff);
}

// Add input from ring buffer - zero if no spikes, otherwise one or more weights
static inline void synapse_types_add_neuron_input(
        index_t synapse_type_index,
        synapse_param_pointer_t parameter,
        input_t input){

    if (input > ZERO){
        if (synapse_type_index == EXCITATORY) {
                add_input_alpha(&parameter->exc, input);

        } else if (synapse_type_index == INHIBITORY) {
                add_input_alpha(&parameter->inh, input);
        }
    }
}

static inline input_t* synapse_types_get_excitatory_input(
        synapse_param_pointer_t parameter) {
    excitatory_response[0] = parameter->exc.lin_buff * parameter->exc.exp_buff;
    return &excitatory_response[0];
}

static inline input_t* synapse_types_get_inhibitory_input(
        synapse_param_pointer_t parameter) {
    inhibitory_response[0] = parameter->inh.lin_buff * parameter->inh.exp_buff;
    return &inhibitory_response[0];
}

static inline const char *synapse_types_get_type_char(
        index_t synapse_type_index) {
    if (synapse_type_index == EXCITATORY) {
        return "X";
    } else if (synapse_type_index == INHIBITORY) {
        return "I";
    } else {
        log_debug("did not recognise synapse type %i", synapse_type_index);
        return "?";
    }
}

static inline void synapse_types_print_input(
        synapse_param_pointer_t parameter) {
    io_printf(IO_BUF, "%12.6k - %12.6k",
            parameter->exc.lin_buff * parameter->exc.exp_buff,
            parameter->inh.lin_buff * parameter->inh.exp_buff);
}

static inline void synapse_types_print_parameters(synapse_param_pointer_t parameter) {
    log_debug("-------------------------------------\n");
    log_debug("exc_response  = %11.4k\n", parameter->exc.lin_buff * parameter->exc.exp_buff);
    log_debug("inh_response  = %11.4k\n", parameter->inh.lin_buff * parameter->inh.exp_buff);
}

#endif // _ALPHA_SYNAPSE_H_<|MERGE_RESOLUTION|>--- conflicted
+++ resolved
@@ -38,15 +38,11 @@
 
     // Exponential decay multiplier
     decay_t decay;
-<<<<<<< HEAD
 
     // Temporary value of
     input_t q_buff;
 
-}alpha_params;
-=======
 }alpha_params_t;
->>>>>>> 31364862
 
 typedef struct synapse_param_t {
     alpha_params_t exc;
@@ -63,14 +59,9 @@
 //---------------------------------------
 // Synapse shaping inline implementation
 //---------------------------------------
-<<<<<<< HEAD
-static inline void _alpha_shaping(alpha_params* a_params){
+static inline void alpha_shaping(alpha_params_t* a_params){
     a_params->lin_buff = a_params->lin_buff + (
     		a_params->q_buff * a_params->dt_divided_by_tau_sqr);
-=======
-static inline void alpha_shaping(alpha_params_t* a_params){
-    a_params->lin_buff = a_params->lin_buff + a_params->dt_divided_by_tau_sqr;
->>>>>>> 31364862
 
     // Update exponential buffer
     a_params->exp_buff = decay_s1615(
@@ -79,16 +70,10 @@
 }
 
 // Synapse shaping - called every timestep to evolve PSC
-<<<<<<< HEAD
 static inline void synapse_types_shape_input(
 		synapse_param_pointer_t parameter){
-    _alpha_shaping(&parameter->exc);
-    _alpha_shaping(&parameter->inh);
-=======
-static inline void synapse_types_shape_input(synapse_param_pointer_t parameter){
     alpha_shaping(&parameter->exc);
     alpha_shaping(&parameter->inh);
->>>>>>> 31364862
 
     /*log_info("lin: %12.6k, exp: %12.6k, comb: %12.6k",
             parameter->exc.lin_buff,
@@ -96,21 +81,16 @@
             parameter->exc.lin_buff * parameter->exc.exp_buff); */
 }
 
-<<<<<<< HEAD
-static inline void _add_input_alpha(alpha_params* a_params, input_t input){
-    a_params->q_buff = input;
-
-	a_params->exp_buff =
-			decay_s1615(a_params->exp_buff, a_params->decay) + ONE;
-=======
 //! \brief helper function to add input for a given timer period to a given
 //! neuron
 //! \param[in]  parameter: the pointer to the parameters to use
 //! \param[in] input the inputs to add.
 //! \return None
 static inline void add_input_alpha(alpha_params_t* a_params, input_t input){
-    a_params->exp_buff = (a_params->exp_buff * input) + ONE;
->>>>>>> 31364862
+    a_params->q_buff = input;
+
+	a_params->exp_buff =
+			decay_s1615(a_params->exp_buff, a_params->decay) + ONE;
 
     a_params->lin_buff = (a_params->lin_buff
             + (input * a_params->dt_divided_by_tau_sqr))
