--- conflicted
+++ resolved
@@ -16,16 +16,12 @@
 import numpy
 from enum import Enum
 from pyNN.random import RandomDistribution
-<<<<<<< HEAD
-=======
 from spinn_utilities.helpful_functions import is_singleton
->>>>>>> 804cc0dd
 from spinn_front_end_common.utilities.constants import BYTES_PER_WORD
 from spynnaker.pyNN.utilities.utility_calls import convert_to
 from spynnaker.pyNN.models.common.param_generator_data import (
     get_generator_type, param_generator_id, param_generator_params,
     type_has_generator)
-from spinn_utilities.helpful_functions import is_singleton
 
 REPEAT_PER_NEURON_FLAG = 0xFFFFFFFF
 
@@ -106,184 +102,147 @@
         size_in_bytes = array_size * datatype.itemsize
         return (size_in_bytes + (BYTES_PER_WORD - 1)) // BYTES_PER_WORD
 
-<<<<<<< HEAD
-    def get_data(self, values, offset=0, array_size=None):
+    def get_data(self, values, vertex_slice=None, atoms_shape=None):
         """ Get a numpy array of uint32 of data for the given values
 
         :param values: The values to fill in the data with
         :type values: dict(str->one of int, float or AbstractList)
-        :param int offset:
-            The offset into the values to start from
-        :param array_size:
-            The number of struct copies to generate, or None if this is a
-            non-repeating struct.
-        :type array_size: int or None
-=======
-    def get_data(self, values, vertex_slice, atoms_shape):
-        """ Get a numpy array of uint32 of data for the given values
-
-        :param values:
-            A list of values with length the same size as the number of fields
-            returned by field_types
-        :type values:
-            list(int or float or list(int) or list(float) or
-            ~spinn_utilities.ranged.RangedList)
-        :param ~pacman.model.graphs.common.Slice vertex_slice:
-            The slice of the vertex to get values for
-        :param tuple(int) atoms_shape: The shape of the atoms in the vertex
->>>>>>> 804cc0dd
+        :param vertex_slice:
+            The vertex slice to get the data for, or None if the struct is
+            global.
+        :type vertex_slice: Slice or None
+        :param atoms_shape:
+            The shape of the atoms in the whole application vertex.
+            When vertex_slice is not None, atoms_shape must not be not None.
+            When vertex_slice is None, atoms_shape is ignored.
         :rtype: ~numpy.ndarray(dtype="uint32")
         """
-        if array_size is None:
-            if not self.__repeat_type == StructRepeat.GLOBAL:
+        n_items = 1
+        if vertex_slice is None:
+            if self.__repeat_type != StructRepeat.GLOBAL:
                 raise ValueError(
-                    "Repeating structures must specify an array size")
-            array_size = 1
-        elif self.__repeat_type == StructRepeat.GLOBAL and array_size != 1:
-            raise ValueError("Global Structures cannot repeat more than once")
+                    "Repeating structures must specify a vertex_slice")
+        elif self.__repeat_type == StructRepeat.GLOBAL:
+            raise ValueError("Global Structures do not have a slice")
+        elif atoms_shape is None:
+            raise ValueError(
+                "atoms_shape must be not None if vertex_slice is not None")
+        else:
+            n_items = vertex_slice.n_atoms
 
         # Create an array to store values in
-        data = numpy.zeros(vertex_slice.n_atoms, dtype=self.numpy_dtype)
+        data = numpy.zeros(n_items, dtype=self.numpy_dtype)
 
         if not self.__fields:
             return data.view("uint32")
 
         # Go through and get the values and put them in the array
-<<<<<<< HEAD
         for data_type, name in self.__fields:
             if name in values:
-                all_values = values[name]
-                if is_singleton(all_values):
-                    data[name] = convert_to(all_values, data_type)
+                all_vals = values[name]
+
+                if is_singleton(all_vals):
+                    # If there is just one value for everything, use it
+                    # everywhere
+                    data[name] = convert_to(all_vals, data_type)
+                elif self.__repeat_type == StructRepeat.GLOBAL:
+                    # If there is a ranged list for global struct,
+                    # we might need to read a single value
+                    data[name] = convert_to(
+                        all_vals.get_single_value_all(), data_type)
                 else:
-                    for start, end, value in all_values.iter_ranges_by_slice(
-                            offset, offset + array_size):
-                        # Get the values and convert to the correct data type
-                        if isinstance(value, RandomDistribution):
-                            r_vals = value.next(end - start)
-                            data_value = [
-                                convert_to(v, data_type) for v in r_vals]
-                        else:
-                            data_value = convert_to(value, data_type)
-                        data[name][start - offset:end - offset] = data_value
-            else:
+                    self.__get_data_for_slice(
+                        data, all_vals, name, data_type, vertex_slice,
+                        atoms_shape)
+            else:
+                # If there is only a default value, get that and use it
+                # everywhere
                 value = self.__default_values[name]
                 data_value = convert_to(value, data_type)
                 data[name] = data_value
-=======
-        for i, (values, data_type) in enumerate(zip(values, self.field_types)):
-
-            if is_singleton(values):
-                data_value = convert_to(values, data_type)
-                data["f" + str(i)] = data_value
-            else:
-                indices = vertex_slice.get_raster_ids(atoms_shape)
-                in_values = [
-                    values[int(j)]
-                    if not isinstance(values[int(j)], RandomDistribution)
-                    else values[int(j)].next() for j in indices]
-                data_value = [convert_to(v, data_type)
-                              for v in in_values]
-                data["f" + str(i)] = data_value
->>>>>>> 804cc0dd
 
         # Pad to whole number of uint32s
-        overflow = (len(data) * self.numpy_dtype.itemsize) % BYTES_PER_WORD
+        overflow = (n_items * self.numpy_dtype.itemsize) % BYTES_PER_WORD
         if overflow != 0:
             data = numpy.pad(
                 data.view("uint8"), (0, BYTES_PER_WORD - overflow), "constant")
 
         return data.view("uint32")
 
-    def get_generator_data(self, values, offset=0, array_size=None):
+    def __get_data_for_slice(
+            self, data, all_vals, name, data_type, vertex_slice, atoms_shape):
+        """ Get the data for a single value from a vertex slice
+        """
+        # If there is a list of values, convert it
+        ids = vertex_slice.get_raster_ids(atoms_shape)
+        data_pos = 0
+        for start, stop, value in all_vals.iter_ranges_by_ids(ids):
+            # Get the values and convert to the correct data type
+            n_values = stop - start
+            if isinstance(value, RandomDistribution):
+                r_vals = value.next(n_values)
+                data_value = [
+                    convert_to(v, data_type) for v in r_vals]
+            else:
+                data_value = convert_to(value, data_type)
+
+            data[name][data_pos:data_pos + n_values] = data_value
+            data_pos += n_values
+
+    def get_generator_data(self, values, vertex_slice=None, atoms_shape=None):
         """ Get a numpy array of uint32 of data to generate the given values
 
         :param ~dict-like values:
             The values to fill in the data with
-        :param int offset:
-            The offset into the values to start from.  This is ignored for a
-            non-repeating struct, or one where array_size is None.
-        :param array_size:
-            The number of struct copies to generate, or None if this is a
-            non-repeating struct, or a struct where the same value will repeat
-            for all entries regardless of how many.  In this latter case, the
-            value from values (or default_values from the initialiser) must
-            be a single value for all entries.
-        :type array_size: int or None
+        :param vertex_slice:
+            The vertex slice or None for a struct with repeat_type global, or
+            where a single value repeats for every neuron.  If this is not the
+            case and vertex_slice is None, an error will be raised!
+        :type vertex_slice: Slice or None
+        :param atoms_shape:
+            The shape of the atoms in the whole application vertex.
+            When vertex_slice is not None, atoms_shape must not be not None.
+            When vertex_slice is None, atoms_shape is ignored.
+        :type atoms_shape: tuple(int) or None
         :rtype: ~numpy.ndarray(dtype="uint32")
         """
-        n_repeats = array_size
-        if array_size is None:
+        # Define n_repeats, which is either the total number of neurons
+        # or a flag to indicate that the data repeats for each neuron
+        if vertex_slice is None:
             if self.__repeat_type == StructRepeat.GLOBAL:
-                array_size = 1
                 n_repeats = 1
             else:
                 n_repeats = REPEAT_PER_NEURON_FLAG
-        elif self.__repeat_type == StructRepeat.GLOBAL and array_size != 1:
-            raise ValueError("Global Structures cannot repeat more than once")
-
-        # Start with bytes per repeat, size of data (0 as filled in later),
-        # total number of repeats and number of elements in struct
+        else:
+            if self.__repeat_type == StructRepeat.GLOBAL:
+                raise ValueError(
+                    "Global Structures cannot repeat more than once")
+            if atoms_shape is None:
+                raise ValueError(
+                    "atoms_shape must be not None if vertex_slice is not None")
+            n_repeats = vertex_slice.n_atoms
+
+        # Start with bytes per repeat, n_repeats (from above),
+        # total size of data written (0 as filled in later),
+        # and number of fields in struct
         data = [self.numpy_dtype.itemsize, n_repeats, 0, len(self.__fields)]
         gen_data = list()
 
         # Go through all values and add in generator data for each
         for data_type, name in self.__fields:
 
-            # Store the writer type
+            # Store the writer type based on the data type
             data.append(get_generator_type(data_type))
 
-            # If we have an array that varies with neuron number
-            if array_size is None:
-                # There must be a single item for this to work
-                data.append(1)
-                data.append(REPEAT_PER_NEURON_FLAG)
-                if name in values:
-                    value = values[name]
-                    if not is_singleton(value):
-                        value = value.get_single_value_all()
-                else:
-                    value = self.__default_values[name]
-                data.append(param_generator_id(value))
-                gen_data.append(param_generator_params(value))
-
-            # If we have a pre-set array size, the values might vary
-            else:
-
-                # If we have a range list for the value, generate for the range
-                if name in values:
-                    vals = values[name]
-
-                    if is_singleton(vals):
-                        data.append(1)
-                        data.append(array_size)
-                        data.append(param_generator_id(vals))
-                        gen_data.append(param_generator_params(vals))
-                    else:
-
-                        # Store where to update with the number of items and
-                        # set to 0 to start
-                        n_items_index = len(data)
-                        data.append(0)
-                        n_items = 0
-
-                        # Go through and get the data for each value
-                        for start, stop, value in vals.iter_ranges_by_slice(
-                                offset, offset + array_size):
-                            n_items += 1
-                            # This is the metadata
-                            data.append(stop - start)
-                            data.append(param_generator_id(value))
-                            # This data goes after *all* the metadata
-                            gen_data.append(param_generator_params(value))
-                        data[n_items_index] = n_items
-                else:
-                    # Just a single value for all neurons
-                    value = self.__default_values[name]
-                    data.append(1)
-                    data.append(array_size)
-                    data.append(param_generator_id(value))
-                    gen_data.append(param_generator_params(value))
+            # We want the data generated "per neuron" regardless of how many -
+            # there must be a single value for this to work
+            if vertex_slice is None:
+                self.__gen_data_one_for_all(data, gen_data, values, name)
+
+            # If we know the array size, the values can vary per neuron
+            else:
+                self.__gen_data_for_slice(
+                    data, gen_data, values, name, vertex_slice, atoms_shape)
 
         # Update with size *before* adding generator parameters
         data[2] = len(data) * BYTES_PER_WORD
@@ -295,13 +254,87 @@
         # Make it one
         return numpy.concatenate(all_data)
 
+    def __gen_data_one_for_all(self, data, gen_data, values, name):
+        """ Generate data with a single value for all neurons
+        """
+
+        # How many sub-sets of repeats there are (1 in this case as
+        # that one sub-set covers all neurons)
+        data.append(1)
+
+        # How many times to repeat the next bit (once for each neuron
+        # which is determined at execution time)
+        data.append(REPEAT_PER_NEURON_FLAG)
+
+        # Get the value to write, of which there can only be one
+        # (or else there will be an error here ;)
+        if name in values:
+            value = values[name]
+            if not is_singleton(value):
+                value = value.get_single_value_all()
+        else:
+            value = self.__default_values[name]
+
+        # Write the id of the generator of the parameter
+        data.append(param_generator_id(value))
+
+        # Add any parameters required to generate the values
+        gen_data.append(param_generator_params(value))
+
+    def __gen_data_for_slice(
+            self, data, gen_data, values, name, vertex_slice, atoms_shape):
+        """ Generate data with different values for each neuron
+        """
+
+        # If we have a range list for the value, generate for the range
+        if name in values:
+            vals = values[name]
+
+            if is_singleton(vals):
+                # If there is a single value, we can just use that
+                # on all atoms
+                data.append(1)
+                data.append(vertex_slice.n_atoms)
+                data.append(param_generator_id(vals))
+                gen_data.append(param_generator_params(vals))
+            else:
+
+                # Store where to update with the number of items and
+                # set to 0 to start
+                n_items_index = len(data)
+                data.append(0)
+                n_items = 0
+
+                # Go through and get the data for each value
+                ids = vertex_slice.get_raster_ids(atoms_shape)
+                for start, stop, value in vals.iter_ranges_by_ids(ids):
+                    n_items += 1
+                    # This is the metadata
+                    data.append(stop - start)
+                    data.append(param_generator_id(value))
+                    # This data goes after *all* the metadata
+                    gen_data.append(param_generator_params(value))
+                data[n_items_index] = n_items
+        else:
+            # Just a single value for all neurons from defaults
+            value = self.__default_values[name]
+            data.append(1)
+            data.append(vertex_slice.n_atoms)
+            data.append(param_generator_id(value))
+            gen_data.append(param_generator_params(value))
+
     @property
     def is_generatable(self):
+        """ Determine if the data inside could be generated on machine
+
+        :rtype: bool
+        """
         return all(type_has_generator(data_type)
                    for data_type, _name in self.__fields)
 
-    def read_data(self, data, values, data_offset=0, offset=0,
-                  array_size=None):
+    def read_data(
+            self, data, values, data_offset=0, vertex_slice=None,
+            atoms_shape=None):
         """ Read a bytearray of data and write to values
 
         :param data: The data to be read
@@ -317,20 +350,27 @@
             non-repeating struct.
         :type array_size: int or None
         """
-        if array_size is None:
-            if not self.__repeat_type == StructRepeat.GLOBAL:
+        n_items = 1
+        ids = None
+        if vertex_slice is None:
+            if self.__repeat_type != StructRepeat.GLOBAL:
                 raise ValueError(
                     "Repeating structures must specify an array size")
-            array_size = 1
-        elif self.__repeat_type == StructRepeat.GLOBAL and array_size != 1:
-            raise ValueError("Global Structures cannot repeat more than once")
+        elif self.__repeat_type == StructRepeat.GLOBAL:
+            raise ValueError("Global Structures do not have a slice")
+        elif atoms_shape is None:
+            raise ValueError(
+                "atoms_shape must be not None if vertex_slice is not None")
+        else:
+            n_items = vertex_slice.n_atoms
+            ids = vertex_slice.get_raster_ids(atoms_shape)
 
         if not self.__fields:
             return
 
         # Read in the data values
         numpy_data = numpy.frombuffer(
-            data, offset=data_offset, dtype=self.numpy_dtype, count=array_size)
+            data, offset=data_offset, dtype=self.numpy_dtype, count=n_items)
 
         for data_type, name in self.fields:
             # Ignore fields that can't be set
@@ -340,5 +380,4 @@
                 if self.__repeat_type == StructRepeat.GLOBAL:
                     values[name] = value[0]
                 else:
-                    values[name].set_value_by_slice(
-                        offset, offset + array_size, value)+                    values[name].set_value_by_ids(ids, value)