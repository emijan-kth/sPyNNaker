--- conflicted
+++ resolved
@@ -1,16 +1,9 @@
 """
 utility class containing simple helper methods
 """
-<<<<<<< HEAD
-import logging
-import os
-=======
 from pyNN.random import RandomDistribution
 
-from spynnaker.pyNN.utilities.random_stats.random_stats_scipy_impl \
-    import RandomStatsScipyImpl
-from spynnaker.pyNN.utilities.random_stats.random_stats_uniform_impl \
-    import RandomStatsUniformImpl
+from spynnaker.pyNN.utilities import globals_variables
 
 from spinn_front_end_common.utilities import exceptions
 
@@ -18,16 +11,8 @@
 import os
 import logging
 import struct
->>>>>>> 3a6f4b84
-
-import numpy
+
 from scipy.stats import binom
-
-from spinn_front_end_common.utilities import exceptions
-from spynnaker.pyNN.models.neural_properties.randomDistributions \
-    import RandomDistribution
-
-from spynnaker.pyNN.utilities import globals_variables
 
 logger = logging.getLogger(__name__)
 
