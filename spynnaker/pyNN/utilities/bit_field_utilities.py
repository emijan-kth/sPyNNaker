--- conflicted
+++ resolved
@@ -16,12 +16,9 @@
 import math
 import numpy
 from spinn_front_end_common.utilities.constants import BYTES_PER_WORD
-<<<<<<< HEAD
 from spinn_utilities.ordered_set import OrderedSet
-=======
+from spynnaker.pyNN.utilities.constants import SPIKE_PARTITION_ID
 from spynnaker.pyNN.data import SpynnakerDataView
->>>>>>> e978d02e
-from spynnaker.pyNN.utilities.constants import SPIKE_PARTITION_ID
 
 #: number of elements
 #  key, n atoms, atoms_per_core, pointer to bitfield
@@ -82,20 +79,20 @@
     return sdram
 
 
-def get_bitfield_key_map_data(incoming_projections, routing_info):
+def get_bitfield_key_map_data(incoming_projections):
     """ Get data for the key map region
 
     :param list(~spynnaker.pyNN.models.Projection) incoming_projections:
         The projections to generate bitfields for
-    :param ~pacman.model.routing_info.RoutingInfo routing_info: keys
     :rtype: ~numpy.ndarray
     """
     # Gather the source vertices that target this core
+    routing_infos = SpynnakerDataView.get_routing_infos()
     sources = OrderedSet()
     for proj in incoming_projections:
         in_edge = proj._projection_edge
         if in_edge not in sources:
-            key = routing_info.get_first_key_from_pre_vertex(
+            key = routing_infos.get_first_key_from_pre_vertex(
                 in_edge.pre_vertex, SPIKE_PARTITION_ID)
             if key is not None:
                 sources.add((key, in_edge.pre_vertex.n_atoms))
@@ -113,91 +110,20 @@
 
 
 def write_bitfield_init_data(
-<<<<<<< HEAD
         spec, bit_field_region, n_bit_field_bytes, bit_field_region_ref=None):
-=======
-        spec, incoming_projections, vertex_slice,
-        bit_field_builder_region, master_pop_region_id,
-        synaptic_matrix_region_id, direct_matrix_region_id,
-        bit_field_region_id, bit_field_key_map_region_id,
-        structural_dynamics_region_id, has_structural_dynamics_region):
->>>>>>> e978d02e
     """ writes the init data needed for the bitfield generator
 
     :param ~data_specification.DataSpecificationGenerator spec:
         data spec writer
-<<<<<<< HEAD
     :param int bit_field_region: the region id for the bit-field filters
     :param int n_bit_field_bytes: the size of the region
     :param int bit_field_region_ref: The reference to the region
-=======
-    :param list(~spynnaker.pyNN.models.Projection) incoming_projections:
-        The projections to generate bitfields for
-    :param ~pacman.model.graphs.common.slice vertex_slice:
-        The slice of the target vertex
-    :param int bit_field_builder_region: the region id for the bitfield builder
-    :param int master_pop_region_id: the region id for the master pop table
-    :param int synaptic_matrix_region_id: the region id for the synaptic matrix
-    :param int direct_matrix_region_id: the region id for the direct matrix
-    :param int bit_field_region_id: the region id for the bit-fields
-    :param int bit_field_key_map_region_id: the region id for the key map
-    :param int structural_dynamics_region_id: the region id for the structural
-    :param bool has_structural_dynamics_region:
-        whether the core has a structural_dynamics region
->>>>>>> e978d02e
     """
     # reserve the final destination for the bitfields
     spec.reserve_memory_region(
         region=bit_field_region, size=n_bit_field_bytes,
         label="bit_field region", reference=bit_field_region_ref)
 
-<<<<<<< HEAD
     # Ensure a 0 is written at least to indicate no bit fields if not expanded
     spec.switch_write_focus(bit_field_region)
-=======
-    # Gather the source vertices that target this core
-    sources = list()
-    seen_app_edges = set()
-    for proj in incoming_projections:
-        in_edge = proj._projection_edge  # pylint: disable=protected-access
-        if in_edge not in seen_app_edges:
-            seen_app_edges.add(in_edge)
-            if hasattr(in_edge.post_vertex.splitter,
-                       "is_direct_poisson_source"):
-                # pylint: disable=protected-access
-                s_info = proj._synapse_information
-                if in_edge.post_vertex.splitter.is_direct_poisson_source(
-                        in_edge.pre_vertex, s_info.connector,
-                        s_info.synapse_dynamics):
-                    continue
-            n_atoms_per_core = next(iter(
-                in_edge.pre_vertex.machine_vertices)).vertex_slice.n_atoms
-            sources.append(
-                (in_edge.pre_vertex, in_edge.pre_vertex.n_atoms,
-                 n_atoms_per_core))
-            delay_edge = in_edge.delay_edge
-            if delay_edge is not None:
-                sources.append(
-                    (delay_edge.pre_vertex,
-                     in_edge.pre_vertex.n_atoms * in_edge.n_delay_stages,
-                     n_atoms_per_core * in_edge.n_delay_stages))
-
-    # write n keys max atom map
-    spec.write_value(len(sources))
-
-    # load in key to max atoms map
-    routing_info = SpynnakerDataView.get_routing_infos()
-    for source_vertex, n_atoms, n_atoms_per_core in sources:
-        r_info = routing_info.get_routing_info_from_pre_vertex(
-            source_vertex, SPIKE_PARTITION_ID)
-        spec.write_value(r_info.first_key)
-        spec.write_value(n_atoms)
-        if len(source_vertex.machine_vertices) > 1:
-            spec.write_value(r_info.n_bits_atoms | (n_atoms_per_core << 5))
-        else:
-            spec.write_value(0)
-
-    # ensure if nothing else that n bitfields in bitfield region set to 0
-    spec.switch_write_focus(bit_field_region_id)
->>>>>>> e978d02e
     spec.write_value(0)