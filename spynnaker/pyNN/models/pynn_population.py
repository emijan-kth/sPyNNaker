import logging

from pacman.model.constraints.abstract_constraint import AbstractConstraint
from pacman.model.constraints.vertex_has_dependent_constraint import \
    VertexHasDependentConstraint
from pacman.model.constraints.placer_chip_and_core_constraint import \
    PlacerChipAndCoreConstraint
from spynnaker.pyNN.models.abstract_models.abstract_population_vertex \
    import AbstractPopulationVertex
from pacman.model.constraints.vertex_requires_multi_cast_source_constraint \
    import VertexRequiresMultiCastSourceConstraint
from pacman.model.partitionable_graph.partitionable_edge \
    import PartitionableEdge
from pacman.utilities import utility_calls as pacman_utility_calls
<<<<<<< HEAD
from spynnaker.pyNN.models.abstract_models.abstract_population_recordable_vertex import \
    AbstractPopulationRecordableVertex
from spinn_front_end_common.utility_models.command_sender \
=======
from spynnaker.pyNN.models.abstract_models.abstract_recordable_vertex import \
    AbstractRecordableVertex

from pyNN.space import Space

from spynnaker.pyNN.models.utility_models.command_sender \
>>>>>>> 83915a0e
    import CommandSender
from spynnaker.pyNN.utilities.parameters_surrogate\
    import PyNNParametersSurrogate
from spinn_front_end_common.utilities.timer import Timer
from spynnaker.pyNN.utilities import utility_calls, conf
from spinn_front_end_common.utilities import exceptions
from spynnaker.pyNN import exceptions as local_exceptions

<<<<<<< HEAD
=======
import numpy
import logging

>>>>>>> 83915a0e
logger = logging.getLogger(__name__)


class Population(object):
    """
    A collection neuron of the same types. It encapsulates a type of
    :class:`pacman103.lib.partitionable_graph.AbstractConstrainedVertex`
    used with Spiking Neural Networks, comprising n cells (atoms)
    of the same :py:mod:`pacman103.front.pynn.abstract_models` type.

    :param int size:
        size (number of cells) of the Population.
    :param `pacman103.front.pynn.abstract_models` cellclass:
        specifies the neural model to use for the Population
    :param dict cellparams:
        a dictionary containing model specific parameters and values
    :param `pyNN.space` structure:
        a spatial structure
    :param string label:
        a label identifying the Population
    :returns a list of vertexes and edges
    """

    _non_labelled_vertex_count = 0

    def __init__(self, size, cellclass, cellparams, spinnaker, label,
                 multi_cast_vertex=None, structure=None):
        """
        Instantiates a :py:object:`Population`.
        """
        if size <= 0:
            raise exceptions.ConfigurationException(
                "A population cannot have a negative or zero size.")

        # Create a partitionable_graph vertex for the population and add it
        # to PACMAN
        cell_label = label
        if label is None:
            cell_label = "Population {}"\
                         .format(Population._non_labelled_vertex_count)
            Population._non_labelled_vertex_count += 1
        cellparams['label'] = cell_label
        cellparams['n_neurons'] = size
        cellparams['machine_time_step'] = spinnaker.machine_time_step
        cellparams['timescale_factor'] = spinnaker.timescale_factor
        if issubclass(cellclass, AbstractPopulationVertex):
            cellparams['spikes_per_second'] = spinnaker.spikes_per_second
            cellparams['ring_buffer_sigma'] = spinnaker.ring_buffer_sigma
        self._vertex = cellclass(**cellparams)
        self._spinnaker = spinnaker
        self._delay_vertex = None

        # Internal structure now supported 23 November 2014 ADR
        # structure should be a valid Space.py structure type.
        # generation of positions is deferred until needed.
        if structure:
            self._structure = structure
            self._positions = None
        else:
            self._structure = None

        self._spinnaker.add_vertex(self._vertex)

        # check if the vertex is a cmd sender, if so store for future
        require_multi_cast_source_constraints = \
            pacman_utility_calls.locate_constraints_of_type(
                self._vertex.constraints,
                VertexRequiresMultiCastSourceConstraint)

        for require_multi_cast_source_constraint \
                in require_multi_cast_source_constraints:
            if multi_cast_vertex is None:
                multi_cast_vertex = CommandSender(
                    self._spinnaker.machine_time_step,
                    self._spinnaker.timescale_factor)
                self._spinnaker.add_vertex(multi_cast_vertex)
            multi_cast_vertex = self._spinnaker.get_multi_cast_source
            edge = PartitionableEdge(multi_cast_vertex, self._vertex)
            multi_cast_vertex.add_commands(
                require_multi_cast_source_constraint.commands, edge)
            self._spinnaker.add_edge(edge)

        self._parameters = PyNNParametersSurrogate(self._vertex)

        # add any dependent edges and verts if needed
        dependant_vertex_constraints = \
            pacman_utility_calls.locate_constraints_of_type(
                self._vertex.constraints, VertexHasDependentConstraint)

        for dependant_vertex_constrant in dependant_vertex_constraints:
            dependant_vertex = dependant_vertex_constrant.vertex
            self._spinnaker.add_vertex(dependant_vertex)
            dependant_edge = PartitionableEdge(pre_vertex=self._vertex,
                                               post_vertex=dependant_vertex)
            self._spinnaker.add_edge(dependant_edge)

        # initialize common stuff
        self._size = size
        self._record_spike_file = None
        self._record_v_file = None
        self._record_g_syn_file = None

        self._spikes = None
        self._v = None
        self._gsyn = None

    def __add__(self, other):
        """
        merges populations
        """
        raise NotImplementedError

    def _add_recorder(self, variable):
        """Create a new Recorder for the supplied variable."""
        raise NotImplementedError

    def all(self):
        """
        Iterator over cell ids on all nodes.
        """
        raise NotImplementedError

    @property
    def conductance_based(self):
        """
        returns a boolean based on if the population is a conductance based pop
        """
        raise NotImplementedError

    def describe(self, template='population_default.txt', engine='default'):
        """
        Returns a human-readable description of the population.

        The output may be customized by specifying a different template
        togther with an associated template engine (see ``pyNN.descriptions``).

        If template is None, then a dictionary containing the template context
        will be returned.
        """
        raise NotImplementedError

    @property
    def grandparent(self):
        raise NotImplementedError

    def get(self, paramter_name, gather=False):
        """
        Get the values of a parameter for every local cell in the population.
        """
        raise NotImplementedError

    def _get_cell_position(self, cell_id):
        """
        returns the position of a cell.
        """
        if self._structure is None:
            raise ValueError("Attempted to get the position of a cell "
                             "in an un-structured population")
            return None
        elif self._positions is None:
            self._structure.generate_positions(self._vertex.n_atoms)
        return self._positions[cell_id]

    def _get_cell_initial_value(self, cell_id, variable):
        """
        set a given cells intial value
        """
        raise NotImplementedError

    # noinspection PyPep8Naming
    def getSpikes(self, compatible_output=False, gather=True):
        """
        Return a 2-column numpy array containing cell ids and spike times for
        recorded cells.   This is read directly from the memory for the board.
        """
<<<<<<< HEAD
        if not gather:
            logger.warn("Spynnaker only supports gather = true, will execute as"
                        "if gather was true anyhow")
        timer = None

        if not self._vertex.record:
            raise exceptions.ConfigurationException(
                "This population has not been set to record spikes. Therefore "
                "spikes cannot be retrieved. Please set this vertex to record "
                "spikes before running this command.")

        if not self._spinnaker.has_ran:
            raise local_exceptions.SpynnakerException(
                "The simulation has not yet ran, therefore spikes cannot be "
                "retrieved. Please execute the simulation before running this "
                "command")

        if conf.config.getboolean("Reports", "outputTimesForSections"):
            timer = Timer()
            timer.start_timing()
        spikes = self._vertex.get_spikes(
            txrx=self._spinnaker.transceiver,
            placements=self._spinnaker.placements,
            graph_mapper=self._spinnaker.graph_mapper,
            compatible_output=compatible_output)
        if conf.config.getboolean("Reports", "outputTimesForSections"):
            timer.take_sample()
        return spikes
=======
        if self._spikes is None:

            if not gather:
                logger.warn("Spynnaker only supports gather = true, will "
                            " execute as if gather was true anyhow")
            timer = None

            if not self._vertex.record:
                raise exceptions.ConfigurationException(
                    "This population has not been set to record spikes. "
                    "Therefore spikes cannot be retrieved. Please set this "
                    "vertex to record spikes before running this command.")

            if not self._spinnaker.has_ran:
                raise exceptions.SpynnakerException(
                    "The simulation has not yet ran, therefore spikes cannot "
                    "be retrieved. Please execute the simulation before "
                    "running this command")

            if conf.config.getboolean("Reports", "outputTimesForSections"):
                timer = Timer()
                timer.start_timing()
            self._spikes = self._vertex.get_spikes(
                txrx=self._spinnaker.transceiver,
                placements=self._spinnaker.placements,
                graph_mapper=self._spinnaker.graph_mapper,
                compatible_output=compatible_output)
            if conf.config.getboolean("Reports", "outputTimesForSections"):
                timer.take_sample()
        return self._spikes
>>>>>>> 83915a0e

    def get_spike_counts(self, gather=True):
        """
        Returns the number of spikes for each neuron.
        """
        raise NotImplementedError

    # noinspection PyUnusedLocal
    def get_gsyn(self, gather=True, compatible_output=False):
        """
        Return a 3-column numpy array containing cell ids and synaptic
        conductances for recorded cells.

        """
        if self._gsyn is None:
            timer = None
            if conf.config.getboolean("Reports", "outputTimesForSections"):
                timer = Timer()
                timer.start_timing()
            self._gsyn = self._vertex.get_gsyn(
                has_ran=self._spinnaker.has_ran,
                txrx=self._spinnaker.transceiver,
                placements=self._spinnaker.placements,
                machine_time_step=self._spinnaker.machine_time_step,
                graph_mapper=self._spinnaker.graph_mapper,
                compatible_output=compatible_output)
            if conf.config.getboolean("Reports", "outputTimesForSections"):
                timer.take_sample()
        return self._gsyn

    # noinspection PyUnusedLocal
    def get_v(self, gather=True, compatible_output=False):
        """
        Return a 3-column numpy array containing cell ids, time, and Vm for
        recorded cells.

        :param bool gather:
            not used - inserted to match PyNN specs
        :param bool compatible_output:
            not used - inserted to match PyNN specs
        """
        if self._v is None:
            timer = None
            if conf.config.getboolean("Reports", "outputTimesForSections"):
                timer = Timer()
                timer.start_timing()
            self._v = self._vertex.get_v(
                has_ran=self._spinnaker.has_ran,
                txrx=self._spinnaker.transceiver,
                placements=self._spinnaker.placements,
                machine_time_step=self._spinnaker.machine_time_step,
                graph_mapper=self._spinnaker.graph_mapper,
                compatible_output=compatible_output)

            if conf.config.getboolean("Reports", "outputTimesForSections"):
                timer.take_sample()

        return self._v

    def id_to_index(self, cell_id):
        """
        Given the ID(s) of cell(s) in the Population, return its (their) index
        (order in the Population).
        """
        raise NotImplementedError

    def id_to_local_index(self, cell_id):
        """
        Given the ID(s) of cell(s) in the Population, return its (their) index
        (order in the Population), counting only cells on the local MPI node.
        """
        raise NotImplementedError

    def initialize(self, variable, value):
        """
        Set the initial value of one of the state variables of the neurons in
        this population.

        """
        initialize_attr = \
            getattr(self._vertex, "initialize_%s" % variable, None)
        if initialize_attr is None or not callable(initialize_attr):
            raise Exception("AbstractConstrainedVertex does not support "
                            "initialization of parameter {%s}".format(
                                variable))

        initialize_attr(value)

    def is_local(self, cell_id):
        """
        Determine whether the cell with the given ID exists on the local
        MPI node.
        """
        raise NotImplementedError

    def can_record(self, variable):
        """ Determine whether `variable` can be recorded from this population.
        """
        raise NotImplementedError

    def inject(self, current_source):
        """
        Connect a current source to all cells in the Population.
        """
        raise NotImplementedError

    def __iter__(self):
        """
        suppose to iterate over local cells
        """
        raise NotImplementedError

    def __len__(self):
        """
        Returns the total number of cells in the population.
        """
        return self._size

    @property
    def local_size(self):
        """
        returns the number of local cells ???
        """
        raise NotImplementedError

    def mean_spike_count(self, gather=True):
        """
        Returns the mean number of spikes per neuron.
        """
        raise NotImplementedError

    def nearest(self, position):
        """
        return the neuron closest to the specified position.
        Added functionality 23 November 2014 ADR
        """
        if self._structure is None:
            raise ValueError("attempted to retrieve positions "
                             "for an un-structured population")
        elif self._positions is None:
            self._structure.generate_positions(self._vertex.n_atoms)
        position_diff = numpy.empty(self._positions.shape)
        position_diff.fill(position)
        distances = Space.distances(self._positions, position_diff)
        return distances.argmin()

    @property
    def position_generator(self):
        """
        returns a position generator. Added functionality 27 November 2014 ADR
        """
        if self._structure is None:
            raise ValueError("attempted to retrieve positions "
                             "for an un-structured population")
            return None
        else:
            return self._structure.generate_positions

    # noinspection PyPep8Naming
    def randomInit(self, distribution):
        """
        Set initial membrane potentials for all the cells in the population to
        random values.

        :param `pyNN.random.RandomDistribution` distribution:
            the distribution used to draw random values.

        """
        self.initialize('v', distribution)

    def record(self, to_file=None):
        """
        Record spikes from all cells in the Population.
        A flag is set for this population that is passed to the simulation,
        triggering spike time recording.
        """

<<<<<<< HEAD
        if not isinstance(self._vertex, AbstractPopulationRecordableVertex):
            raise Exception("AbstractConstrainedVertex does not support "
                            "recording of spikes")
=======
        record_spikes_on_sdram = conf.config.getboolean(
            "Recording", "record_spikes_on_sdram")
        send_live_spikes = conf.config.getboolean(
            "Recording", "send_live_spikes")
        if not record_spikes_on_sdram and not send_live_spikes:
            logger.warn("Neither record_spikes_on_sdram nor send_live_spikes"
                        " are set, so no spikes will be recorded or sent")

        if record_spikes_on_sdram:

            if not isinstance(self._vertex, AbstractRecordableVertex):
                raise Exception("This population does not support recording!")
>>>>>>> 83915a0e

            # Tell the vertex to record spikes
            self._vertex.set_record(True)

            # set the file to store the spikes in once retrieved
            self._record_spike_file = to_file

        if send_live_spikes:

            # add an edge to the monitor
            self._spinnaker.add_edge_to_recorder_vertex(
                self._vertex,
                conf.config.getint("Recording", "live_spike_port"),
                conf.config.get("Recording", "live_spike_host"),
                conf.config.getint("Recording", "live_spike_tag"))

    def record_gsyn(self, to_file=None):
        """
        Record the synaptic conductance for all cells in the Population.
        A flag is set for this population that is passed to the simulation,
        triggering gsyn value recording.
        """
        if not isinstance(self._vertex, AbstractPopulationRecordableVertex):
            raise Exception("AbstractConstrainedVertex does not support "
                            "recording of gsyn")

        self._vertex.set_record_gsyn(True)
        self._record_g_syn_file = to_file

    def record_v(self, to_file=None):
        """
        Record the membrane potential for all cells in the Population.
        A flag is set for this population that is passed to the simulation,
        triggering potential recording.
        """
        if not isinstance(self._vertex, AbstractPopulationRecordableVertex):
            raise Exception("AbstractConstrainedVertex does not support "
                            "recording of potential")

        self._vertex.set_record_v(True)
        self._record_v_file = to_file

    @property
    def positions(self):
        """
        Returns the position array for structured populations.
        Added functionality 27 November 2014 ADR
        """
        if self._structure is None:
            raise ValueError("attempted to retrieve positions "
                             "for an un-structured population")
        elif self._positions is None:
            self._positions = self._structure.generate_positions(
                self._vertex.n_atoms)
        return self._positions

    # noinspection PyPep8Naming
    def printSpikes(self, filename, gather=True):
        """
        Write spike time information from the population to a given file.
        """
        if not gather:
            logger.warn("Spynnaker only supports gather = true, will execute"
                        " as if gather was true anyhow")
        spikes = self.getSpikes(compatible_output=True)
        if spikes is not None:
            first_id = 0
            num_neurons = self._vertex.n_atoms
            dimensions = self._vertex.n_atoms
            last_id = self._vertex.n_atoms - 1
            utility_calls.check_directory_exists_and_create_if_not(filename)
            spike_file = open(filename, "w")
            spike_file.write("# first_id = %d\n" % first_id)
            spike_file.write("# n = %d\n" % num_neurons)
            spike_file.write("# dimensions = [%d]\n" % dimensions)
            spike_file.write("# last_id = %d\n" % last_id)
            for (neuronId, time) in spikes:
                spike_file.write("%d\t%d\n" % (time, neuronId))
            spike_file.close()

    def print_gsyn(self, filename, gather=True):
        """
        Write conductance information from the population to a given file.

        """
        time_step = (self._spinnaker.machine_time_step * 1.0) / 1000.0
        gsyn = self.get_gsyn(gather, compatible_output=True)
        first_id = 0
        num_neurons = self._vertex.n_atoms
        dimensions = self._vertex.n_atoms
        utility_calls.check_directory_exists_and_create_if_not(filename)
        file_handle = open(filename, "w")
        file_handle.write("# first_id = %d\n" % first_id)
        file_handle.write("# n = %d\n" % num_neurons)
        file_handle.write("# dt = %f\n" % time_step)
        file_handle.write("# dimensions = [%d]\n" % dimensions)
        file_handle.write("# last_id = {%d}\n".format(num_neurons - 1))
        file_handle = open(filename, "w")
        for (neuronId, time, value) in gsyn:
            file_handle.write("%f\t%d\t%f\n" % (time, neuronId, value))
        file_handle.close()

    def print_v(self, filename, gather=True):
        """
        Write membrane potential information from the population to a given
        file.
        """
        time_step = (self._spinnaker.machine_time_step * 1.0) / 1000.0
        v = self.get_v(gather, compatible_output=True)
        utility_calls.check_directory_exists_and_create_if_not(filename)
        file_handle = open(filename, "w")
        first_id = 0
        num_neurons = self._vertex.n_atoms
        dimensions = self._vertex.n_atoms
        file_handle.write("# first_id = %d\n" % first_id)
        file_handle.write("# n = %d\n" % num_neurons)
        file_handle.write("# dt = %f\n" % time_step)
        file_handle.write("# dimensions = [%d]\n" % dimensions)
        file_handle.write("# last_id = %d\n" % (num_neurons - 1))
        for (neuronId, _, value) in v:
            file_handle.write("%f\t%d\n" % (value, neuronId))
        file_handle.close()

    def rset(self, parametername, rand_distr):
        """
        'Random' set. Set the value of parametername to a value taken from
        rand_distr, which should be a RandomDistribution object.
        """
        raise NotImplementedError

    def sample(self, n, rng=None):
        """
        returns a random selection fo neurons from a population in the form
        of a population view
        """
        raise NotImplementedError

    def save_positions(self, file_name):
        """
        save positions to file. Added functionality 23 November 2014 ADR
        """
        if self._structure is None:
            raise ValueError("attempted to retrieve positions "
                             "for an un-structured population")
        elif self._positions is None:
            self._structure.generate_positions(self._vertex.n_atoms)
        file_handle = open(file_name, "w")
        file_handle.write(self._positions)
        file_handle.close()

    def _set_cell_initial_value(self, cell_id, variable, value):
        """
        set a given cells intial value
        """
        raise NotImplementedError

    def _set_cell_position(self, cell_id, pos):
        """
        sets a cell to a given position
        """
        if self._structure is None:
            raise ValueError("attempted to set a position for a cell "
                             "in an un-structured population")
        elif self._positions is None:
            self._structure.generate_positions(self._vertex.n_atoms)
        self._positions[cell_id] = pos

    def _set_positions(self, positions):
        """
        sets all the positions in the population.
        """
        if self._structure is None:
            raise ValueError("attempted to set positions "
                             "in an un-structured population")
        else:
            self._positions = positions

    def set(self, parameter, value=None):
        """
        Set one or more parameters for every cell in the population.

        param can be a dict, in which case val should not be supplied, or a
        string giving the parameter name, in which case val is the parameter
        value. val can be a numeric value, or list of such
        (e.g. for setting spike times)::

          p.set("tau_m", 20.0).
          p.set({'tau_m':20, 'v_rest':-65})
        """
        if type(parameter) is str:
            if value is None:
                raise Exception("Error: No value given in set() function for "
                                "population parameter. Exiting.")
            self._parameters[parameter] = value
            return
        if type(parameter) is not dict:
                raise Exception("Error: invalid parameter type for "
                                "set() function for population parameter."
                                " Exiting.")
        # Add a dictionary-structured set of new parameters to the current set:
        self._parameters.update(parameter)

    @property
    def structure(self):
        """
        Returns the structure for the population. Added 23 November 2014 ADR
        """
        return self._structure

    # NONE PYNN API CALL
    def set_constraint(self, constraint):
        """
        Apply a constraint to a population that restricts the processor
        onto which its sub-populations will be placed.
        """
        if isinstance(constraint, AbstractConstraint):
            self._vertex.add_constraint(constraint)
        else:
            raise exceptions.ConfigurationException(
                "the constraint entered is not a recongised constraint. "
                "try again")

    # NONE PYNN API CALL
    def add_placement_constraint(self, x, y, p=None):
        """ Add a placement constraint

        :param x: The x-coordinate of the placement constraint
        :type x: int
        :param y: The y-coordinate of the placement constraint
        :type y: int
        :param p: The processor id of the placement constraint (optional)
        :type p: int
        """
        self._vertex.add_constraint(PlacerChipAndCoreConstraint(x, y, p))

    # NONE PYNN API CALL
    def set_mapping_constraint(self, constraint_dict):
        """ Add a placement constraint - for backwards compatibility

        :param constraint_dict: A dictionary containing "x", "y" and\
                    optionally "p" as keys, and ints as values
        :type constraint_dict: dict of str->int
        """
        self.add_placement_constraint(**constraint_dict)

    # NONE PYNN API CALL
    def set_model_based_max_atoms_per_core(self, new_value):
        if hasattr(self._vertex, "set_model_max_atoms_per_core"):
            self._vertex.set_model_max_atoms_per_core(new_value)
        else:
            raise exceptions.ConfigurationException(
                "This population does not support its max_atoms_per_core "
                "variable being adjusted by the end user. Sorry")

    @property
    def size(self):
        return self._vertex.n_atoms

    def tset(self, parametername, value_array):
        """
        'Topographic' set. Set the value of parametername to the values in
        value_array, which must have the same dimensions as the Population.
        """
        raise NotImplementedError

    @property
    def _get_vertex(self):
        return self._vertex

    @property
    def _internal_delay_vertex(self):
        return self._delay_vertex

    @_internal_delay_vertex.setter
    def _internal_delay_vertex(self, delay_vertex):
        self._delay_vertex = delay_vertex<|MERGE_RESOLUTION|>--- conflicted
+++ resolved
@@ -1,5 +1,3 @@
-import logging
-
 from pacman.model.constraints.abstract_constraint import AbstractConstraint
 from pacman.model.constraints.vertex_has_dependent_constraint import \
     VertexHasDependentConstraint
@@ -12,18 +10,9 @@
 from pacman.model.partitionable_graph.partitionable_edge \
     import PartitionableEdge
 from pacman.utilities import utility_calls as pacman_utility_calls
-<<<<<<< HEAD
 from spynnaker.pyNN.models.abstract_models.abstract_population_recordable_vertex import \
     AbstractPopulationRecordableVertex
 from spinn_front_end_common.utility_models.command_sender \
-=======
-from spynnaker.pyNN.models.abstract_models.abstract_recordable_vertex import \
-    AbstractRecordableVertex
-
-from pyNN.space import Space
-
-from spynnaker.pyNN.models.utility_models.command_sender \
->>>>>>> 83915a0e
     import CommandSender
 from spynnaker.pyNN.utilities.parameters_surrogate\
     import PyNNParametersSurrogate
@@ -32,12 +21,11 @@
 from spinn_front_end_common.utilities import exceptions
 from spynnaker.pyNN import exceptions as local_exceptions
 
-<<<<<<< HEAD
-=======
+from pyNN.space import Space
+
 import numpy
 import logging
 
->>>>>>> 83915a0e
 logger = logging.getLogger(__name__)
 
 
@@ -213,54 +201,24 @@
         Return a 2-column numpy array containing cell ids and spike times for
         recorded cells.   This is read directly from the memory for the board.
         """
-<<<<<<< HEAD
-        if not gather:
-            logger.warn("Spynnaker only supports gather = true, will execute as"
-                        "if gather was true anyhow")
-        timer = None
-
-        if not self._vertex.record:
-            raise exceptions.ConfigurationException(
-                "This population has not been set to record spikes. Therefore "
-                "spikes cannot be retrieved. Please set this vertex to record "
-                "spikes before running this command.")
+        if self._spikes is None:
+
+            if not gather:
+                logger.warn("Spynnaker only supports gather = true, will "
+                            " execute as if gather was true anyhow")
+            timer = None
+
+            if not self._vertex.record:
+                raise exceptions.ConfigurationException(
+                    "This population has not been set to record spikes. "
+                    "Therefore spikes cannot be retrieved. Please set this "
+                    "vertex to record spikes before running this command.")
 
         if not self._spinnaker.has_ran:
             raise local_exceptions.SpynnakerException(
                 "The simulation has not yet ran, therefore spikes cannot be "
                 "retrieved. Please execute the simulation before running this "
                 "command")
-
-        if conf.config.getboolean("Reports", "outputTimesForSections"):
-            timer = Timer()
-            timer.start_timing()
-        spikes = self._vertex.get_spikes(
-            txrx=self._spinnaker.transceiver,
-            placements=self._spinnaker.placements,
-            graph_mapper=self._spinnaker.graph_mapper,
-            compatible_output=compatible_output)
-        if conf.config.getboolean("Reports", "outputTimesForSections"):
-            timer.take_sample()
-        return spikes
-=======
-        if self._spikes is None:
-
-            if not gather:
-                logger.warn("Spynnaker only supports gather = true, will "
-                            " execute as if gather was true anyhow")
-            timer = None
-
-            if not self._vertex.record:
-                raise exceptions.ConfigurationException(
-                    "This population has not been set to record spikes. "
-                    "Therefore spikes cannot be retrieved. Please set this "
-                    "vertex to record spikes before running this command.")
-
-            if not self._spinnaker.has_ran:
-                raise exceptions.SpynnakerException(
-                    "The simulation has not yet ran, therefore spikes cannot "
-                    "be retrieved. Please execute the simulation before "
-                    "running this command")
 
             if conf.config.getboolean("Reports", "outputTimesForSections"):
                 timer = Timer()
@@ -273,7 +231,6 @@
             if conf.config.getboolean("Reports", "outputTimesForSections"):
                 timer.take_sample()
         return self._spikes
->>>>>>> 83915a0e
 
     def get_spike_counts(self, gather=True):
         """
@@ -451,11 +408,6 @@
         triggering spike time recording.
         """
 
-<<<<<<< HEAD
-        if not isinstance(self._vertex, AbstractPopulationRecordableVertex):
-            raise Exception("AbstractConstrainedVertex does not support "
-                            "recording of spikes")
-=======
         record_spikes_on_sdram = conf.config.getboolean(
             "Recording", "record_spikes_on_sdram")
         send_live_spikes = conf.config.getboolean(
@@ -468,7 +420,6 @@
 
             if not isinstance(self._vertex, AbstractRecordableVertex):
                 raise Exception("This population does not support recording!")
->>>>>>> 83915a0e
 
             # Tell the vertex to record spikes
             self._vertex.set_record(True)
