# Copyright (c) 2017-2019 The University of Manchester
#
# This program is free software: you can redistribute it and/or modify
# it under the terms of the GNU General Public License as published by
# the Free Software Foundation, either version 3 of the License, or
# (at your option) any later version.
#
# This program is distributed in the hope that it will be useful,
# but WITHOUT ANY WARRANTY; without even the implied warranty of
# MERCHANTABILITY or FITNESS FOR A PARTICULAR PURPOSE.  See the
# GNU General Public License for more details.
#
# You should have received a copy of the GNU General Public License
# along with this program.  If not, see <http://www.gnu.org/licenses/>.

import math
import numpy
from spinn_utilities.overrides import overrides
from data_specification.enums.data_type import DataType
from spinn_front_end_common.utilities.exceptions import ConfigurationException
from spynnaker.pyNN.utilities.utility_calls import (
    get_probable_maximum_selected, get_probable_minimum_selected)
from .abstract_connector import AbstractConnector
from .abstract_generate_connector_on_machine import (
    AbstractGenerateConnectorOnMachine, ConnectorIDs)
from .abstract_connector_supports_views_on_machine import (
    AbstractConnectorSupportsViewsOnMachine)
from spinn_front_end_common.utilities.constants import BYTES_PER_WORD

N_GEN_PARAMS = 6


class FixedProbabilityConnector(AbstractGenerateConnectorOnMachine,
                                AbstractConnectorSupportsViewsOnMachine):
    """ For each pair of pre-post cells, the connection probability is constant.
    """

    __slots__ = [
        "__allow_self_connections",
        "_p_connect"]

    def __init__(
            self, p_connect, allow_self_connections=True, safe=True,
            verbose=False, rng=None, callback=None):
        """
        :param float p_connect:
            a value between zero and one. Each potential connection is created
            with this probability.
        :param bool allow_self_connections:
            if the connector is used to connect a Population to itself, this
            flag determines whether a neuron is allowed to connect to itself,
            or only to other neurons in the Population.
        :param bool safe:
            If ``True``, check that weights and delays have valid values.
            If ``False``, this check is skipped.
        :param bool verbose:
            Whether to output extra information about the connectivity to a
            CSV file
        :param rng:
            Seeded random number generator, or None to make one when needed
        :type rng: ~pyNN.random.NumpyRNG or None
        :param callable callback:
            if given, a callable that display a progress bar on the terminal.

            .. note::
                Not supported by sPyNNaker.
        """
        if not 0.0 <= p_connect <= 1.0:
            raise ConfigurationException(
                "The probability must be between 0 and 1 (inclusive)")
<<<<<<< HEAD
        super().__init__(safe, callback, verbose)
        PyNNFixedProbabilityConnector.__init__(
            self, p_connect, allow_self_connections, rng, safe, callback)
=======
        super(FixedProbabilityConnector, self).__init__(
            safe, callback, verbose)
>>>>>>> ab67aef7
        self._p_connect = p_connect
        self.__allow_self_connections = allow_self_connections
        self._rng = rng

    @overrides(AbstractConnector.get_delay_maximum)
    def get_delay_maximum(self, synapse_info):
        n_connections = get_probable_maximum_selected(
            synapse_info.n_pre_neurons * synapse_info.n_post_neurons,
            synapse_info.n_pre_neurons * synapse_info.n_post_neurons,
            self._p_connect)
        return self._get_delay_maximum(synapse_info.delays, n_connections)

    @overrides(AbstractConnector.get_delay_minimum)
    def get_delay_minimum(self, synapse_info):
        n_connections = get_probable_minimum_selected(
            synapse_info.n_pre_neurons * synapse_info.n_post_neurons,
            synapse_info.n_pre_neurons * synapse_info.n_post_neurons,
            self._p_connect)
        return self._get_delay_minimum(synapse_info.delays, n_connections)

    @overrides(AbstractConnector.get_n_connections_from_pre_vertex_maximum)
    def get_n_connections_from_pre_vertex_maximum(
            self, post_vertex_slice, synapse_info, min_delay=None,
            max_delay=None):
        # pylint: disable=too-many-arguments
        n_connections = get_probable_maximum_selected(
            synapse_info.n_pre_neurons * synapse_info.n_post_neurons,
            post_vertex_slice.n_atoms, self._p_connect, chance=1.0/10000.0)

        if min_delay is None or max_delay is None:
            return int(math.ceil(n_connections))

        return self._get_n_connections_from_pre_vertex_with_delay_maximum(
            synapse_info.delays,
            synapse_info.n_pre_neurons * synapse_info.n_post_neurons,
            n_connections, min_delay, max_delay)

    @overrides(AbstractConnector.get_n_connections_to_post_vertex_maximum)
    def get_n_connections_to_post_vertex_maximum(self, synapse_info):
        # pylint: disable=too-many-arguments
        n_connections = get_probable_maximum_selected(
            synapse_info.n_pre_neurons * synapse_info.n_post_neurons,
            synapse_info.n_pre_neurons, self._p_connect,
            chance=1.0/10000.0)
        return n_connections

    @overrides(AbstractConnector.get_weight_maximum)
    def get_weight_maximum(self, synapse_info):
        # pylint: disable=too-many-arguments
        n_connections = get_probable_maximum_selected(
            synapse_info.n_pre_neurons * synapse_info.n_post_neurons,
            synapse_info.n_pre_neurons * synapse_info.n_post_neurons,
            self._p_connect)
        return self._get_weight_maximum(synapse_info.weights, n_connections)

    @overrides(AbstractConnector.create_synaptic_block)
    def create_synaptic_block(
            self, pre_slices, post_slices, pre_vertex_slice, post_vertex_slice,
            synapse_type, synapse_info):
        # pylint: disable=too-many-arguments
        n_items = pre_vertex_slice.n_atoms * post_vertex_slice.n_atoms
        items = self._rng.next(n_items)

        # If self connections are not allowed, remove possibility the self
        # connections by setting them to a value of infinity
        if not self.__allow_self_connections:
            items[0:n_items:post_vertex_slice.n_atoms + 1] = numpy.inf

        present = items <= self._p_connect
        ids = numpy.where(present)[0]
        n_connections = numpy.sum(present)

        block = numpy.zeros(n_connections, dtype=self.NUMPY_SYNAPSES_DTYPE)
        block["source"] = (
            (ids // post_vertex_slice.n_atoms) + pre_vertex_slice.lo_atom)
        block["target"] = (
            (ids % post_vertex_slice.n_atoms) + post_vertex_slice.lo_atom)
        block["weight"] = self._generate_weights(
            n_connections, None, pre_vertex_slice, post_vertex_slice,
            synapse_info)
        block["delay"] = self._generate_delays(
            n_connections, None, pre_vertex_slice, post_vertex_slice,
            synapse_info)
        block["synapse_type"] = synapse_type
        return block

    def __repr__(self):
        return "FixedProbabilityConnector({})".format(self._p_connect)

    @property
    @overrides(AbstractGenerateConnectorOnMachine.gen_connector_id)
    def gen_connector_id(self):
        return ConnectorIDs.FIXED_PROBABILITY_CONNECTOR.value

    @overrides(AbstractGenerateConnectorOnMachine.gen_connector_params)
    def gen_connector_params(
            self, pre_slices, post_slices, pre_vertex_slice, post_vertex_slice,
            synapse_type, synapse_info):
        params = self._basic_connector_params(synapse_info)
        params.append(self.__allow_self_connections)

        # If prob=1.0 has been specified, take care when scaling value to
        # ensure that it doesn't wrap round to zero as an unsigned long fract
        params.append(DataType.U032.encode_as_int(
            DataType.U032.max if self._p_connect == 1.0 else self._p_connect))

        params.extend(self._get_connector_seed(
            pre_vertex_slice, post_vertex_slice, self._rng))
        return numpy.array(params, dtype="uint32")

    @property
    @overrides(
        AbstractGenerateConnectorOnMachine.gen_connector_params_size_in_bytes)
    def gen_connector_params_size_in_bytes(self):
        # view + params + seeds
        return self._view_params_bytes + (N_GEN_PARAMS * BYTES_PER_WORD)

    @property
    def p_connect(self):
        return self._p_connect

    @p_connect.setter
    def p_connect(self, new_value):
        if not 0.0 <= new_value <= 1.0:
            raise ConfigurationException(
                "The probability must be between 0 and 1 (inclusive)")
        self._p_connect = new_value<|MERGE_RESOLUTION|>--- conflicted
+++ resolved
@@ -68,14 +68,7 @@
         if not 0.0 <= p_connect <= 1.0:
             raise ConfigurationException(
                 "The probability must be between 0 and 1 (inclusive)")
-<<<<<<< HEAD
         super().__init__(safe, callback, verbose)
-        PyNNFixedProbabilityConnector.__init__(
-            self, p_connect, allow_self_connections, rng, safe, callback)
-=======
-        super(FixedProbabilityConnector, self).__init__(
-            safe, callback, verbose)
->>>>>>> ab67aef7
         self._p_connect = p_connect
         self.__allow_self_connections = allow_self_connections
         self._rng = rng
