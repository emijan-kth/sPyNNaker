--- conflicted
+++ resolved
@@ -50,23 +50,8 @@
         """
 
     @overrides(AbstractConnector.get_delay_maximum)
-<<<<<<< HEAD
-    def get_delay_maximum(self, delays):
-        return self._get_delay_maximum(delays, self._num_synapses)
-
-    @overrides(AbstractConnector.get_delay_variance)
-    def get_delay_variance(
-            self, delays, pre_slices, pre_slice_index, post_slices,
-            post_slice_index, pre_vertex_slice, post_vertex_slice):
-        # pylint: disable=too-many-arguments
-        self._update_synapses_per_post_vertex(pre_slices, post_slices)
-        connection_slice = self._get_connection_slice(
-            pre_slice_index, post_slice_index)
-        return self._get_delay_variance(delays, [connection_slice])
-=======
     def get_delay_maximum(self):
         return self._get_delay_maximum(self._num_synapses)
->>>>>>> 7d32c298
 
     def _update_synapses_per_post_vertex(self, pre_slices, post_slices):
         if (self._synapses_per_edge is None or
@@ -100,31 +85,6 @@
 
     @overrides(AbstractConnector.get_n_connections_from_pre_vertex_maximum)
     def get_n_connections_from_pre_vertex_maximum(
-<<<<<<< HEAD
-            self, delays, pre_slices, pre_slice_index, post_slices,
-            post_slice_index, pre_vertex_slice, post_vertex_slice,
-            min_delay=None, max_delay=None):
-        # pylint: disable=too-many-arguments
-        self._update_synapses_per_post_vertex(pre_slices, post_slices)
-
-        n_total_connections = self._get_n_connections(
-            pre_slice_index, post_slice_index)
-        if n_total_connections == 0:
-            return 0
-        prob_per_atom = (
-            float(n_total_connections) /
-            float(pre_vertex_slice.n_atoms * post_vertex_slice.n_atoms))
-        full_connections = 0
-        while prob_per_atom > 1.0:
-            full_connections += 1
-            prob_per_atom -= 1.0
-        n_connections_per_pre_atom = \
-            utility_calls.get_probable_maximum_selected(
-                self._n_pre_neurons * self._n_post_neurons,
-                post_vertex_slice.n_atoms, prob_per_atom)
-        n_connections_per_pre_atom += (
-            full_connections * post_vertex_slice.n_atoms)
-=======
             self, post_vertex_slice, min_delay=None, max_delay=None):
         prob_in_slice = (
             float(post_vertex_slice.n_atoms) / float(self._n_post_neurons))
@@ -133,85 +93,11 @@
         prob_in_row = 1.0 / float(self._n_pre_neurons)
         n_connections = utility_calls.get_probable_maximum_selected(
             self._num_synapses, max_in_slice, prob_in_row)
->>>>>>> 7d32c298
 
         if min_delay is None or max_delay is None:
             return int(math.ceil(n_connections))
 
         return self._get_n_connections_from_pre_vertex_with_delay_maximum(
-<<<<<<< HEAD
-            delays, self._n_pre_neurons * self._n_post_neurons,
-            n_connections_per_pre_atom,
-            [self._get_connection_slice(pre_slice_index, post_slice_index)],
-            min_delay, max_delay)
-
-    @overrides(AbstractConnector.get_n_connections_to_post_vertex_maximum)
-    def get_n_connections_to_post_vertex_maximum(
-            self, pre_slices, pre_slice_index, post_slices,
-            post_slice_index, pre_vertex_slice, post_vertex_slice):
-        # pylint: disable=too-many-arguments
-        self._update_synapses_per_post_vertex(pre_slices, post_slices)
-        n_total_connections = self._get_n_connections(
-            pre_slice_index, post_slice_index)
-        if n_total_connections == 0:
-            return 0
-        prob_per_atom = (
-            float(n_total_connections) /
-            float(pre_vertex_slice.n_atoms * post_vertex_slice.n_atoms))
-        full_connections = 0
-        while prob_per_atom > 1.0:
-            full_connections += 1
-            prob_per_atom -= 1.0
-        return (utility_calls.get_probable_maximum_selected(
-            self._n_pre_neurons * self._n_post_neurons,
-            pre_vertex_slice.n_atoms, prob_per_atom) +
-            (full_connections * pre_vertex_slice.n_atoms))
-
-    @overrides(AbstractConnector.get_weight_mean)
-    def get_weight_mean(
-            self, weights, pre_slices, pre_slice_index, post_slices,
-            post_slice_index, pre_vertex_slice, post_vertex_slice):
-        # pylint: disable=too-many-arguments
-        self._update_synapses_per_post_vertex(pre_slices, post_slices)
-        n_connections = self._get_n_connections(
-            pre_slice_index, post_slice_index)
-        if n_connections == 0:
-            return 0
-        connection_slice = self._get_connection_slice(
-            pre_slice_index, post_slice_index)
-        return self._get_weight_mean(weights, [connection_slice])
-
-    @overrides(AbstractConnector.get_weight_maximum)
-    def get_weight_maximum(
-            self, weights, pre_slices, pre_slice_index, post_slices,
-            post_slice_index, pre_vertex_slice, post_vertex_slice):
-        # pylint: disable=too-many-arguments
-        self._update_synapses_per_post_vertex(pre_slices, post_slices)
-        n_connections = self._get_n_connections(
-            pre_slice_index, post_slice_index)
-        if n_connections == 0:
-            return 0
-        connection_slice = self._get_connection_slice(
-            pre_slice_index, post_slice_index)
-        return self._get_weight_maximum(
-            weights, n_connections, [connection_slice])
-
-    @overrides(AbstractConnector.get_weight_variance)
-    def get_weight_variance(
-            self, weights, pre_slices, pre_slice_index, post_slices,
-            post_slice_index, pre_vertex_slice, post_vertex_slice):
-        # pylint: disable=too-many-arguments
-        self._update_synapses_per_post_vertex(pre_slices, post_slices)
-        connection_slice = self._get_connection_slice(
-            pre_slice_index, post_slice_index)
-        return self._get_weight_variance(weights, [connection_slice])
-
-    @overrides(AbstractConnector.generate_on_machine)
-    def generate_on_machine(self, weights, delays):
-        return (
-            not self._generate_lists_on_host(weights) and
-            not self._generate_lists_on_host(delays))
-=======
             self._n_pre_neurons * self._n_post_neurons, n_connections,
             min_delay, max_delay)
 
@@ -224,7 +110,6 @@
     @overrides(AbstractConnector.get_weight_maximum)
     def get_weight_maximum(self):
         return self._get_weight_maximum(self._num_synapses)
->>>>>>> 7d32c298
 
     @overrides(AbstractConnector.create_synaptic_block)
     def create_synaptic_block(
