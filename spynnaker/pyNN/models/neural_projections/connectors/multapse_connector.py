from spinn_utilities.overrides import overrides
from spynnaker.pyNN.utilities import utility_calls
from .abstract_connector import AbstractConnector
from .abstract_generate_connector_on_machine \
    import AbstractGenerateConnectorOnMachine, ConnectorIDs
from spynnaker.pyNN.exceptions import SpynnakerException
from spinn_utilities.abstract_base import abstractmethod

import numpy.random
import math
from six import raise_from

import logging
logger = logging.getLogger(__name__)


<<<<<<< HEAD
class MultapseConnector(AbstractGenerateConnectorOnMachine):
    """
    Create a multapse connector. The size of the source and destination\
    populations are obtained when the projection is connected. The number of\
    synapses is specified. when instantiated, the required number of synapses\
    is created by selecting at random from the source and target populations\
    with replacement. Uniform selection probability is assumed.
=======
class MultapseConnector(AbstractConnector):
    """ Create a multapse connector. The size of the source and destination\
        populations are obtained when the projection is connected. The number\
        of synapses is specified. when instantiated, the required number of\
        synapses is created by selecting at random from the source and target\
        populations with replacement. Uniform selection probability is assumed.
>>>>>>> e0aa35fa
    """
    def __init__(self, num_synapses, allow_self_connections=True,
                 with_replacement=True, safe=True, verbose=False,
                 rng=None):
        """
        :param num_synapses:
            This is the total number of synapses in the connection.
        :type num_synapses: int
        :param allow_self_connections:
            Allow a neuron to connect to itself or not.
        :type allow_self_connections: bool
        :param with_replacement:
            When selecting, allow a neuron to be re-selected or not.
        :type with_replacement: bool
        """
        super(MultapseConnector, self).__init__(safe, verbose)
        self._num_synapses = num_synapses
        self._allow_self_connections = allow_self_connections
        self._with_replacement = with_replacement
        self._pre_slices = None
        self._post_slices = None
        self._synapses_per_edge = None
        self._rng = rng

    @abstractmethod
    def get_rng_next(self, num_synapses, prob_connect):
        """ Get the required RNGs
        """

<<<<<<< HEAD
=======
    @overrides(AbstractConnector.set_weights_and_delays)
    def set_weights_and_delays(self, weights, delays):
        if self._weights is not None:
            logger.warning(
                'Weights were already set in '+str(self)+', possibly in '
                'another projection: currently this will overwrite the values '
                'in the previous projection. For now, set up a new connector.')
        if self._delays is not None:
            logger.warning(
                'Delays were already set in '+str(self)+', possibly in '
                'another projection: currently this will overwrite the values '
                'in the previous projection. For now, set up a new connector.')
        self._weights = weights
        self._delays = delays
        self._check_parameters(weights, delays, allow_lists=True)

>>>>>>> e0aa35fa
    @overrides(AbstractConnector.get_delay_maximum)
    def get_delay_maximum(self):
        return self._get_delay_maximum(self._num_synapses)

    def _update_synapses_per_post_vertex(self, pre_slices, post_slices):
        if (self._synapses_per_edge is None or
                len(self._pre_slices) != len(pre_slices) or
                len(self._post_slices) != len(post_slices)):
            n_pre_atoms = sum([pre.n_atoms for pre in pre_slices])
            n_post_atoms = sum([post.n_atoms for post in post_slices])
            n_connections = n_pre_atoms * n_post_atoms
            prob_connect = [
                float(pre.n_atoms * post.n_atoms) / float(n_connections)
                for pre in pre_slices for post in post_slices]
            self._synapses_per_edge = self.get_rng_next(
                self._num_synapses, prob_connect)
            if sum(self._synapses_per_edge) != self._num_synapses:
                raise Exception("{} of {} synapses generated".format(
                    sum(self._synapses_per_edge), self._num_synapses))
            self._pre_slices = pre_slices
            self._post_slices = post_slices

    def _get_n_connections(self, pre_slice_index, post_slice_index):
        index = (len(self._post_slices) * pre_slice_index) + post_slice_index
        return self._synapses_per_edge[index]

    def _get_connection_slice(self, pre_slice_index, post_slice_index):
        index = (len(self._post_slices) * pre_slice_index) + post_slice_index
        n_connections = self._synapses_per_edge[index]
        start_connection = 0
        if index > 0:
            start_connection = numpy.sum(self._synapses_per_edge[:index])
        return slice(start_connection, start_connection + n_connections, 1)

    @overrides(AbstractConnector.get_n_connections_from_pre_vertex_maximum)
    def get_n_connections_from_pre_vertex_maximum(
            self, post_vertex_slice, min_delay=None, max_delay=None):
        prob_in_slice = (
            float(post_vertex_slice.n_atoms) / float(self._n_post_neurons))
        max_in_slice = utility_calls.get_probable_maximum_selected(
            self._num_synapses, self._num_synapses, prob_in_slice)
        prob_in_row = 1.0 / float(self._n_pre_neurons)
        n_connections = utility_calls.get_probable_maximum_selected(
            self._num_synapses, max_in_slice, prob_in_row)

        if min_delay is None or max_delay is None:
            return int(math.ceil(n_connections))

        return self._get_n_connections_from_pre_vertex_with_delay_maximum(
            self._n_pre_neurons * self._n_post_neurons, n_connections,
            min_delay, max_delay)

    @overrides(AbstractConnector.get_n_connections_to_post_vertex_maximum)
    def get_n_connections_to_post_vertex_maximum(self):
        prob_of_choosing_post_atom = 1.0 / float(self._n_post_neurons)
        return utility_calls.get_probable_maximum_selected(
            self._num_synapses, self._num_synapses, prob_of_choosing_post_atom)

    @overrides(AbstractConnector.get_weight_maximum)
    def get_weight_maximum(self):
        return self._get_weight_maximum(self._num_synapses)

    @overrides(AbstractConnector.create_synaptic_block)
    def create_synaptic_block(
            self, pre_slices, pre_slice_index, post_slices,
            post_slice_index, pre_vertex_slice, post_vertex_slice,
            synapse_type):
        # pylint: disable=too-many-arguments
        # update the synapses as required, and get the number of connections
        self._update_synapses_per_post_vertex(pre_slices, post_slices)
        n_connections = self._get_n_connections(
            pre_slice_index, post_slice_index)
        if n_connections == 0:
            return numpy.zeros(0, dtype=self.NUMPY_SYNAPSES_DTYPE)

        # get connection slice
        connection_slice = self._get_connection_slice(
            pre_slice_index, post_slice_index)

        # set up array for synaptic block
        block = numpy.zeros(
            n_connections, dtype=AbstractConnector.NUMPY_SYNAPSES_DTYPE)

        # Create pairs between the pre- and post-vertex slices
        pairs = numpy.mgrid[pre_vertex_slice.as_slice,
                            post_vertex_slice.as_slice].T.reshape((-1, 2))

        # Deal with case where self-connections aren't allowed
        if not self._allow_self_connections and (self._pre_population is
                                                 self._post_population):
            pairs = pairs[pairs[:, 0] != pairs[:, 1]]

        # Now do the actual random choice from the available connections
        try:
            chosen = numpy.random.choice(
                pairs.shape[0], size=n_connections,
                replace=self._with_replacement)
        except Exception as e:
            raise_from(SpynnakerException(
                "MultapseConnector: The number of connections is too large "
                "for sampling without replacement; "
                "reduce the value specified in the connector"), e)

        # Set up synaptic block
        block["source"] = pairs[chosen, 0]
        block["target"] = pairs[chosen, 1]
        block["weight"] = self._generate_weights(
            self._weights, n_connections, [connection_slice])
        block["delay"] = self._generate_delays(
            self._delays, n_connections, [connection_slice])
        block["synapse_type"] = synapse_type
        return block

    def __repr__(self):
        return "MultapseConnector({})".format(self._num_synapses)

    @property
    @overrides(AbstractGenerateConnectorOnMachine.gen_connector_id)
    def gen_connector_id(self):
        return ConnectorIDs.FIXED_TOTAL_NUMBER_CONNECTOR.value

    @overrides(AbstractGenerateConnectorOnMachine.
               gen_connector_params)
    def gen_connector_params(
            self, pre_slices, pre_slice_index, post_slices,
            post_slice_index, pre_vertex_slice, post_vertex_slice,
            synapse_type):
        self._update_synapses_per_post_vertex(pre_slices, post_slices)
        n_connections = self._get_n_connections(
            pre_slice_index, post_slice_index)
        params = [
            self._allow_self_connections,
            self._with_replacement,
            n_connections,
            pre_vertex_slice.n_atoms * post_vertex_slice.n_atoms]
        params.extend(self._get_connector_seed(
            pre_vertex_slice, post_vertex_slice, self._rng))
        return numpy.array(params, dtype="uint32")

    @property
    @overrides(AbstractGenerateConnectorOnMachine.
               gen_connector_params_size_in_bytes)
    def gen_connector_params_size_in_bytes(self):
        return 16 + 16<|MERGE_RESOLUTION|>--- conflicted
+++ resolved
@@ -14,22 +14,12 @@
 logger = logging.getLogger(__name__)
 
 
-<<<<<<< HEAD
 class MultapseConnector(AbstractGenerateConnectorOnMachine):
-    """
-    Create a multapse connector. The size of the source and destination\
-    populations are obtained when the projection is connected. The number of\
-    synapses is specified. when instantiated, the required number of synapses\
-    is created by selecting at random from the source and target populations\
-    with replacement. Uniform selection probability is assumed.
-=======
-class MultapseConnector(AbstractConnector):
     """ Create a multapse connector. The size of the source and destination\
         populations are obtained when the projection is connected. The number\
         of synapses is specified. when instantiated, the required number of\
         synapses is created by selecting at random from the source and target\
         populations with replacement. Uniform selection probability is assumed.
->>>>>>> e0aa35fa
     """
     def __init__(self, num_synapses, allow_self_connections=True,
                  with_replacement=True, safe=True, verbose=False,
@@ -59,25 +49,6 @@
         """ Get the required RNGs
         """
 
-<<<<<<< HEAD
-=======
-    @overrides(AbstractConnector.set_weights_and_delays)
-    def set_weights_and_delays(self, weights, delays):
-        if self._weights is not None:
-            logger.warning(
-                'Weights were already set in '+str(self)+', possibly in '
-                'another projection: currently this will overwrite the values '
-                'in the previous projection. For now, set up a new connector.')
-        if self._delays is not None:
-            logger.warning(
-                'Delays were already set in '+str(self)+', possibly in '
-                'another projection: currently this will overwrite the values '
-                'in the previous projection. For now, set up a new connector.')
-        self._weights = weights
-        self._delays = delays
-        self._check_parameters(weights, delays, allow_lists=True)
-
->>>>>>> e0aa35fa
     @overrides(AbstractConnector.get_delay_maximum)
     def get_delay_maximum(self):
         return self._get_delay_maximum(self._num_synapses)
