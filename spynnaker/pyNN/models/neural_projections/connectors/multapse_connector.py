# Copyright (c) 2017-2019 The University of Manchester
#
# This program is free software: you can redistribute it and/or modify
# it under the terms of the GNU General Public License as published by
# the Free Software Foundation, either version 3 of the License, or
# (at your option) any later version.
#
# This program is distributed in the hope that it will be useful,
# but WITHOUT ANY WARRANTY; without even the implied warranty of
# MERCHANTABILITY or FITNESS FOR A PARTICULAR PURPOSE.  See the
# GNU General Public License for more details.
#
# You should have received a copy of the GNU General Public License
# along with this program.  If not, see <http://www.gnu.org/licenses/>.

import math
import numpy.random
<<<<<<< HEAD
from spinn_utilities.abstract_base import abstractmethod
from spinn_utilities.log import FormatAdapter
=======
from six import raise_from
>>>>>>> ad3a5111
from spinn_utilities.overrides import overrides
from pacman.model.graphs.common import Slice
from spinn_front_end_common.utilities.constants import BYTES_PER_WORD
from spynnaker.pyNN.utilities import utility_calls
from spynnaker.pyNN.exceptions import SpynnakerException
from .abstract_connector import AbstractConnector
from .abstract_generate_connector_on_machine import (
    AbstractGenerateConnectorOnMachine, ConnectorIDs)
from .abstract_connector_supports_views_on_machine import (
    AbstractConnectorSupportsViewsOnMachine)

N_GEN_PARAMS = 8


class MultapseConnector(AbstractGenerateConnectorOnMachine,
                        AbstractConnectorSupportsViewsOnMachine):
    """ Create a multapse connector. The size of the source and destination\
        populations are obtained when the projection is connected. The number\
        of synapses is specified. when instantiated, the required number of\
        synapses is created by selecting at random from the source and target\
        populations with replacement. Uniform selection probability is assumed.
    """
    __slots__ = [
        "__allow_self_connections",
        "__num_synapses",
        "__post_slices",
        "__pre_slices",
        "__synapses_per_edge",
        "__with_replacement"]

    def __init__(self, n, allow_self_connections=True,
                 with_replacement=True, safe=True,
                 verbose=False, rng=None, callback=None):
        """
        :param int n:
            This is the total number of synapses in the connection.
        :param bool allow_self_connections:
            Allow a neuron to connect to itself or not.
        :param bool with_replacement:
            When selecting, allow a neuron to be re-selected or not.
        :param bool safe:
            Whether to check that weights and delays have valid values.
            If ``False``, this check is skipped.
        :param bool verbose:
            Whether to output extra information about the connectivity to a
            CSV file
        :param rng:
            Seeded random number generator, or ``None`` to make one when
            needed.
        :type rng: ~pyNN.random.NumpyRNG or None
        :param callable callback:
            if given, a callable that display a progress bar on the terminal.

            .. note::
                Not supported by sPyNNaker.
        """
<<<<<<< HEAD
        super().__init__(safe, callback, verbose)
        self.__num_synapses = num_synapses
=======
        super(MultapseConnector, self).__init__(safe, callback, verbose)
        # We absolutely require an integer at this point!
        self.__num_synapses = self._roundsize(n, "MultapseConnector")
>>>>>>> ad3a5111
        self.__allow_self_connections = allow_self_connections
        self.__with_replacement = with_replacement
        self.__pre_slices = None
        self.__post_slices = None
        self.__synapses_per_edge = None
        self._rng = rng

    def get_rng_next(self, num_synapses, prob_connect):
        """ Get the required RNGs

        :param int num_synapses:
            The number of synapses to make random numbers for in this call
        :param list(float) prob_connect: The probability of connection
        :rtype: ~numpy.ndarray
        """
        # Below is how numpy does multinomial internally...
        size = len(prob_connect)
        multinomial = numpy.zeros(size, int)
        total = 1.0
        dn = num_synapses
        for j in range(0, size - 1):
            multinomial[j] = self._rng.next(
                1, distribution="binomial",
                parameters={'n': dn, 'p': prob_connect[j] / total})
            dn = dn - multinomial[j]
            if dn <= 0:
                break
            total = total - prob_connect[j]
        if dn > 0:
            multinomial[size - 1] = dn

        return multinomial

    @overrides(AbstractConnector.get_delay_maximum)
    def get_delay_maximum(self, synapse_info):
        return self._get_delay_maximum(
            synapse_info.delays, self.__num_synapses)

    @overrides(AbstractConnector.get_delay_minimum)
    def get_delay_minimum(self, synapse_info):
        return self._get_delay_minimum(
            synapse_info.delays, self.__num_synapses)

    def _update_synapses_per_post_vertex(self, pre_slices, post_slices):
        """
        :param list(~pacman.model.graphs.common.Slice) pre_slices:
        :param list(~pacman.model.graphs.common.Slice) post_slices:
        """
        if (self.__synapses_per_edge is None or
                len(self.__pre_slices) != len(pre_slices) or
                len(self.__post_slices) != len(post_slices)):
            n_pre_atoms = sum(pre.n_atoms for pre in pre_slices if pre)
            n_post_atoms = sum(post.n_atoms for post in post_slices if post)
            n_connections = n_pre_atoms * n_post_atoms
            if (not self.__with_replacement and
                    n_connections < self.__num_synapses):
                raise SpynnakerException(
                    "FixedNumberTotalConnector will not work correctly when "
                    "with_replacement=False & num_synapses > n_pre * n_post")
            prob_connect = [
                pre.n_atoms * post.n_atoms / float(n_connections)
                if pre and post else 0
                for pre in pre_slices for post in post_slices]
            self.__synapses_per_edge = self.get_rng_next(
                self.__num_synapses, prob_connect)
            if sum(self.__synapses_per_edge) != self.__num_synapses:
                raise SpynnakerException("{} of {} synapses generated".format(
                    sum(self.__synapses_per_edge), self.__num_synapses))
            self.__pre_slices = pre_slices
            self.__post_slices = post_slices

    def _get_n_connections(self, pre_slice_index, post_slice_index):
        """
        :param int pre_slice_index:
        :param int post_slice_index:
        :rtype: int
        """
        index = (len(self.__post_slices) * pre_slice_index) + post_slice_index
        return self.__synapses_per_edge[index]

    def _get_connection_slice(self, pre_slice_index, post_slice_index):
        """
        :param int pre_slice_index:
        :param int post_slice_index:
        :rtype: slice
        """
        index = (len(self.__post_slices) * pre_slice_index) + post_slice_index
        n_connections = self.__synapses_per_edge[index]
        start_connection = 0
        if index > 0:
            start_connection = numpy.sum(self.__synapses_per_edge[:index])
        return slice(start_connection, start_connection + n_connections, 1)

    @overrides(AbstractConnector.get_n_connections_from_pre_vertex_maximum)
    def get_n_connections_from_pre_vertex_maximum(
            self, post_vertex_slice, synapse_info, min_delay=None,
            max_delay=None):
        prob_in_slice = min(
            post_vertex_slice.n_atoms / float(synapse_info.n_post_neurons),
            1.0)
        max_in_slice = utility_calls.get_probable_maximum_selected(
            self.__num_synapses, self.__num_synapses, prob_in_slice)
        prob_in_row = 1.0 / synapse_info.n_pre_neurons
        n_connections = utility_calls.get_probable_maximum_selected(
            self.__num_synapses, max_in_slice, prob_in_row)

        if min_delay is None or max_delay is None:
            return int(math.ceil(n_connections))

        return self._get_n_connections_from_pre_vertex_with_delay_maximum(
            synapse_info.delays,
            synapse_info.n_pre_neurons * synapse_info.n_post_neurons,
            n_connections, min_delay, max_delay)

    @overrides(AbstractConnector.get_n_connections_to_post_vertex_maximum)
    def get_n_connections_to_post_vertex_maximum(self, synapse_info):
        prob_of_choosing_post_atom = 1.0 / synapse_info.n_post_neurons
        return utility_calls.get_probable_maximum_selected(
            self.__num_synapses, self.__num_synapses,
            prob_of_choosing_post_atom)

    @overrides(AbstractConnector.get_weight_maximum)
    def get_weight_maximum(self, synapse_info):
        return self._get_weight_maximum(
            synapse_info.weights, self.__num_synapses)

    @overrides(AbstractConnector.create_synaptic_block)
    def create_synaptic_block(
            self, pre_slices, post_slices, pre_vertex_slice, post_vertex_slice,
            synapse_type, synapse_info):
        # pylint: disable=too-many-arguments
        # update the synapses as required, and get the number of connections

        pre_slice_index = pre_slices.index(pre_vertex_slice)
        post_slice_index = post_slices.index(post_vertex_slice)
        self._update_synapses_per_post_vertex(pre_slices, post_slices)
        n_connections = self._get_n_connections(
            pre_slice_index, post_slice_index)
        if n_connections == 0:
            return numpy.zeros(0, dtype=self.NUMPY_SYNAPSES_DTYPE)

        # get connection slice
        connection_slice = self._get_connection_slice(
            pre_slice_index, post_slice_index)

        # set up array for synaptic block
        block = numpy.zeros(
            n_connections, dtype=AbstractConnector.NUMPY_SYNAPSES_DTYPE)

        # Create pairs between the pre- and post-vertex slices
        pairs = numpy.mgrid[pre_vertex_slice.as_slice,
                            post_vertex_slice.as_slice].T.reshape((-1, 2))

        # Deal with case where self-connections aren't allowed
        if (not self.__allow_self_connections and
                synapse_info.pre_population is synapse_info.post_population):
            pairs = pairs[pairs[:, 0] != pairs[:, 1]]

        # Now do the actual random choice from the available connections
        try:
            chosen = numpy.random.choice(
                pairs.shape[0], size=n_connections,
                replace=self.__with_replacement)
        except Exception as e:  # pylint: disable=broad-except
            raise SpynnakerException(
                "MultapseConnector: The number of connections is too large "
                "for sampling without replacement; "
                "reduce the value specified in the connector") from e

        # Set up synaptic block
        block["source"] = pairs[chosen, 0]
        block["target"] = pairs[chosen, 1]
        block["weight"] = self._generate_weights(
            n_connections, [connection_slice], pre_vertex_slice,
            post_vertex_slice, synapse_info)
        block["delay"] = self._generate_delays(
            n_connections, [connection_slice], pre_vertex_slice,
            post_vertex_slice, synapse_info)
        block["synapse_type"] = synapse_type
        return block

    def __repr__(self):
        return "MultapseConnector({})".format(self.__num_synapses)

    @property
    @overrides(AbstractGenerateConnectorOnMachine.gen_connector_id)
    def gen_connector_id(self):
        return ConnectorIDs.FIXED_TOTAL_NUMBER_CONNECTOR.value

    def _get_connection_param(self, indexes, vertex_slice):
        view_lo, view_hi = self.get_view_lo_hi(indexes)
        # work out the number of atoms required on this slice
        lo_atom = vertex_slice.lo_atom
        hi_atom = vertex_slice.hi_atom
        if lo_atom <= view_lo <= hi_atom:
            if view_hi <= hi_atom:
                size = view_hi - view_lo + 1
            else:
                size = hi_atom - view_lo + 1
        elif view_lo < lo_atom <= view_hi:
            if view_hi <= hi_atom:
                size = view_hi - lo_atom + 1
            else:
                size = hi_atom - lo_atom + 1
        else:
            size = 0
        return size, view_lo, view_hi

    @staticmethod
    def _get_view_slices(vertex_slices, view_lo, view_hi):
        view_slices = []
        for vertex_slice in vertex_slices:
            new_post_lo = 0
            new_post_hi = 0
            if vertex_slice.lo_atom <= view_lo <= vertex_slice.hi_atom:
                new_post_lo = view_lo
                if view_hi <= vertex_slice.hi_atom:
                    new_post_hi = view_hi
                else:
                    new_post_hi = vertex_slice.hi_atom
            elif view_lo < vertex_slice.lo_atom <= view_hi:
                new_post_lo = vertex_slice.lo_atom
                if view_hi <= vertex_slice.hi_atom:
                    new_post_hi = view_hi
                else:
                    new_post_hi = vertex_slice.hi_atom
            if new_post_lo == 0 and new_post_hi == 0:
                view_slices.append([])
            else:
                view_slices.append(Slice(new_post_lo, new_post_hi))
        return view_slices

    @overrides(AbstractGenerateConnectorOnMachine.gen_connector_params)
    def gen_connector_params(
            self, pre_slices, post_slices, pre_vertex_slice, post_vertex_slice,
            synapse_type, synapse_info):
        pre_slice_index = pre_slices.index(pre_vertex_slice)
        post_slice_index = post_slices.index(post_vertex_slice)

        params = []

        if synapse_info.prepop_is_view:
            pre_size, pre_view_lo, pre_view_hi = self._get_connection_param(
                synapse_info.pre_population._indexes, pre_vertex_slice)
        else:
            pre_size = pre_vertex_slice.n_atoms
            pre_view_lo = 0
            pre_view_hi = synapse_info.n_pre_neurons - 1

        params.extend([pre_view_lo, pre_view_hi])

        if synapse_info.postpop_is_view:
            post_size, post_view_lo, post_view_hi = self._get_connection_param(
                synapse_info.post_population._indexes, post_vertex_slice)
        else:
            post_size = post_vertex_slice.n_atoms
            post_view_lo = 0
            post_view_hi = synapse_info.n_post_neurons - 1

        params.extend([post_view_lo, post_view_hi])

        # only select the relevant pre- and post-slices
        view_pre_slices = self._get_view_slices(
            pre_slices, pre_view_lo, pre_view_hi)

        view_post_slices = self._get_view_slices(
            post_slices, post_view_lo, post_view_hi)

        self._update_synapses_per_post_vertex(
            view_pre_slices, view_post_slices)

        params.extend([
            self.__allow_self_connections,
            self.__with_replacement,
            self._get_n_connections(pre_slice_index, post_slice_index),
            pre_size * post_size])
        params.extend(self._get_connector_seed(
            pre_vertex_slice, post_vertex_slice, self._rng))
        return numpy.array(params, dtype="uint32")

    @property
    @overrides(
        AbstractGenerateConnectorOnMachine.gen_connector_params_size_in_bytes)
    def gen_connector_params_size_in_bytes(self):
        return self._view_params_bytes + (N_GEN_PARAMS * BYTES_PER_WORD)<|MERGE_RESOLUTION|>--- conflicted
+++ resolved
@@ -15,12 +15,6 @@
 
 import math
 import numpy.random
-<<<<<<< HEAD
-from spinn_utilities.abstract_base import abstractmethod
-from spinn_utilities.log import FormatAdapter
-=======
-from six import raise_from
->>>>>>> ad3a5111
 from spinn_utilities.overrides import overrides
 from pacman.model.graphs.common import Slice
 from spinn_front_end_common.utilities.constants import BYTES_PER_WORD
@@ -77,14 +71,9 @@
             .. note::
                 Not supported by sPyNNaker.
         """
-<<<<<<< HEAD
         super().__init__(safe, callback, verbose)
-        self.__num_synapses = num_synapses
-=======
-        super(MultapseConnector, self).__init__(safe, callback, verbose)
         # We absolutely require an integer at this point!
         self.__num_synapses = self._roundsize(n, "MultapseConnector")
->>>>>>> ad3a5111
         self.__allow_self_connections = allow_self_connections
         self.__with_replacement = with_replacement
         self.__pre_slices = None
