# Copyright (c) 2017-2019 The University of Manchester
#
# This program is free software: you can redistribute it and/or modify
# it under the terms of the GNU General Public License as published by
# the Free Software Foundation, either version 3 of the License, or
# (at your option) any later version.
#
# This program is distributed in the hope that it will be useful,
# but WITHOUT ANY WARRANTY; without even the implied warranty of
# MERCHANTABILITY or FITNESS FOR A PARTICULAR PURPOSE.  See the
# GNU General Public License for more details.
#
# You should have received a copy of the GNU General Public License
# along with this program.  If not, see <http://www.gnu.org/licenses/>.

import logging
import math
import numpy
from spinn_utilities.overrides import overrides
from spinn_front_end_common.utilities.constants import BYTES_PER_WORD
from .abstract_connector import AbstractConnector
from .abstract_generate_connector_on_machine import (
    AbstractGenerateConnectorOnMachine, ConnectorIDs)
from spynnaker.pyNN.utilities import utility_calls
from spynnaker.pyNN.exceptions import SpynnakerException

logger = logging.getLogger(__file__)


class FixedNumberPreConnector(AbstractGenerateConnectorOnMachine):
    """ Connects a fixed number of pre-synaptic neurons selected at random,\
        to all post-synaptic neurons.
    """

    __slots__ = [
        "__allow_self_connections",
        "__n_pre",
        "__pre_neurons",
        "__pre_neurons_set",
        "__with_replacement",
        "__pre_connector_seed"]

    def __init__(
            self, n, allow_self_connections=True, with_replacement=False,
            safe=True, callback=None, verbose=False, rng=None):
        """
        :param n: \
            number of random pre-synaptic neurons connected to output
        :type n: int
        :param allow_self_connections: \
            if the connector is used to connect a\
            Population to itself, this flag determines whether a neuron is\
            allowed to connect to itself, or only to other neurons in the\
            Population.
        :type allow_self_connections: bool
        :param with_replacement:
            this flag determines how the random selection of pre-synaptic\
            neurons is performed; if true, then every pre-synaptic neuron\
            can be chosen on each occasion, and so multiple connections\
            between neuron pairs are possible; if false, then once a\
            pre-synaptic neuron has been connected to a post-neuron, it\
            can't be connected again.
        :type with_replacement: bool
        """
        # :param space:
        # a Space object, needed if you wish to specify distance-dependent\
        # weights or delays - not implemented
        # :type space: pyNN.Space
        super(FixedNumberPreConnector, self).__init__(safe, callback, verbose)
        self.__n_pre = n
        self.__allow_self_connections = allow_self_connections
        self.__with_replacement = with_replacement
        self.__pre_neurons_set = False
        self.__pre_neurons = None
        self.__pre_connector_seed = dict()
        self._rng = rng

    def set_projection_information(
            self, pre_population, post_population, prepop_is_view,
            postpop_is_view, rng, machine_time_step):
        AbstractConnector.set_projection_information(
<<<<<<< HEAD
            self, pre_population, post_population, rng, machine_time_step)
        if not self.__with_replacement and self.__n_pre > self._n_pre_neurons:
=======
            self, pre_population, post_population, prepop_is_view,
            postpop_is_view, rng, machine_time_step)
        if (not self.__with_replacement and
                self.__n_pre > self._n_pre_neurons):
>>>>>>> da9645e9
            raise SpynnakerException(
                "FixedNumberPreConnector will not work when "
                "with_replacement=False and n > n_pre_neurons")

        if (not self.__with_replacement and
                not self.__allow_self_connections and
                self.__n_pre == self._n_pre_neurons):
            raise SpynnakerException(
                "FixedNumberPreConnector will not work when "
                "with_replacement=False, allow_self_connections=False "
                "and n = n_pre_neurons")

    @overrides(AbstractConnector.get_delay_maximum)
    def get_delay_maximum(self, delays):
        return self._get_delay_maximum(
            delays, self.__n_pre * self._n_post_neurons)

    def _get_pre_neurons(self):
        # If we haven't set the array up yet, do it now
        if not self.__pre_neurons_set:
            self.__pre_neurons = [None] * self._n_post_neurons
            self.__pre_neurons_set = True

            # if verbose open a file to output the connectivity
            if self.verbose:
                filename = self.pre_population.label + '_to_' + \
                    self.post_population.label + '_fixednumberpre-conn.csv'
                with open(filename, 'w') as file_handle:
                    numpy.savetxt(file_handle,
                                  [(self._n_pre_neurons, self._n_post_neurons,
                                    self.__n_pre)],
                                  fmt="%u,%u,%u")

            # Loop over all the post neurons
            for m in range(0, self._n_post_neurons):

                # If the pre and post populations are the same
                # then deal with allow_self_connections=False
                if (self.pre_population is self.post_population and
                        not self.__allow_self_connections):
                    # Exclude the current pre-neuron from the post-neuron
                    # list
                    no_self_pre_neurons = [
                        n for n in range(self._n_pre_neurons) if n != m]

                    # Now use this list in the random choice
                    self.__pre_neurons[m] = self._rng.choice(
                        no_self_pre_neurons, self.__n_pre,
                        self.__with_replacement)
                else:
                    self.__pre_neurons[m] = self._rng.choice(
                        self._n_pre_neurons, self.__n_pre,
                        self.__with_replacement)

                # Sort the neurons now that we have them
                self.__pre_neurons[m].sort()

                # If verbose then output the list connected to this
                # post-neuron
                if self.verbose:
                    numpy.savetxt(
                        file_handle,
                        self.__pre_neurons[m][None, :],
                        fmt=("%u," * (self.__n_pre - 1) + "%u"))

        return self.__pre_neurons

    def _pre_neurons_in_slice(self, pre_vertex_slice, n):
        pre_neurons = self._get_pre_neurons()

        # Take the nth array and get the bits from it we need
        # for this pre-vertex slice
        this_pre_neuron_array = pre_neurons[n]
        return this_pre_neuron_array[
            (this_pre_neuron_array >= pre_vertex_slice.lo_atom) &
            (this_pre_neuron_array <= pre_vertex_slice.hi_atom)]

    @overrides(AbstractConnector.get_n_connections_from_pre_vertex_maximum)
    def get_n_connections_from_pre_vertex_maximum(
            self, delays, post_vertex_slice, min_delay=None, max_delay=None):
        # pylint: disable=too-many-arguments
        prob_selection = 1.0 / float(self._n_pre_neurons)
        n_connections_total = utility_calls.get_probable_maximum_selected(
            self._n_pre_neurons * self._n_post_neurons,
            self.__n_pre * self._n_post_neurons, prob_selection,
            chance=1.0/10000.0)
        prob_in_slice = (
            float(post_vertex_slice.n_atoms) / float(self._n_post_neurons))
        n_connections = utility_calls.get_probable_maximum_selected(
            self._n_pre_neurons * self._n_post_neurons,
            n_connections_total, prob_in_slice, chance=1.0/100000.0)

        if min_delay is None or max_delay is None:
            return int(math.ceil(n_connections))

        return self._get_n_connections_from_pre_vertex_with_delay_maximum(
            delays, self._n_pre_neurons * self._n_post_neurons,
            n_connections, min_delay, max_delay)

    @overrides(AbstractConnector.get_n_connections_to_post_vertex_maximum)
    def get_n_connections_to_post_vertex_maximum(self):
        # pylint: disable=too-many-arguments
        return self.__n_pre

    @overrides(AbstractConnector.get_weight_maximum)
    def get_weight_maximum(self, weights):
        # pylint: disable=too-many-arguments
        return self._get_weight_maximum(
            weights, self.__n_pre * self._n_post_neurons)

    @overrides(AbstractConnector.create_synaptic_block)
    def create_synaptic_block(
            self, weights, delays, pre_slices, pre_slice_index, post_slices,
            post_slice_index, pre_vertex_slice, post_vertex_slice,
            synapse_type):
        # pylint: disable=too-many-arguments

        # Get lo and hi for the post vertex
        lo = post_vertex_slice.lo_atom
        hi = post_vertex_slice.hi_atom

        # Get number of connections
        n_connections = 0
        for n in range(lo, hi + 1):
            n_connections += len(self._pre_neurons_in_slice(
                pre_vertex_slice, n))

        # Set up the block
        block = numpy.zeros(
            n_connections, dtype=AbstractConnector.NUMPY_SYNAPSES_DTYPE)

        # Set up source and target
        pre_neurons_in_slice = []
        post_neurons_in_slice = []
        post_vertex_array = numpy.arange(lo, hi + 1)
        for n in range(lo, hi + 1):
            pre_neurons = self._pre_neurons_in_slice(
                pre_vertex_slice, n)
            for m in range(0, len(pre_neurons)):
                pre_neurons_in_slice.append(pre_neurons[m])
                post_neurons_in_slice.append(post_vertex_array[n-lo])

        block["source"] = pre_neurons_in_slice
        block["target"] = post_neurons_in_slice

        block["weight"] = self._generate_weights(
            weights, n_connections, None, pre_vertex_slice, post_vertex_slice)
        block["delay"] = self._generate_delays(
            delays, n_connections, None, pre_vertex_slice, post_vertex_slice)
        block["synapse_type"] = synapse_type
        return block

    def __repr__(self):
        return "FixedNumberPreConnector({})".format(self.__n_pre)

    @property
    def allow_self_connections(self):
        return self.__allow_self_connections

    @allow_self_connections.setter
    def allow_self_connections(self, new_value):
        self.__allow_self_connections = new_value

    @property
    @overrides(AbstractGenerateConnectorOnMachine.gen_connector_id)
    def gen_connector_id(self):
        return ConnectorIDs.FIXED_NUMBER_PRE_CONNECTOR.value

    @overrides(AbstractGenerateConnectorOnMachine.
               gen_connector_params)
    def gen_connector_params(
            self, pre_slices, pre_slice_index, post_slices,
            post_slice_index, pre_vertex_slice, post_vertex_slice,
            synapse_type):
        # The same seed needs to be sent to each of the slices
        key = (id(pre_slices), id(post_vertex_slice))
        if key not in self.__pre_connector_seed:
            self.__pre_connector_seed[key] = [
                int(i * 0xFFFFFFFF) for i in self._rng.next(n=4)]

        # Only deal with self-connections if the two populations are the same
        self_connections = True
        if ((not self.__allow_self_connections) and (
                self.pre_population is self.post_population)):
            self_connections = False

        params = [
            self_connections,
            self.__with_replacement,
            self.__n_pre,
            self._n_pre_neurons]
        params.extend(self.__pre_connector_seed[key])
        return numpy.array(params, dtype="uint32")

    @property
    @overrides(AbstractGenerateConnectorOnMachine.
               gen_connector_params_size_in_bytes)
    def gen_connector_params_size_in_bytes(self):
        return (4 + 4) * BYTES_PER_WORD<|MERGE_RESOLUTION|>--- conflicted
+++ resolved
@@ -79,15 +79,9 @@
             self, pre_population, post_population, prepop_is_view,
             postpop_is_view, rng, machine_time_step):
         AbstractConnector.set_projection_information(
-<<<<<<< HEAD
-            self, pre_population, post_population, rng, machine_time_step)
-        if not self.__with_replacement and self.__n_pre > self._n_pre_neurons:
-=======
             self, pre_population, post_population, prepop_is_view,
             postpop_is_view, rng, machine_time_step)
-        if (not self.__with_replacement and
-                self.__n_pre > self._n_pre_neurons):
->>>>>>> da9645e9
+        if not self.__with_replacement and self.__n_pre > self._n_pre_neurons:
             raise SpynnakerException(
                 "FixedNumberPreConnector will not work when "
                 "with_replacement=False and n > n_pre_neurons")
