import logging
import math
import numpy
from numpy import (
    arccos, arcsin, arctan, arctan2, ceil, cos, cosh, exp, fabs, floor, fmod,
    hypot, ldexp, log, log10, modf, power, sin, sinh, sqrt, tan, tanh, maximum,
    minimum, e, pi)
from spinn_utilities.overrides import overrides
from spinn_utilities.safe_eval import SafeEval
from spynnaker.pyNN.utilities import utility_calls
from .abstract_connector import AbstractConnector

logger = logging.getLogger(__name__)
# support for arbitrary expression for the indices
_index_expr_context = SafeEval(math, numpy, arccos, arcsin, arctan, arctan2,
                               ceil, cos, cosh, exp, fabs, floor, fmod, hypot,
                               ldexp, log, log10, modf, power, sin, sinh, sqrt,
                               tan, tanh, maximum, minimum, e=e, pi=pi)


class IndexBasedProbabilityConnector(AbstractConnector):
    """ Make connections using a probability distribution which varies
        dependent upon the indices of the pre- and post-populations.
    """

    __slots = [
        "__allow_self_connections",
        "__index_expression",
        "__probs"]

    def __init__(
            self, index_expression, allow_self_connections=True, rng=None,
            safe=True, callback=None, verbose=False):
        """
        :param `string` index_expression:
            the right-hand side of a valid python expression for
            probability, involving the indices of the pre and post populations,
            that can be parsed by eval(), that computes a probability dist.
        :param `bool` allow_self_connections:
            if the connector is used to connect a
            Population to itself, this flag determines whether a neuron is
            allowed to connect to itself, or only to other neurons in the
            Population.
        """
        super(IndexBasedProbabilityConnector, self).__init__(safe, verbose)
        self._rng = rng
        self.__index_expression = index_expression
        self.__allow_self_connections = allow_self_connections
        self.__probs = None

    def _update_probs_from_index_expression(self):
        # note: this only needs to be done once
        if self.__probs is None:
            # numpy array of probabilities using the index_expression
            self.__probs = numpy.fromfunction(
                lambda i, j: _index_expr_context.eval(
                    self.__index_expression, i=i, j=j),
                (self._n_pre_neurons, self._n_post_neurons))

    @overrides(AbstractConnector.get_delay_maximum)
    def get_delay_maximum(self, delays):
        self._update_probs_from_index_expression()
        n_connections = utility_calls.get_probable_maximum_selected(
            self._n_pre_neurons * self._n_post_neurons,
            self._n_pre_neurons * self._n_post_neurons,
<<<<<<< HEAD
            numpy.amax(self.__probs))
        return self._get_delay_maximum(n_connections)
=======
            numpy.amax(self._probs))
        return self._get_delay_maximum(delays, n_connections)
>>>>>>> 351cfd31

    @overrides(AbstractConnector.get_n_connections_from_pre_vertex_maximum)
    def get_n_connections_from_pre_vertex_maximum(
            self, delays, post_vertex_slice, min_delay=None, max_delay=None):
        self._update_probs_from_index_expression()
        n_connections = utility_calls.get_probable_maximum_selected(
            self._n_pre_neurons * self._n_post_neurons,
            post_vertex_slice.n_atoms, numpy.amax(self.__probs))

        if min_delay is None or max_delay is None:
            return int(math.ceil(n_connections))

        return self._get_n_connections_from_pre_vertex_with_delay_maximum(
            delays, self._n_pre_neurons * self._n_post_neurons,
            n_connections, min_delay, max_delay)

    @overrides(AbstractConnector.get_n_connections_to_post_vertex_maximum)
    def get_n_connections_to_post_vertex_maximum(self):
        self._update_probs_from_index_expression()
        return utility_calls.get_probable_maximum_selected(
            self._n_pre_neurons * self._n_post_neurons,
            self._n_pre_neurons, numpy.amax(self.__probs))

    @overrides(AbstractConnector.get_weight_maximum)
    def get_weight_maximum(self, weights):
        self._update_probs_from_index_expression()
        n_connections = utility_calls.get_probable_maximum_selected(
            self._n_pre_neurons * self._n_post_neurons,
            self._n_pre_neurons * self._n_post_neurons,
<<<<<<< HEAD
            numpy.amax(self.__probs))
        return self._get_weight_maximum(n_connections)
=======
            numpy.amax(self._probs))
        return self._get_weight_maximum(weights, n_connections)
>>>>>>> 351cfd31

    @overrides(AbstractConnector.create_synaptic_block)
    def create_synaptic_block(
            self, weights, delays, pre_slices, pre_slice_index, post_slices,
            post_slice_index, pre_vertex_slice, post_vertex_slice,
            synapse_type):

        # setup probs here
        self._update_probs_from_index_expression()

        probs = self.__probs[
            pre_vertex_slice.as_slice, post_vertex_slice.as_slice].reshape(-1)

        n_items = pre_vertex_slice.n_atoms * post_vertex_slice.n_atoms
        items = self._rng.next(n_items)

        # If self connections are not allowed, remove the possibility of self
        # connections by setting the probability to a value of infinity
        if not self.__allow_self_connections:
            items[0:n_items:post_vertex_slice.n_atoms + 1] = numpy.inf

        present = items < probs
        ids = numpy.where(present)[0]
        n_connections = numpy.sum(present)

        block = numpy.zeros(
            n_connections, dtype=AbstractConnector.NUMPY_SYNAPSES_DTYPE)
        block["source"] = (
            (ids / post_vertex_slice.n_atoms) + pre_vertex_slice.lo_atom)
        block["target"] = (
            (ids % post_vertex_slice.n_atoms) + post_vertex_slice.lo_atom)
        block["weight"] = self._generate_weights(
            weights, n_connections, None)
        block["delay"] = self._generate_delays(
            delays, n_connections, None)
        block["synapse_type"] = synapse_type
        return block

    def __repr__(self):
        return "IndexBasedProbabilityConnector({})".format(
            self.__index_expression)

    @property
    def allow_self_connections(self):
        return self.__allow_self_connections

    @allow_self_connections.setter
    def allow_self_connections(self, new_value):
        self.__allow_self_connections = new_value

    @property
    def index_expression(self):
        return self.__index_expression

    @index_expression.setter
    def index_expression(self, new_value):
        self.__index_expression = new_value<|MERGE_RESOLUTION|>--- conflicted
+++ resolved
@@ -63,13 +63,8 @@
         n_connections = utility_calls.get_probable_maximum_selected(
             self._n_pre_neurons * self._n_post_neurons,
             self._n_pre_neurons * self._n_post_neurons,
-<<<<<<< HEAD
             numpy.amax(self.__probs))
-        return self._get_delay_maximum(n_connections)
-=======
-            numpy.amax(self._probs))
         return self._get_delay_maximum(delays, n_connections)
->>>>>>> 351cfd31
 
     @overrides(AbstractConnector.get_n_connections_from_pre_vertex_maximum)
     def get_n_connections_from_pre_vertex_maximum(
@@ -99,13 +94,8 @@
         n_connections = utility_calls.get_probable_maximum_selected(
             self._n_pre_neurons * self._n_post_neurons,
             self._n_pre_neurons * self._n_post_neurons,
-<<<<<<< HEAD
             numpy.amax(self.__probs))
-        return self._get_weight_maximum(n_connections)
-=======
-            numpy.amax(self._probs))
         return self._get_weight_maximum(weights, n_connections)
->>>>>>> 351cfd31
 
     @overrides(AbstractConnector.create_synaptic_block)
     def create_synaptic_block(
