--- conflicted
+++ resolved
@@ -32,14 +32,9 @@
 SOURCE_KEY_INFO_WORDS = 7
 
 #: The number of 16-bit shorts in the connector struct,
-<<<<<<< HEAD
-#: ignoring the source_key_info struct and the weights (which are dynamic)
-CONNECTOR_CONFIG_SHORTS = 14
-=======
 #: ignoring the source_key_info struct but including the delay and the
 #: 32-bit weight index
-CONNECTOR_CONFIG_SHORTS = 16
->>>>>>> 13bef96f
+CONNECTOR_CONFIG_SHORTS = 18
 
 
 class ConvolutionConnector(AbstractConnector):
@@ -335,10 +330,20 @@
         pre_slices = list(source_vertex.splitter.get_out_going_slices())
         pre_slices_x = [vtx_slice.get_slice(0) for vtx_slice in pre_slices]
         pre_slices_y = [vtx_slice.get_slice(1) for vtx_slice in pre_slices]
-        pre_ranges = [[[px.start, py.start], [px.stop - 1, py.stop - 1]]
+        pre_ranges = [[[py.start, px.start], [py.stop - 1, px.stop - 1]]
                       for px, py in zip(pre_slices_x, pre_slices_y)]
-        pres_as_posts = self.__pre_as_post(pre_ranges)
-        hlf_k_w, hlf_k_h = numpy.array(self.__kernel_weights.shape) // 2
+        pre_vertex_in_post_layer, start_i = self.__pre_as_post(pre_ranges)
+
+        pre_vertex_in_post_layer_upper_left = pre_vertex_in_post_layer[:,0]
+        pre_vertex_in_post_layer_lower_right = pre_vertex_in_post_layer[:,1]
+
+        kernel_shape = numpy.array(self.__kernel_weights.shape)
+
+        j = (kernel_shape - 1 - start_i) // self.__strides
+        j_upper_left = j[:,0]
+
+        pre_vertex_max_reach_in_post_layer_upper_left = pre_vertex_in_post_layer_upper_left - j_upper_left
+        pre_vertex_max_reach_in_post_layer_lower_right = pre_vertex_in_post_layer_lower_right
 
         max_connected = 0
         for post_slice in target_vertex.splitter.get_in_coming_slices():
@@ -346,17 +351,17 @@
             post_slice_y = post_slice.get_slice(1)
 
             # Get ranges allowed in post
-            min_x = post_slice_x.start - hlf_k_w
-            max_x = (post_slice_x.stop + hlf_k_w) - 1
-            min_y = post_slice_y.start - hlf_k_h
-            max_y = (post_slice_y.stop + hlf_k_h) - 1
+            min_x = post_slice_x.start
+            max_x = post_slice_x.stop - 1
+            min_y = post_slice_y.start
+            max_y = post_slice_y.stop - 1
 
             # Test that the start coords are in range i.e. less than max
             start_in_range = numpy.logical_not(
-                numpy.any(pres_as_posts[:, 0] > [max_x, max_y], axis=1))
+                numpy.any(pre_vertex_max_reach_in_post_layer_upper_left > [max_y, max_x], axis=1))
             # Test that the end coords are in range i.e. more than min
             end_in_range = numpy.logical_not(
-                numpy.any(pres_as_posts[:, 1] < [min_x, min_y], axis=1))
+                numpy.any(pre_vertex_max_reach_in_post_layer_lower_right < [min_y, min_x], axis=1))
             # When both things are true, we have a vertex in range
             pre_in_range = numpy.logical_and(start_in_range, end_in_range)
             n_connected = pre_in_range.sum()
@@ -421,45 +426,19 @@
             col_mask = (1 << n_bits_col) - 1
             n_bits_row = get_n_bits(vertex_slice.shape[1])
             row_mask = ((1 << n_bits_row) - 1) << n_bits_col
-<<<<<<< HEAD
-            spec.write_value(col_mask, data_type=DataType.UINT32)
-            spec.write_value(0, data_type=DataType.UINT32)
-            spec.write_value(row_mask, data_type=DataType.UINT32)
-            spec.write_value(n_bits_col, data_type=DataType.UINT32)
-
-        # Write remaining connector details
-        spec.write_value(start[1], data_type=DataType.INT16)
-        spec.write_value(start[0], data_type=DataType.INT16)
-        spec.write_value(kernel_shape[0], data_type=DataType.INT16)
-        spec.write_value(kernel_shape[1], data_type=DataType.INT16)
-        spec.write_value(self.__padding_shape[0], data_type=DataType.INT16)
-        spec.write_value(self.__padding_shape[1], data_type=DataType.INT16)
-        spec.write_value(self.__recip(self.__strides[0]),
-                         data_type=DataType.INT16)
-        spec.write_value(self.__recip(self.__strides[1]),
-                         data_type=DataType.INT16)
-        spec.write_value(self.__strides[0],
-                         data_type=DataType.INT16)
-        spec.write_value(self.__strides[1],
-                         data_type=DataType.INT16)
-        spec.write_value(self.__recip(ps_y), data_type=DataType.INT16)
-        spec.write_value(self.__recip(ps_x), data_type=DataType.INT16)
-
-        # Write synapse information
-=======
             values.extend([col_mask, 0, row_mask, n_bits_col])
 
         # Do a new list for remaining connector details as uint16s
->>>>>>> 13bef96f
         pos_synapse_type = app_edge.post_vertex.get_synapse_id_by_target(
             self.__positive_receptor_type)
         neg_synapse_type = app_edge.post_vertex.get_synapse_id_by_target(
             self.__negative_receptor_type)
         short_values = numpy.array([
             start[1], start[0],
-            kernel_shape[1], kernel_shape[0],
-            self.__padding_shape[1], self.__padding_shape[0],
-            self.__recip(self.__strides[1]), self.__recip(self.__strides[0]),
+            kernel_shape[0], kernel_shape[1],
+            self.__padding_shape[0], self.__padding_shape[1],
+            self.__recip(self.__strides[0]), self.__recip(self.__strides[1]),
+            self.__strides[0], self.__strides[1],
             self.__recip(ps_y), self.__recip(ps_x),
             pos_synapse_type, neg_synapse_type], dtype="uint16")
 
