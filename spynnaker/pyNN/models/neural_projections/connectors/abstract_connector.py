--- conflicted
+++ resolved
@@ -152,7 +152,7 @@
 
             # The minimum is the maximum of the possible maximums
             return max(low_estimated_delay, low, 1)
-        elif isinstance(delays, string_types):
+        elif isinstance(delays, str):
             if self.__space is None:
                 raise Exception(
                     "No space object specified in projection {}-{}".format(
@@ -192,7 +192,7 @@
 
             # The maximum is the minimum of the possible maximums
             return min(max_estimated_delay, high)
-        elif isinstance(delays, string_types):
+        elif isinstance(delays, str):
             if self.__space is None:
                 raise Exception(
                     "No space object specified in projection {}-{}".format(
@@ -242,7 +242,7 @@
         """
         if isinstance(delays, RandomDistribution):
             return utility_calls.get_variance(delays)
-        elif isinstance(delays, string_types):
+        elif isinstance(delays, str):
             if self.__space is None:
                 raise Exception(
                     "No space object specified in projection {}-{}".format(
@@ -284,7 +284,7 @@
                 delays, min_delay, max_delay)
             return int(math.ceil(utility_calls.get_probable_maximum_selected(
                 n_total_connections, n_connections, prob_in_range)))
-        elif isinstance(delays, string_types):
+        elif isinstance(delays, str):
             if self.__space is None:
                 raise Exception(
                     "No space object specified in projection {}-{}".format(
@@ -364,7 +364,7 @@
         """
         if isinstance(weights, RandomDistribution):
             return abs(utility_calls.get_mean(weights))
-        elif isinstance(weights, string_types):
+        elif isinstance(weights, str):
             if self.__space is None:
                 raise Exception(
                     "No space object specified in projection {}-{}".format(
@@ -411,7 +411,7 @@
                     return abs(max_weight)
                 return abs(min(max_weight, high))
 
-        elif isinstance(weights, string_types):
+        elif isinstance(weights, str):
             if self.__space is None:
                 raise Exception(
                     "No space object specified in projection {}-{}".format(
@@ -450,7 +450,7 @@
         """
         if isinstance(weights, RandomDistribution):
             return utility_calls.get_variance(weights)
-        elif isinstance(weights, string_types):
+        elif isinstance(weights, str):
             if self.__space is None:
                 raise Exception(
                     "No space object specified in projection {}-{}".format(
@@ -523,17 +523,7 @@
         if isinstance(values, RandomDistribution):
             return self._generate_random_values(
                 values, n_connections, pre_slice, post_slice)
-<<<<<<< HEAD
-        elif isinstance(values, string_types) or callable(values):
-=======
-        elif numpy.isscalar(values):
-            return numpy.repeat([values], n_connections).astype("float64")
-        elif hasattr(values, "__getitem__"):
-            return numpy.concatenate([
-                values[connection_slice]
-                for connection_slice in connection_slices]).astype("float64")
         elif isinstance(values, str) or callable(values):
->>>>>>> 51a7f590
             if self.__space is None:
                 raise SpynnakerException(
                     "No space object specified in projection {}-{}".format(
@@ -544,7 +534,6 @@
             if isinstance(values, str):
                 expand_distances = self._expand_distances(values)
 
-            if isinstance(values, string_types):
                 # At this point we need to now get the values corresponding to
                 # the distances between connections in "sources" and "targets"
                 eval_values = numpy.zeros(n_connections, dtype="float64")
@@ -563,11 +552,6 @@
                 synapse_info.post_population.positions[targets[i]],
                 expand_distances)
 
-<<<<<<< HEAD
-=======
-            if isinstance(values, str):
-                return _expr_context.eval(values)
->>>>>>> 51a7f590
             return values(d)
         elif numpy.isscalar(values):
             return numpy.repeat([values], n_connections).astype("float64")
