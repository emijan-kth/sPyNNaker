# Copyright (c) 2017-2019 The University of Manchester
#
# This program is free software: you can redistribute it and/or modify
# it under the terms of the GNU General Public License as published by
# the Free Software Foundation, either version 3 of the License, or
# (at your option) any later version.
#
# This program is distributed in the hope that it will be useful,
# but WITHOUT ANY WARRANTY; without even the implied warranty of
# MERCHANTABILITY or FITNESS FOR A PARTICULAR PURPOSE.  See the
# GNU General Public License for more details.
#
# You should have received a copy of the GNU General Public License
# along with this program.  If not, see <http://www.gnu.org/licenses/>.

import logging
import math
import re
import numpy
from spinn_utilities.config_holder import get_config_int
from spinn_utilities.log import FormatAdapter
from pyNN.random import NumpyRNG, RandomDistribution

from spinn_utilities.logger_utils import warn_once
from spinn_utilities.safe_eval import SafeEval
from spinn_front_end_common.utilities.globals_variables import (
    machine_time_step_ms)
from spinn_front_end_common.utilities.utility_objs import ProvenanceDataItem
from spinn_utilities.abstract_base import AbstractBase, abstractmethod
from spynnaker.pyNN.utilities import utility_calls
from spynnaker.pyNN.exceptions import SpynnakerException

# global objects
logger = FormatAdapter(logging.getLogger(__name__))
_expr_context = SafeEval(
    math, numpy, numpy.arccos, numpy.arcsin, numpy.arctan, numpy.arctan2,
    numpy.ceil, numpy.cos, numpy.cosh, numpy.exp, numpy.fabs, numpy.floor,
    numpy.fmod, numpy.hypot, numpy.ldexp, numpy.log, numpy.log10, numpy.modf,
    numpy.power, numpy.sin, numpy.sinh, numpy.sqrt, numpy.tan, numpy.tanh,
    numpy.maximum, numpy.minimum, e=numpy.e, pi=numpy.pi)


class AbstractConnector(object, metaclass=AbstractBase):
    """ Abstract class that all PyNN Connectors extend.
    """
    # pylint: disable=unused-argument,too-many-arguments

    NUMPY_SYNAPSES_DTYPE = [("source", "uint32"), ("target", "uint16"),
                            ("weight", "float64"), ("delay", "float64"),
                            ("synapse_type", "uint8")]

    __slots__ = [
        "_delays",
        "__min_delay",
        "__n_clipped_delays",
        "_rng",
        "__safe",
        "__space",
        "__verbose",
        "_weights",
        "__param_seeds",
        "__synapse_info"]

    def __init__(self, safe=True, callback=None, verbose=False, rng=None):
        """
        :param bool safe: if True, check that weights and delays have valid
            values. If False, this check is skipped. (NB: SpiNNaker always
            checks.)
        :param callable callback: Ignored
        :param bool verbose:
        :param rng:
            Seeded random number generator, or None to make one when needed
        :type rng: ~pyNN.random.NumpyRNG or None
        """
        if callback is not None:
            warn_once(logger, "sPyNNaker ignores connector callbacks.")
        self.__safe = safe
        self.__space = None
        self.__verbose = verbose

        self._rng = rng

        self.__n_clipped_delays = numpy.int64(0)
        self.__min_delay = 0
        self.__param_seeds = dict()
        self.__synapse_info = None

    def set_space(self, space):
        """ Set the space object (allowed after instantiation).

        :param ~pyNN.space.Space space:
        """
        self.__space = space

    def set_projection_information(self, synapse_info):
        """ sets a connectors projection info
        :param SynapseInformation synapse_info: the synapse info
        """
        self._rng = (self._rng or NumpyRNG())
<<<<<<< HEAD
        self.__min_delay = (
                get_config_int("Machine", "machine_time_step") /
                MICRO_TO_MILLISECOND_CONVERSION)
=======
        self.__min_delay = machine_time_step_ms()
>>>>>>> 67bb04d0

    def _check_parameter(self, values, name, allow_lists):
        """ Check that the types of the values is supported.

        :param values:
        :type values: ~numpy.ndarray or ~pyNN.random.NumpyRNG or int or float
            or list(int) or list(float)
        :param str name:
        :param bool allow_lists:
        """
        if (not numpy.isscalar(values) and
                not (isinstance(values, RandomDistribution)) and
                not hasattr(values, "__getitem__")):
            raise SpynnakerException("Parameter {} format unsupported".format(
                name))
        if not allow_lists and hasattr(values, "__getitem__"):
            raise NotImplementedError(
                "Lists of {} are not supported by the implementation of {} on "
                "this platform".format(name, self.__class__))

    def _check_parameters(self, weights, delays, allow_lists=False):
        """ Check the types of the weights and delays are supported; lists can\
            be disallowed if desired.

        :param weights:
        :type weights: ~numpy.ndarray or ~pyNN.random.NumpyRNG or int or float
            or list(int) or list(float)
        :param delays:
        :type delays: ~numpy.ndarray or ~pyNN.random.NumpyRNG or int or float
            or list(int) or list(float)
        :param bool allow_lists:
        """
        self._check_parameter(weights, "weights", allow_lists)
        self._check_parameter(delays, "delays", allow_lists)

    def _get_delay_minimum(self, delays, n_connections, synapse_info):
        """ Get the minimum delay given a float, RandomDistribution or list of\
            delays.

        :param delays: the delays
        :type delays: ~numpy.ndarray or ~pyNN.random.NumpyRNG or int or float
            or list(int) or list(float)
        :param int n_connections: how many connections
        """
        if isinstance(delays, RandomDistribution):
            low_estimated_delay = utility_calls.get_minimum_probable_value(
                delays, n_connections)
            low = utility_calls.low(delays)
            if low is None:
                return low_estimated_delay

            # The minimum is the maximum of the possible maximums
            return max(low_estimated_delay, low, 1)
        elif isinstance(delays, str):
            d = self._get_distances(delays, synapse_info)
            return numpy.min(_expr_context.eval(delays, d=d))
        elif numpy.isscalar(delays):
            return delays
        elif hasattr(delays, "__getitem__"):
            return numpy.min(delays)
        raise SpynnakerException("Unrecognised delay format: {:s}".format(
            type(delays)))

    def _get_delay_maximum(self, delays, n_connections, synapse_info):
        """ Get the maximum delay given a float, RandomDistribution or list of\
            delays.

        :param delays:
        :type delays: ~numpy.ndarray or ~pyNN.random.NumpyRNG or int or float
            or list(int) or list(float)
        :param int n_connections:
        """
        if isinstance(delays, RandomDistribution):
            max_estimated_delay = utility_calls.get_maximum_probable_value(
                delays, n_connections)
            high = utility_calls.high(delays)
            if high is None:
                return max_estimated_delay

            # The maximum is the minimum of the possible maximums
            return min(max_estimated_delay, high)
        elif isinstance(delays, str):
            d = self._get_distances(delays, synapse_info)
            return numpy.max(_expr_context.eval(delays, d=d))
        elif numpy.isscalar(delays):
            return delays
        elif hasattr(delays, "__getitem__"):
            return numpy.max(delays)
        raise SpynnakerException("Unrecognised delay format: {:s}".format(
            type(delays)))

    @abstractmethod
    def get_delay_maximum(self, synapse_info):
        """ Get the maximum delay specified by the user in ms, or None if\
            unbounded.

        :param SynapseInformation synapse_info: the synapse info
        :rtype: int or None
        """

    @abstractmethod
    def get_delay_minimum(self, synapse_info):
        """Get the minimum delay specified by the user in ms, or None if\
            unbounded.

        :param SynapseInformation synapse_info:
        :rtype: int or None
        """

    def get_delay_variance(self, delays, synapse_info):
        """ Get the variance of the delays.

        :param delays:
        :type delays: ~numpy.ndarray or ~pyNN.random.NumpyRNG or int or float
            or list(int) or list(float)
        :rtype: float
        """
        if isinstance(delays, RandomDistribution):
            return utility_calls.get_variance(delays)
        elif isinstance(delays, str):
            d = self._get_distances(delays, synapse_info)
            return numpy.var(_expr_context.eval(delays, d=d))
        elif numpy.isscalar(delays):
            return 0.0
        elif hasattr(delays, "__getitem__"):
            return numpy.var(delays)
        raise SpynnakerException("Unrecognised delay format")

    def _get_n_connections_from_pre_vertex_with_delay_maximum(
            self, delays, n_total_connections, n_connections,
            min_delay, max_delay, synapse_info):
        """ Get the expected number of delays that will fall within min_delay
            and max_delay given given a float, RandomDistribution or list of
            delays.

        :param delays:
        :type delays: ~numpy.ndarray or pyNN.random.NumpyRNG or int or float
            or list(int) or list(float)
        :param int n_total_connections:
        :param int n_connections:
        :param float min_delay:
        :param float max_delay:
        :rtype: float
        """
        if isinstance(delays, RandomDistribution):
            prob_in_range = utility_calls.get_probability_within_range(
                delays, min_delay, max_delay)
            return int(math.ceil(utility_calls.get_probable_maximum_selected(
                n_total_connections, n_connections, prob_in_range)))
        elif isinstance(delays, str):
            d = self._get_distances(delays, synapse_info)
            delays = _expr_context.eval(delays, d=d)
            n_delayed = sum([len([
                delay for delay in delays
                if min_delay <= delay <= max_delay])])
            if n_delayed == 0:
                return 0
            n_total = len(delays)
            prob_delayed = float(n_delayed) / float(n_total)
            return int(math.ceil(utility_calls.get_probable_maximum_selected(
                n_total_connections, n_connections, prob_delayed)))
        elif numpy.isscalar(delays):
            if min_delay <= delays <= max_delay:
                return int(math.ceil(n_connections))
            return 0
        elif hasattr(delays, "__getitem__"):
            n_delayed = sum([len([
                delay for delay in delays
                if min_delay <= delay <= max_delay])])
            if n_delayed == 0:
                return 0
            n_total = len(delays)
            prob_delayed = float(n_delayed) / float(n_total)
            return int(math.ceil(utility_calls.get_probable_maximum_selected(
                n_total_connections, n_connections, prob_delayed)))
        raise SpynnakerException("Unrecognised delay format")

    @abstractmethod
    def get_n_connections_from_pre_vertex_maximum(
            self, post_vertex_slice, synapse_info, min_delay=None,
            max_delay=None):
        """ Get the maximum number of connections between those from any
            neuron in the pre vertex to the neurons in the post_vertex_slice,
            for connections with a delay between min_delay and max_delay
            (inclusive) if both specified (otherwise all connections).

        :param delays:
        :type delays: ~numpy.ndarray or ~pyNN.random.NumpyRNG or int or float
            or list(int) or list(float)
        :param ~pacman.model.graphs.common.Slice post_vertex_slice:
        :param SynapseInformation synapse_info:
        :param min_delay:
        :type min_delay: int or None
        :param max_delay:
        :type max_delay: int or None
        :rtype: int
        """

    @abstractmethod
    def get_n_connections_to_post_vertex_maximum(self, synapse_info):
        """ Get the maximum number of connections between those to any neuron
            in the post vertex from neurons in the pre vertex.

        :param SynapseInformation synapse_info:
        :rtype: int
        """

    def get_weight_mean(self, weights, synapse_info):
        """ Get the mean of the weights.

        :param weights:
        :type weights: ~numpy.ndarray or ~pyNN.random.NumpyRNG or int or float
            or list(int) or list(float)
        :rtype: float
        """
        if isinstance(weights, RandomDistribution):
            return abs(utility_calls.get_mean(weights))
        elif isinstance(weights, str):
            d = self._get_distances(weights, synapse_info)
            return numpy.mean(_expr_context.eval(weights, d=d))
        elif numpy.isscalar(weights):
            return abs(weights)
        elif hasattr(weights, "__getitem__"):
            return numpy.mean(weights)
        raise SpynnakerException("Unrecognised weight format")

    def _get_weight_maximum(self, weights, n_connections, synapse_info):
        """ Get the maximum of the weights.

        :param weights:
        :type weights: ~numpy.ndarray or ~pyNN.random.NumpyRNG or int or float
            or list(int) or list(float)
        :param int n_connections:
        :rtype: float
        """
        if isinstance(weights, RandomDistribution):
            mean_weight = utility_calls.get_mean(weights)
            if mean_weight < 0:
                min_weight = utility_calls.get_minimum_probable_value(
                    weights, n_connections)
                low = utility_calls.low(weights)
                if low is None:
                    return abs(min_weight)
                return abs(max(min_weight, low))
            else:
                max_weight = utility_calls.get_maximum_probable_value(
                    weights, n_connections)
                high = utility_calls.high(weights)
                if high is None:
                    return abs(max_weight)
                return abs(min(max_weight, high))
        elif isinstance(weights, str):
            d = self._get_distances(weights, synapse_info)
            return numpy.max(_expr_context.eval(weights, d=d))
        elif numpy.isscalar(weights):
            return abs(weights)
        elif hasattr(weights, "__getitem__"):
            return numpy.amax(numpy.abs(weights))
        raise SpynnakerException("Unrecognised weight format")

    @abstractmethod
    def get_weight_maximum(self, synapse_info):
        """ Get the maximum of the weights for this connection.

        :param SynapseInformation synapse_info:
        :rtype: float
        """

    def get_weight_variance(self, weights, synapse_info):
        """ Get the variance of the weights.

        :param weights:
        :type weights: ~numpy.ndarray or ~pyNN.random.NumpyRNG or int or float
            or list(int) or list(float)
        :rtype: float
        """
        if isinstance(weights, RandomDistribution):
            return utility_calls.get_variance(weights)
        elif isinstance(weights, str):
            d = self._get_distances(weights, synapse_info)
            return numpy.var(_expr_context.eval(weights, d=d))
        elif numpy.isscalar(weights):
            return 0.0
        elif hasattr(weights, "__getitem__"):
            return numpy.var(weights)
        raise SpynnakerException("Unrecognised weight format")

    def _expand_distances(self, d_expression):
        """ Check if a distance expression contains at least one term `d[x]`.
            If yes, then the distances are expanded to distances in the
            separate coordinates rather than the overall distance over all
            coordinates, and we assume the user has specified an expression
            such as `d[0] + d[2]`.

        :param str d_expression:
        :rtype: bool
        """
        regexpr = re.compile(r'.*d\[\d*\].*')
        return regexpr.match(d_expression)

    def _get_distances(self, values, synapse_info):
        if self.__space is None:
            raise Exception(
                "Weights or delays are distance-dependent but no space object"
                "was specified in projection {}-{}".format(
                    synapse_info.pre_population,
                    synapse_info.post_population))

        expand_distances = self._expand_distances(values)

        return self.__space.distances(
            synapse_info.pre_population.positions,
            synapse_info.post_population.positions,
            expand_distances)

    def _generate_random_values(
            self, values, n_connections, pre_vertex_slice, post_vertex_slice):
        """
        :param ~pyNN.random.NumpyRNG values:
        :param int n_connections:
        :param ~pacman.model.graphs.common.Slice pre_vertex_slice:
        :param ~pacman.model.graphs.common.Slice post_vertex_slice:
        :rtype: ~numpy.ndarray
        """
        key = (id(pre_vertex_slice), id(post_vertex_slice), id(values))
        seed = self.__param_seeds.get(key, None)
        if seed is None:
            seed = int(values.rng.next() * 0x7FFFFFFF)
            self.__param_seeds[key] = seed
        new_rng = NumpyRNG(seed)
        copy_rd = RandomDistribution(
            values.name, parameters_pos=None, rng=new_rng,
            **values.parameters)
        if n_connections == 1:
            return numpy.array([copy_rd.next(1)], dtype="float64")
        return copy_rd.next(n_connections)

    def _generate_values(
            self, values, sources, targets, n_connections, connection_slices,
            pre_slice, post_slice, synapse_info):
        """
        :param values:
        :type values: ~pyNN.random.NumpyRNG or int or float or list(int) or
            list(float) or ~numpy.ndarray or str or callable
        :param int n_connections:
        :param list(slice) connection_slices:
        :param ~pacman.model.graphs.common.Slice pre_slice:
        :param ~pacman.model.graphs.common.Slice post_slice:
        :param SynapseInformation synapse_info:
        :rtype: ~numpy.ndarray
        """
        if isinstance(values, RandomDistribution):
            return self._generate_random_values(
                values, n_connections, pre_slice, post_slice)
        elif isinstance(values, str) or callable(values):
            if self.__space is None:
                raise SpynnakerException(
                    "No space object specified in projection {}-{}".format(
                        synapse_info.pre_population,
                        synapse_info.post_population))

            expand_distances = True
            if isinstance(values, str):
                expand_distances = self._expand_distances(values)

                # At this point we need to now get the values corresponding to
                # the distances between connections in "sources" and "targets"
                eval_values = numpy.zeros(n_connections, dtype="float64")
                for i in range(n_connections):
                    # get the distance for this source and target pair
                    dist = self.__space.distances(
                        synapse_info.pre_population.positions[sources[i]],
                        synapse_info.post_population.positions[targets[i]],
                        expand_distances)
                    # evaluate expression at this distance
                    eval_values[i] = _expr_context.eval(values, d=dist)
                return eval_values

            d = self.__space.distances(
                synapse_info.pre_population.positions[sources[i]],
                synapse_info.post_population.positions[targets[i]],
                expand_distances)

            return values(d)
        elif numpy.isscalar(values):
            return numpy.repeat([values], n_connections).astype("float64")
        elif hasattr(values, "__getitem__"):
            return numpy.concatenate([
                values[connection_slice]
                for connection_slice in connection_slices]).astype("float64")
        raise SpynnakerException("Unrecognised values format {} - what on "
                                 "earth are you giving me?".format(values))

    def _generate_weights(
            self, sources, targets, n_connections, connection_slices,
            pre_slice, post_slice, synapse_info):
        """ Generate weight values.

        :param int n_connections:
        :param list(slice) connection_slices:
        :param ~pacman.model.graphs.common.Slice pre_slice:
        :param ~pacman.model.graphs.common.Slice post_slice:
        :param SynapseInformation synapse_info:
        :rtype: ~numpy.ndarray
        """
        weights = self._generate_values(
            synapse_info.weights, sources, targets, n_connections,
            connection_slices, pre_slice, post_slice, synapse_info)
        if self.__safe:
            if not weights.size:
                warn_once(logger, "No connection in " + str(self))
            elif numpy.amin(weights) < 0 < numpy.amax(weights):
                raise SpynnakerException(
                    "Weights must be either all positive or all negative"
                    " in projection {}->{}".format(
                        synapse_info.pre_population.label,
                        synapse_info.post_population.label))
        return numpy.abs(weights)

    def _clip_delays(self, delays):
        """ Clip delay values, keeping track of how many have been clipped.

        :param ~numpy.ndarray delays:
        :rtype: ~numpy.ndarray
        """
        # count values that could be clipped
        self.__n_clipped_delays = numpy.sum(delays < self.__min_delay)

        # clip values
        if numpy.isscalar(delays):
            if delays < self.__min_delay:
                delays = self.__min_delay
        else:
            if delays.size:
                delays[delays < self.__min_delay] = self.__min_delay
        return delays

    def _generate_delays(
            self, sources, targets, n_connections, connection_slices,
            pre_slice, post_slice, synapse_info):
        """ Generate valid delay values.

        :param int n_connections:
        :param list(slice) connection_slices:
        :param ~pacman.model.graphs.common.Slice pre_slice:
        :param ~pacman.model.graphs.common.Slice post_slice:
        :param SynapseInformation synapse_info:
        :rtype: ~numpy.ndarray
        """
        delays = self._generate_values(
            synapse_info.delays, sources, targets, n_connections,
            connection_slices, pre_slice, post_slice, synapse_info)

        return self._clip_delays(delays)

    @abstractmethod
    def create_synaptic_block(
            self, pre_slices, post_slices, pre_vertex_slice, post_vertex_slice,
            synapse_type, synapse_info):
        """ Create a synaptic block from the data.

        :param weights:
        :type weights: ~numpy.ndarray or ~pyNN.random.NumpyRNG or int or float
            or list(int) or list(float)
        :param delays:
        :type delays: ~numpy.ndarray or ~pyNN.random.NumpyRNG or int or float
            or list(int) or list(float)
        :param list(~pacman.model.graphs.common.Slice) pre_slices:
        :param list(~pacman.model.graphs.common.Slice) post_slices:
        :param ~pacman.model.graphs.common.Slice pre_vertex_slice:
        :param ~pacman.model.graphs.common.Slice post_vertex_slice:
        :param AbstractSynapseType synapse_type:
        :param SynapseInformation synapse_info:
        :returns:
            The synaptic matrix data to go to the machine, as a Numpy array
        :rtype: ~numpy.ndarray
        """

    _CLIPPED_MSG = (
        "The delays in the connector {} from {} to {} was clipped to {} a "
        "total of {} times.  This can be avoided by reducing the timestep "
        "or increasing the minimum delay to one timestep")

    def get_provenance_data(self, synapse_info):
        """
        :param SynapseInformation synapse_info:
        :rtype:
            iterable(~spinn_front_end_common.utilities.utility_objs.ProvenanceDataItem)
        """
        name = "connector_{}_{}_{}".format(
            synapse_info.pre_population.label,
            synapse_info.post_population.label, self.__class__.__name__)
        # Convert to native Python integer; provenance system assumption
        ncd = self.__n_clipped_delays.item()
        yield ProvenanceDataItem(
            [name, "Times_synaptic_delays_got_clipped"], ncd,
            report=(ncd > 0), message=self._CLIPPED_MSG.format(
                self.__class__.__name__, synapse_info.pre_population.label,
                synapse_info.post_population.label, self.__min_delay,
                ncd))

    @property
    def safe(self):
        """
        :rtype: bool
        """
        return self.__safe

    @safe.setter
    def safe(self, new_value):
        self.__safe = new_value

    @property
    def space(self):
        """ The space object (may be updated after instantiation).

        :rtype: ~pyNN.space.Space or None
        """
        return self.__space

    @space.setter
    def space(self, new_value):
        """ Set the space object (allowed after instantiation).

        :param ~pyNN.space.Space new_value:
        """
        self.__space = new_value

    @property
    def synapse_info(self):
        """ The synapse_info object (may be updated after instantiation).

        :rtype: synapse_info or None
        """
        return self.__synapse_info

    @property
    def verbose(self):
        """
        :rtype: bool
        """
        return self.__verbose

    @verbose.setter
    def verbose(self, new_value):
        self.__verbose = new_value

    def use_direct_matrix(self, synapse_info):
        """
        :param SynapseInformation synapse_info:
        :rtype: bool
        """
        return False

    def could_connect(self, _synapse_info, _pre_slice, _post_slice):
        """
        Checks if a pre slice and a post slice could connect.

        Typically used to determine if a Machine Edge should be created by
        checking that at least one of the indexes in the pre slice could
        over time connect to at least one of the indexes in the post slice.

        .. note::
            This method should never return a false negative,
            but may return a false positives

        :param ~pacman.model.graphs.common.Slice _pre_slice:
        :param ~pacman.model.graphs.common.Slice _post_slice:
        :param SynapseInformation _synapse_info:
        :rtype: bool
        """
        # Unless we know for sure we must say they could connect
        return True

    def connect(self, projection):
        """ Apply this connector to a projection.

        .. warning::
            Do *not* call this! SpyNNaker does not work that way.

        :param ~spynnaker.pyNN.models.projection.Projection projection:
        :raises SpynnakerException: Always. Method not supported; profiled out.
        """
        raise SpynnakerException("Standard pyNN connect method not supported")

    @staticmethod
    def _roundsize(size, label):
        """ Ensures that the ``size`` is an integer. Approximate integers are\
            rounded; other values cause exceptions.

        :param size: The value to be rounded
        :type size: int or float
        :param str label: The type-name of the connection, for messages
        :rtype: int
        :raises SpynnakerException: If the size is non-integer and not close
        """
        if isinstance(size, int):
            return size
        # Allow a float which has a near int value
        temp = int(round(size))
        if abs(temp - size) < 0.001:
            logger.warning("Size of {} rounded from {} to {}. "
                           "Please use int values for size",
                           label, size, temp)
            return temp
        raise SpynnakerException(
            "Size of {} must be an int, received {}".format(label, size))<|MERGE_RESOLUTION|>--- conflicted
+++ resolved
@@ -17,7 +17,6 @@
 import math
 import re
 import numpy
-from spinn_utilities.config_holder import get_config_int
 from spinn_utilities.log import FormatAdapter
 from pyNN.random import NumpyRNG, RandomDistribution
 
@@ -97,13 +96,7 @@
         :param SynapseInformation synapse_info: the synapse info
         """
         self._rng = (self._rng or NumpyRNG())
-<<<<<<< HEAD
-        self.__min_delay = (
-                get_config_int("Machine", "machine_time_step") /
-                MICRO_TO_MILLISECOND_CONVERSION)
-=======
         self.__min_delay = machine_time_step_ms()
->>>>>>> 67bb04d0
 
     def _check_parameter(self, values, name, allow_lists):
         """ Check that the types of the values is supported.
