--- conflicted
+++ resolved
@@ -24,13 +24,9 @@
                             ("weight", "float64"), ("delay", "float64"),
                             ("synapse_type", "uint8")]
 
-<<<<<<< HEAD
+    __slots__ = ()
+
     def __init__(self, safe=True, verbose=False):
-=======
-    __slots__ = ()
-
-    def __init__(self, safe=True, space=None, verbose=False):
->>>>>>> 3a6f4b84
         self._safe = safe
         self._space = None
         self._verbose = verbose
