# Copyright (c) 2017-2019 The University of Manchester
#
# This program is free software: you can redistribute it and/or modify
# it under the terms of the GNU General Public License as published by
# the Free Software Foundation, either version 3 of the License, or
# (at your option) any later version.
#
# This program is distributed in the hope that it will be useful,
# but WITHOUT ANY WARRANTY; without even the implied warranty of
# MERCHANTABILITY or FITNESS FOR A PARTICULAR PURPOSE.  See the
# GNU General Public License for more details.
#
# You should have received a copy of the GNU General Public License
# along with this program.  If not, see <http://www.gnu.org/licenses/>.

import logging
import math
import re
import numpy
from six import string_types, with_metaclass
from spinn_utilities.logger_utils import warn_once
from spinn_utilities.safe_eval import SafeEval
from spinn_front_end_common.utilities.utility_objs import ProvenanceDataItem
from spinn_utilities.abstract_base import AbstractBase, abstractmethod
from spinn_front_end_common.utilities.globals_variables import get_simulator
from spynnaker.pyNN.utilities import utility_calls

# global objects
logger = logging.getLogger(__name__)
_expr_context = SafeEval(
    math, numpy, numpy.arccos, numpy.arcsin, numpy.arctan, numpy.arctan2,
    numpy.ceil, numpy.cos, numpy.cosh, numpy.exp, numpy.fabs, numpy.floor,
    numpy.fmod, numpy.hypot, numpy.ldexp, numpy.log, numpy.log10, numpy.modf,
    numpy.power, numpy.sin, numpy.sinh, numpy.sqrt, numpy.tan, numpy.tanh,
    numpy.maximum, numpy.minimum, e=numpy.e, pi=numpy.pi)


# with_metaclass due to https://github.com/benjaminp/six/issues/219
class AbstractConnector(with_metaclass(AbstractBase, object)):
    """ Abstract class that all PyNN Connectors extend.
    """

    NUMPY_SYNAPSES_DTYPE = [("source", "uint32"), ("target", "uint16"),
                            ("weight", "float64"), ("delay", "float64"),
                            ("synapse_type", "uint8")]

    __slots__ = [
        "_delays",
        "__min_delay",
        "__n_clipped_delays",
        "_n_post_neurons",
        "_n_pre_neurons",
        "_rng",
        "__safe",
        "__space",
        "__verbose",
        "_weights",
        "__param_seeds"]

    def __init__(self, safe=True, callback=None, verbose=False, rng=None):
        """
        :param bool safe: if True, check that weights and delays have valid
            values. If False, this check is skipped. (NB: SpiNNaker always
            checks.)
        :param callable callback: Ignored
        :param bool verbose:
        :param rng:
            Seeded random number generator, or None to make one when needed
        :type rng: ~pyNN.random.NumpyRNG or None
        """
        if callback is not None:
            warn_once(logger, "sPyNNaker ignores connector callbacks.")
        self.__safe = safe
        self.__space = None
        self.__verbose = verbose

        # something needs to be done about this?
        self._rng = rng

        self.__n_clipped_delays = 0
        self.__min_delay = 0
        self.__param_seeds = dict()

    def set_space(self, space):
        """ Set the space object (allowed after instantiation).

        :param ~pyNN.space.Space space:
        """
        self.__space = space

    def set_projection_information(self, machine_time_step, synapse_info):
<<<<<<< HEAD
        """
        :param int machine_time_step:
        :param SynapseInformation synapse_info:
        """
=======
        # pylint: disable=unused-argument
>>>>>>> 3a629a1d
        self._rng = (self._rng or get_simulator().get_pynn_NumpyRNG()())
        self.__min_delay = machine_time_step / 1000.0

    def _check_parameter(self, values, name, allow_lists):
        """ Check that the types of the values is supported.

        :param values:
        :type values: ~numpy.ndarray or ~pyNN.random.NumpyRNG or int or float
            or list(int) or list(float)
        :param str name:
        :param bool allow_lists:
        """
        if (not numpy.isscalar(values) and
                not (get_simulator().is_a_pynn_random(values)) and
                not hasattr(values, "__getitem__")):
            raise Exception("Parameter {} format unsupported".format(name))
        if not allow_lists and hasattr(values, "__getitem__"):
            raise NotImplementedError(
                "Lists of {} are not supported by the implementation of {} on "
                "this platform".format(name, self.__class__))

    def _check_parameters(self, weights, delays, allow_lists=False):
        """ Check the types of the weights and delays are supported; lists can\
            be disallowed if desired.
        """
        self._check_parameter(weights, "weights", allow_lists)
        self._check_parameter(delays, "delays", allow_lists)

    def _get_delay_maximum(self, delays, n_connections):
        """ Get the maximum delay given a float, RandomDistribution or list of\
            delays.
        """
        if get_simulator().is_a_pynn_random(delays):
            max_estimated_delay = utility_calls.get_maximum_probable_value(
                delays, n_connections)
            high = utility_calls.high(delays)
            if high is None:
                return max_estimated_delay

            # The maximum is the minimum of the possible maximums
            return min(max_estimated_delay, high)
        elif numpy.isscalar(delays):
            return delays
        elif hasattr(delays, "__getitem__"):
            return numpy.max(delays)
        raise Exception("Unrecognised delay format: {:s}".format(
            type(delays)))

    @abstractmethod
    def get_delay_maximum(self, synapse_info):
        """ Get the maximum delay specified by the user in ms, or None if\
            unbounded.

        :param synapse_info:
        :type synapse_info: SynapseInformation
        :rtype: int or None
        """

    def get_delay_variance(self, delays):
        """ Get the variance of the delays.

        :param delays:
        :type delays: ~numpy.ndarray or ~pyNN.random.NumpyRNG or int or float
            or list(int) or list(float)
        :rtype: float
        """
        if get_simulator().is_a_pynn_random(delays):
            return utility_calls.get_variance(delays)
        elif numpy.isscalar(delays):
            return 0.0
        elif hasattr(delays, "__getitem__"):
            return numpy.var(delays)
        raise Exception("Unrecognised delay format")

    def _get_n_connections_from_pre_vertex_with_delay_maximum(
            self, delays, n_total_connections, n_connections,
            min_delay, max_delay):
        """ Get the expected number of delays that will fall within min_delay
            and max_delay given given a float, RandomDistribution or list of
            delays.
        """
        # pylint: disable=too-many-arguments
        if get_simulator().is_a_pynn_random(delays):
            prob_in_range = utility_calls.get_probability_within_range(
                delays, min_delay, max_delay)
            return int(math.ceil(utility_calls.get_probable_maximum_selected(
                n_total_connections, n_connections, prob_in_range)))
        elif numpy.isscalar(delays):
            if min_delay <= delays <= max_delay:
                return int(math.ceil(n_connections))
            return 0
        elif hasattr(delays, "__getitem__"):
            n_delayed = sum([len([
                delay for delay in delays
                if min_delay <= delay <= max_delay])])
            if n_delayed == 0:
                return 0
            n_total = len(delays)
            prob_delayed = float(n_delayed) / float(n_total)
            return int(math.ceil(utility_calls.get_probable_maximum_selected(
                n_total_connections, n_connections, prob_delayed)))
        raise Exception("Unrecognised delay format")

    @abstractmethod
    def get_n_connections_from_pre_vertex_maximum(
            self, post_vertex_slice, synapse_info, min_delay=None,
            max_delay=None):
        """ Get the maximum number of connections between those from any
            neuron in the pre vertex to the neurons in the post_vertex_slice,
            for connections with a delay between min_delay and max_delay
            (inclusive) if both specified (otherwise all connections).

        :param delays:
        :type delays: ~numpy.ndarray or ~pyNN.random.NumpyRNG or int or float
            or list(int) or list(float)
        :param: ~pacman.model.graphs.common.Slice post_vertex_slice:
        :param min_delay:
        :type min_delay: int or None
        :param max_delay:
        :type max_delay: int or None
        :rtype: int
        """
        # pylint: disable=too-many-arguments

    @abstractmethod
    def get_n_connections_to_post_vertex_maximum(self, synapse_info):
        """ Get the maximum number of connections between those to any neuron
            in the post vertex from neurons in the pre vertex.

        :rtype: int
        """

    def get_weight_mean(self, weights):
        """ Get the mean of the weights.

        :param weights:
        :type weights: ~numpy.ndarray or pyNN.random.NumpyRNG or int or float
            or list(int) or list(float)
        :rtype: float
        """
        if get_simulator().is_a_pynn_random(weights):
            return abs(utility_calls.get_mean(weights))
        elif numpy.isscalar(weights):
            return abs(weights)
        elif hasattr(weights, "__getitem__"):
            return numpy.mean(weights)
        raise Exception("Unrecognised weight format")

    def _get_weight_maximum(self, weights, n_connections):
        """ Get the maximum of the weights.
        """
        if get_simulator().is_a_pynn_random(weights):
            mean_weight = utility_calls.get_mean(weights)
            if mean_weight < 0:
                min_weight = utility_calls.get_minimum_probable_value(
                    weights, n_connections)
                low = utility_calls.low(weights)
                if low is None:
                    return abs(min_weight)
                return abs(max(min_weight, low))
            else:
                max_weight = utility_calls.get_maximum_probable_value(
                    weights, n_connections)
                high = utility_calls.high(weights)
                if high is None:
                    return abs(max_weight)
                return abs(min(max_weight, high))

        elif numpy.isscalar(weights):
            return abs(weights)
        elif hasattr(weights, "__getitem__"):
            return numpy.amax(numpy.abs(weights))
        raise Exception("Unrecognised weight format")

    @abstractmethod
    def get_weight_maximum(self, synapse_info):
        """ Get the maximum of the weights for this connection.

        :param SynapseInformation synapse_info:
        :rtype: float
        """
        # pylint: disable=too-many-arguments

    def get_weight_variance(self, weights):
        """ Get the variance of the weights.

        :param weights:
        :type weights: ~numpy.ndarray or ~pyNN.random.NumpyRNG or int or float
            or list(int) or list(float)
        :rtype: float
        """
        if get_simulator().is_a_pynn_random(weights):
            return utility_calls.get_variance(weights)
        elif numpy.isscalar(weights):
            return 0.0
        elif hasattr(weights, "__getitem__"):
            return numpy.var(weights)
        raise Exception("Unrecognised weight format")

    def _expand_distances(self, d_expression):
        """ Check if a distance expression contains at least one term `d[x]`.
            If yes, then the distances are expanded to distances in the
            separate coordinates rather than the overall distance over all
            coordinates, and we assume the user has specified an expression
            such as `d[0] + d[2]`.
        """
        regexpr = re.compile(r'.*d\[\d*\].*')
        return regexpr.match(d_expression)

    def _generate_random_values(
            self, values, n_connections, pre_vertex_slice, post_vertex_slice):
        key = (id(pre_vertex_slice), id(post_vertex_slice), id(values))
        seed = self.__param_seeds.get(key, None)
        if seed is None:
            seed = int(values.rng.next() * 0x7FFFFFFF)
            self.__param_seeds[key] = seed
        new_rng = get_simulator().get_pynn_NumpyRNG()(seed)
        copy_rd = get_simulator().get_random_distribution()(
            values.name, parameters_pos=None, rng=new_rng,
            **values.parameters)
        if n_connections == 1:
            return numpy.array([copy_rd.next(1)], dtype="float64")
        return copy_rd.next(n_connections)

    def _generate_values(self, values, n_connections, connection_slices,
                         pre_slice, post_slice, synapse_info):
        if get_simulator().is_a_pynn_random(values):
            return self._generate_random_values(
                values, n_connections, pre_slice, post_slice)
        elif numpy.isscalar(values):
            return numpy.repeat([values], n_connections).astype("float64")
        elif hasattr(values, "__getitem__"):
            return numpy.concatenate([
                values[connection_slice]
                for connection_slice in connection_slices]).astype("float64")
        elif isinstance(values, string_types) or callable(values):
            if self.__space is None:
                raise Exception(
                    "No space object specified in projection {}-{}".format(
                        synapse_info.pre_population,
                        synapse_info.post_population))

            expand_distances = True
            if isinstance(values, string_types):
                expand_distances = self._expand_distances(values)

            d = self.__space.distances(
                synapse_info.pre_population.positions,
                synapse_info.post_population.positions,
                expand_distances)

            if isinstance(values, string_types):
                return _expr_context.eval(values)
            return values(d)
        raise Exception("what on earth are you giving me?")

    def _generate_weights(self, n_connections, connection_slices,
                          pre_slice, post_slice, synapse_info):
        """ Generate weight values.
        """
        weights = self._generate_values(
            synapse_info.weights, n_connections, connection_slices, pre_slice,
            post_slice, synapse_info)
        if self.__safe:
            if not weights.size:
                warn_once(logger, "No connection in " + str(self))
            elif numpy.amin(weights) < 0 < numpy.amax(weights):
                raise Exception(
                    "Weights must be either all positive or all negative"
                    " in projection {}->{}".format(
                        synapse_info.pre_population.label,
                        synapse_info.post_population.label))
        return numpy.abs(weights)

    def _clip_delays(self, delays):
        """ Clip delay values, keeping track of how many have been clipped.
        """

        # count values that could be clipped
        self.__n_clipped_delays = numpy.sum(delays < self.__min_delay)

        # clip values
        if numpy.isscalar(delays):
            if delays < self.__min_delay:
                delays = self.__min_delay
        else:
            if delays.size:
                delays[delays < self.__min_delay] = self.__min_delay
        return delays

    def _generate_delays(self, n_connections, connection_slices,
                         pre_slice, post_slice, synapse_info):
        """ Generate valid delay values.
        """

        delays = self._generate_values(
            synapse_info.delays, n_connections, connection_slices, pre_slice,
            post_slice, synapse_info)

        return self._clip_delays(delays)

    @abstractmethod
    def create_synaptic_block(
            self, pre_slices, pre_slice_index, post_slices,
            post_slice_index, pre_vertex_slice, post_vertex_slice,
            synapse_type, synapse_info):
        """ Create a synaptic block from the data.

        :param weights:
        :type weights: ~numpy.ndarray or ~pyNN.random.NumpyRNG or int or float
            or list(int) or list(float)
        :param delays:
        :type delays: ~numpy.ndarray or ~pyNN.random.NumpyRNG or int or float
            or list(int) or list(float)
        :param list(~pacman.model.graphs.common.Slice) pre_slices:
        :param int pre_slice_index:
        :param list(~pacman.model.graphs.common.Slice) post_slices:
        :param int post_slice_index:
        :param ~pacman.model.graphs.common.Slice pre_vertex_slice:
        :param ~pacman.model.graphs.common.Slice post_vertex_slice:
        :param AbstractSynapseType synapse_type:
        :returns:
            The synaptic matrix data to go to the machine, as a Numpy array
        :rtype: ~numpy.ndarray
        """
        # pylint: disable=too-many-arguments

    def get_provenance_data(self, synapse_info):
        """
        :param SynapseInformation synapse_info:
        :rtype:
            list(~spinn_front_end_common.utilities.utility_objs.ProvenanceDataItem)
        """
        name = "{}_{}_{}".format(
            synapse_info.pre_population.label,
            synapse_info.post_population.label, self.__class__.__name__)
        return [ProvenanceDataItem(
            [name, "Times_synaptic_delays_got_clipped"],
            self.__n_clipped_delays,
            report=self.__n_clipped_delays > 0,
            message=(
                "The delays in the connector {} from {} to {} was clipped "
                "to {} a total of {} times.  This can be avoided by reducing "
                "the timestep or increasing the minimum delay to one "
                "timestep".format(
                    self.__class__.__name__, synapse_info.pre_population.label,
                    synapse_info.post_population.label, self.__min_delay,
                    self.__n_clipped_delays)))]

    @property
    def safe(self):
        """
        :rtype: bool
        """
        return self.__safe

    @safe.setter
    def safe(self, new_value):
        self.__safe = new_value

    @property
    def space(self):
        """ The space object (may be updated after instantiation).

        :rtype: ~pyNN.space.Space or None
        """
        return self.__space

    @space.setter
    def space(self, new_value):
        """ Set the space object (allowed after instantiation).

        :param ~pyNN.space.Space new_value:
        """
        self.__space = new_value

    @property
    def verbose(self):
        """
        :rtype: bool
        """
        return self.__verbose

    @verbose.setter
    def verbose(self, new_value):
        self.__verbose = new_value

    def use_direct_matrix(self, synapse_info):
<<<<<<< HEAD
        """
        :param SynapseInformation synapse_info:
        """
=======
        # pylint: disable=unused-argument
>>>>>>> 3a629a1d
        return False<|MERGE_RESOLUTION|>--- conflicted
+++ resolved
@@ -89,14 +89,11 @@
         self.__space = space
 
     def set_projection_information(self, machine_time_step, synapse_info):
-<<<<<<< HEAD
         """
         :param int machine_time_step:
         :param SynapseInformation synapse_info:
         """
-=======
         # pylint: disable=unused-argument
->>>>>>> 3a629a1d
         self._rng = (self._rng or get_simulator().get_pynn_NumpyRNG()())
         self.__min_delay = machine_time_step / 1000.0
 
@@ -121,6 +118,14 @@
     def _check_parameters(self, weights, delays, allow_lists=False):
         """ Check the types of the weights and delays are supported; lists can\
             be disallowed if desired.
+
+        :param weights:
+        :type weights: ~numpy.ndarray or ~pyNN.random.NumpyRNG or int or float
+            or list(int) or list(float)
+        :param delays:
+        :type delays: ~numpy.ndarray or ~pyNN.random.NumpyRNG or int or float
+            or list(int) or list(float)
+        :param bool allow_lists:
         """
         self._check_parameter(weights, "weights", allow_lists)
         self._check_parameter(delays, "delays", allow_lists)
@@ -128,6 +133,11 @@
     def _get_delay_maximum(self, delays, n_connections):
         """ Get the maximum delay given a float, RandomDistribution or list of\
             delays.
+
+        :param delays:
+        :type delays: ~numpy.ndarray or ~pyNN.random.NumpyRNG or int or float
+            or list(int) or list(float)
+        :param int n_connections:
         """
         if get_simulator().is_a_pynn_random(delays):
             max_estimated_delay = utility_calls.get_maximum_probable_value(
@@ -150,8 +160,7 @@
         """ Get the maximum delay specified by the user in ms, or None if\
             unbounded.
 
-        :param synapse_info:
-        :type synapse_info: SynapseInformation
+        :param SynapseInformation synapse_info:
         :rtype: int or None
         """
 
@@ -177,6 +186,15 @@
         """ Get the expected number of delays that will fall within min_delay
             and max_delay given given a float, RandomDistribution or list of
             delays.
+
+        :param delays:
+        :type delays: ~numpy.ndarray or pyNN.random.NumpyRNG or int or float
+            or list(int) or list(float)
+        :param int n_total_connections:
+        :param int n_connections:
+        :param float min_delay:
+        :param float max_delay:
+        :rtype: float
         """
         # pylint: disable=too-many-arguments
         if get_simulator().is_a_pynn_random(delays):
@@ -247,6 +265,12 @@
 
     def _get_weight_maximum(self, weights, n_connections):
         """ Get the maximum of the weights.
+
+        :param weights:
+        :type weights: ~numpy.ndarray or ~pyNN.random.NumpyRNG or int or float
+            or list(int) or list(float)
+        :param int n_connections:
+        :rtype: float
         """
         if get_simulator().is_a_pynn_random(weights):
             mean_weight = utility_calls.get_mean(weights)
@@ -302,12 +326,22 @@
             separate coordinates rather than the overall distance over all
             coordinates, and we assume the user has specified an expression
             such as `d[0] + d[2]`.
+
+        :param str d_expression:
+        :rtype: bool
         """
         regexpr = re.compile(r'.*d\[\d*\].*')
         return regexpr.match(d_expression)
 
     def _generate_random_values(
             self, values, n_connections, pre_vertex_slice, post_vertex_slice):
+        """
+        :param ~pyNN.random.NumpyRNG values:
+        :param int n_connections:
+        :param ~pacman.model.graphs.common.Slice pre_vertex_slice:
+        :param ~pacman.model.graphs.common.Slice post_vertex_slice:
+        :rtype: ~numpy.ndarray
+        """
         key = (id(pre_vertex_slice), id(post_vertex_slice), id(values))
         seed = self.__param_seeds.get(key, None)
         if seed is None:
@@ -323,6 +357,17 @@
 
     def _generate_values(self, values, n_connections, connection_slices,
                          pre_slice, post_slice, synapse_info):
+        """
+        :param values:
+        :type values: ~pyNN.random.NumpyRNG or int or float or list(int) or
+            list(float) or ~numpy.ndarray or str or callable
+        :param int n_connections:
+        :param list(slice) connection_slices:
+        :param ~pacman.model.graphs.common.Slice pre_slice:
+        :param ~pacman.model.graphs.common.Slice post_slice:
+        :param SynapseInformation synapse_info:
+        :rtype: ~numpy.ndarray
+        """
         if get_simulator().is_a_pynn_random(values):
             return self._generate_random_values(
                 values, n_connections, pre_slice, post_slice)
@@ -356,6 +401,13 @@
     def _generate_weights(self, n_connections, connection_slices,
                           pre_slice, post_slice, synapse_info):
         """ Generate weight values.
+
+        :param int n_connections:
+        :param list(slice) connection_slices:
+        :param ~pacman.model.graphs.common.Slice pre_slice:
+        :param ~pacman.model.graphs.common.Slice post_slice:
+        :param SynapseInformation synapse_info:
+        :rtype: ~numpy.ndarray
         """
         weights = self._generate_values(
             synapse_info.weights, n_connections, connection_slices, pre_slice,
@@ -373,8 +425,10 @@
 
     def _clip_delays(self, delays):
         """ Clip delay values, keeping track of how many have been clipped.
-        """
-
+
+        :param ~numpy.ndarray delays:
+        :rtype: ~numpy.ndarray
+        """
         # count values that could be clipped
         self.__n_clipped_delays = numpy.sum(delays < self.__min_delay)
 
@@ -390,8 +444,14 @@
     def _generate_delays(self, n_connections, connection_slices,
                          pre_slice, post_slice, synapse_info):
         """ Generate valid delay values.
-        """
-
+
+        :param int n_connections:
+        :param list(slice) connection_slices:
+        :param ~pacman.model.graphs.common.Slice pre_slice:
+        :param ~pacman.model.graphs.common.Slice post_slice:
+        :param SynapseInformation synapse_info:
+        :rtype: ~numpy.ndarray
+        """
         delays = self._generate_values(
             synapse_info.delays, n_connections, connection_slices, pre_slice,
             post_slice, synapse_info)
@@ -485,11 +545,8 @@
         self.__verbose = new_value
 
     def use_direct_matrix(self, synapse_info):
-<<<<<<< HEAD
-        """
-        :param SynapseInformation synapse_info:
-        """
-=======
+        """
+        :param SynapseInformation synapse_info:
+        """
         # pylint: disable=unused-argument
->>>>>>> 3a629a1d
         return False