from spynnaker.pyNN.models.neural_projections.connectors.abstract_connector \
    import AbstractConnector
from spynnaker.pyNN import exceptions
from spynnaker.pyNN.utilities import utility_calls
import logging
import numpy

logger = logging.getLogger(__name__)


class FromListConnector(AbstractConnector):
    """ Make connections according to a list.

    :param: conn_list:
        a list of tuples, one tuple for each connection. Each
        tuple should contain::

         (pre_idx, post_idx, weight, delay)

        where pre_idx is the index (i.e. order in the Population,
        not the ID) of the presynaptic neuron, and post_idx is
        the index of the postsynaptic neuron.
    """

    CONN_LIST_DTYPE = numpy.dtype([
        ("source", numpy.uint32), ("target", numpy.uint32),
        ("weight", numpy.float64), ("delay", numpy.float64)])

    def __init__(self, conn_list, safe=True, verbose=False):
        """
        Creates a new FromListConnector.
        """
        AbstractConnector.__init__(self, safe, None, verbose)
        if conn_list is None or len(conn_list) == 0:
            raise exceptions.InvalidParameterType(
                "The connection list for the FromListConnector must contain"
                " at least a list of tuples, each of which should contain:"
                " (pre_idx, post_idx)")
        self._conn_list = conn_list

        # supports setting these at different times
        self._weights = None
        self._delays = None
        self._converted_weights_and_delays = False

    @staticmethod
    def _split_conn_list(conn_list, column_names):
        """ takes the conn list and separates them into the blocks needed

        :param conn_list: the original conn list
        :param column_names: the column names if exist
        :return: source dest list, weights list, delays list, extra list
        """

        # weights and delay index
        weight_index = None
        delay_index = None

        # conn lists
        weights = None
        delays = None

        # locate weights and delay index in the listings
        if "weight" in column_names:
            weight_index = column_names.index("weight")
        if "delay" in column_names:
            delay_index = column_names.index("delay")
        element_index = range(2, len(column_names))

        # figure out where other stuff is
        conn_list = numpy.array(conn_list)
        source_destination_conn_list = conn_list[:, [0, 1]]

        if weight_index is not None:
            element_index.remove(weight_index)
            weights = conn_list[:, weight_index]
        if delay_index is not None:
            element_index.remove(delay_index)
            delays = conn_list[:, delay_index]

        # build other data element conn list (with source and destination)
        other_conn_list = None
        other_element_column_names = list()
        for element in element_index:
            other_element_column_names.append(column_names[element])
        if len(element_index) != 0:
            other_conn_list = conn_list[:, element_index]
            other_conn_list.dtype.names = other_element_column_names

        # hand over splitted data
        return source_destination_conn_list, weights, delays, other_conn_list

    def set_weights_and_delays(self, weights, delays):
        """ allows setting of the weights and delays at seperate times to the
        init, also sets the dtypes correctly.....

        :param weights:
        :param delays:
        :return:
        """
        # set the data if not already set (supports none overriding via
        # synapse data)
        if self._weights is None:
            self._weights = utility_calls.convert_param_to_numpy(
                weights, len(self._conn_list))
        if self._delays is None:
            self._delays = utility_calls.convert_param_to_numpy(
                delays, len(self._conn_list))

        # if got data, build connlist with correct dtypes
        if (self._weights is not None and self._delays is not None and not
                self._converted_weights_and_delays):
            # add weights and delays to the conn list
            temp_conn_list = numpy.dstack(
                (self._conn_list[:, 0], self._conn_list[:, 1],
                 self._weights, self._delays))[0]

            self._conn_list = list()
            for element in temp_conn_list:
                self._conn_list.append((element[0], element[1], element[2],
                                        element[3]))

            # set dtypes (cant we just set them within the array?)
            self._conn_list = numpy.asarray(self._conn_list,
                                            dtype=self.CONN_LIST_DTYPE)
            self._converted_weights_and_delays = True

    def get_delay_maximum(self):
        return numpy.max(self._conn_list["delay"])

    def get_delay_variance(
            self, pre_slices, pre_slice_index, post_slices,
            post_slice_index, pre_vertex_slice, post_vertex_slice):
        mask = ((self._conn_list["source"] >= pre_vertex_slice.lo_atom) &
                (self._conn_list["source"] <= pre_vertex_slice.hi_atom) &
                (self._conn_list["target"] >= post_vertex_slice.lo_atom) &
                (self._conn_list["target"] <= post_vertex_slice.hi_atom))
        delays = self._conn_list["delay"][mask]
        if delays.size == 0:
            return 0
        return numpy.var(delays)

    def get_n_connections_from_pre_vertex_maximum(
            self, pre_slices, pre_slice_index, post_slices,
            post_slice_index, pre_vertex_slice, post_vertex_slice,
            min_delay=None, max_delay=None):

        mask = None
        if min_delay is None or max_delay is None:
            mask = ((self._conn_list["source"] >= pre_vertex_slice.lo_atom) &
                    (self._conn_list["source"] <= pre_vertex_slice.hi_atom) &
                    (self._conn_list["target"] >= post_vertex_slice.lo_atom) &
                    (self._conn_list["target"] <= post_vertex_slice.hi_atom))
        else:
            mask = ((self._conn_list["source"] >= pre_vertex_slice.lo_atom) &
                    (self._conn_list["source"] <= pre_vertex_slice.hi_atom) &
                    (self._conn_list["target"] >= post_vertex_slice.lo_atom) &
                    (self._conn_list["target"] <= post_vertex_slice.hi_atom) &
                    (self._conn_list["delay"] >= min_delay) &
                    (self._conn_list["delay"] <= max_delay))
        sources = self._conn_list["source"][mask]
        if sources.size == 0:
            return 0
        return numpy.max(numpy.bincount(sources.view('int32')))

    def get_n_connections_to_post_vertex_maximum(
            self, pre_slices, pre_slice_index, post_slices,
            post_slice_index, pre_vertex_slice, post_vertex_slice):
        mask = ((self._conn_list["source"] >= pre_vertex_slice.lo_atom) &
                (self._conn_list["source"] <= pre_vertex_slice.hi_atom) &
                (self._conn_list["target"] >= post_vertex_slice.lo_atom) &
                (self._conn_list["target"] <= post_vertex_slice.hi_atom))
        targets = self._conn_list["target"][mask]
        if targets.size == 0:
            return 0
        return numpy.max(numpy.bincount(targets.view('int32')))

    def get_weight_mean(
            self, pre_slices, pre_slice_index, post_slices,
            post_slice_index, pre_vertex_slice, post_vertex_slice):
        mask = ((self._conn_list["source"] >= pre_vertex_slice.lo_atom) &
                (self._conn_list["source"] <= pre_vertex_slice.hi_atom) &
                (self._conn_list["target"] >= post_vertex_slice.lo_atom) &
                (self._conn_list["target"] <= post_vertex_slice.hi_atom))
        weights = self._conn_list["weight"][mask]
        if weights.size == 0:
            return 0
        return numpy.mean(weights)

    def get_weight_maximum(
            self, pre_slices, pre_slice_index, post_slices,
            post_slice_index, pre_vertex_slice, post_vertex_slice):
        mask = ((self._conn_list["source"] >= pre_vertex_slice.lo_atom) &
                (self._conn_list["source"] <= pre_vertex_slice.hi_atom) &
                (self._conn_list["target"] >= post_vertex_slice.lo_atom) &
                (self._conn_list["target"] <= post_vertex_slice.hi_atom))
        weights = self._conn_list["weight"][mask]
        if weights.size == 0:
            return 0
        return numpy.max(weights)

    def get_weight_variance(
            self, pre_slices, pre_slice_index, post_slices,
            post_slice_index, pre_vertex_slice, post_vertex_slice):
        mask = ((self._conn_list["source"] >= pre_vertex_slice.lo_atom) &
                (self._conn_list["source"] <= pre_vertex_slice.hi_atom) &
                (self._conn_list["target"] >= post_vertex_slice.lo_atom) &
                (self._conn_list["target"] <= post_vertex_slice.hi_atom))
        weights = self._conn_list["weight"][mask]
        if weights.size == 0:
            return 0
        return numpy.var(weights)

    def generate_on_machine(self):
        return False

    def create_synaptic_block(
            self, pre_slices, pre_slice_index, post_slices,
            post_slice_index, pre_vertex_slice, post_vertex_slice,
            synapse_type):
        mask = ((self._conn_list["source"] >= pre_vertex_slice.lo_atom) &
                (self._conn_list["source"] <= pre_vertex_slice.hi_atom) &
                (self._conn_list["target"] >= post_vertex_slice.lo_atom) &
                (self._conn_list["target"] <= post_vertex_slice.hi_atom))
        items = self._conn_list[mask]
        block = numpy.zeros(
            items.size, dtype=AbstractConnector.NUMPY_SYNAPSES_DTYPE)
        block["source"] = items["source"]
        block["target"] = items["target"]
        block["weight"] = items["weight"]
        block["delay"] = self._clip_delays(items["delay"])
        block["synapse_type"] = synapse_type
        return block

<<<<<<< HEAD
    @property
    def conn_list(self):
        return self._conn_list

    @conn_list.setter
    def conn_list(self, new_value):
        self._conn_list = new_value

    def _set_data(self, new_value, name):
        for index in self._conn_list:
            for (source, dest) in self._conn_list[index]:
                pass
=======
    def __repr__(self):
        return "FromListConnector(n_connections={})".format(
            len(self._conn_list))
>>>>>>> 5c6bdb9d
<|MERGE_RESOLUTION|>--- conflicted
+++ resolved
@@ -232,7 +232,10 @@
         block["synapse_type"] = synapse_type
         return block
 
-<<<<<<< HEAD
+    def __repr__(self):
+        return "FromListConnector(n_connections={})".format(
+            len(self._conn_list))
+
     @property
     def conn_list(self):
         return self._conn_list
@@ -244,9 +247,4 @@
     def _set_data(self, new_value, name):
         for index in self._conn_list:
             for (source, dest) in self._conn_list[index]:
-                pass
-=======
-    def __repr__(self):
-        return "FromListConnector(n_connections={})".format(
-            len(self._conn_list))
->>>>>>> 5c6bdb9d
+                pass