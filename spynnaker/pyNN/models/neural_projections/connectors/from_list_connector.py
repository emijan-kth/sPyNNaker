from spynnaker.pyNN.models.neural_projections.connectors.seed_info \
    import SeedInfo
from spynnaker.pyNN.models.neural_projections.connectors.abstract_connector \
    import AbstractConnector
from spynnaker.pyNN.models.neural_properties.synaptic_list import SynapticList
from spynnaker.pyNN.models.neural_properties.synapse_row_info \
    import SynapseRowInfo
from spynnaker.pyNN.models.neural_properties.randomDistributions \
    import generate_parameter
from spinn_front_end_common.utilities import exceptions
import logging

logger = logging.getLogger(__name__)


class FromListConnector(AbstractConnector):
    """
    Make connections according to a list.

    :param `list` conn_list:
        a list of tuples, one tuple for each connection. Each
        tuple should contain::

         (pre_idx, post_idx, weight, delay)

        where pre_idx is the index (i.e. order in the Population,
        not the ID) of the presynaptic neuron, and post_idx is
        the index of the postsynaptic neuron.
    """

    def __init__(self, conn_list=None, safe=True, verbose=False):
        """
        Creates a new FromListConnector.
        """
        if not safe:
            logger.warn("the modification of the safe parameter will be "
                        "ignored")
        if verbose:
            logger.warn("the modification of the verbose parameter will be "
                        "ignored")
        if conn_list is None:
            conn_list = []
        self._conn_list = conn_list
        self._delay_so_far = 0
        self._weight_seeds = SeedInfo()
        self._delay_seeds = SeedInfo()

    def generate_synapse_list(
            self, presynaptic_population, postsynaptic_population, delay_scale,
            weight_scale, synapse_type):

        prevertex = presynaptic_population._get_vertex
        postvertex = postsynaptic_population._get_vertex

        id_lists = list()
        weight_lists = list()
        delay_lists = list()
        type_lists = list()

        for _ in range(0, prevertex.n_atoms):
            id_lists.append(list())
            weight_lists.append(list())
            delay_lists.append(list())
            type_lists.append(list())

        for i in range(0, len(self._conn_list)):
            conn = self._conn_list[i]
<<<<<<< HEAD
            pre_atom = generate_parameter(conn[0], i)
            post_atom = generate_parameter(conn[1], i)
            if not 0 <= pre_atom < prevertex.n_atoms:
                raise exceptions.ConfigurationException(
                    "Invalid neuron id in presynaptic population {}"
                    .format(pre_atom))
            if not 0 <= post_atom < postvertex.n_atoms:
                raise exceptions.ConfigurationException(
                    "Invalid neuron id in postsynaptic population {}"
                    .format(post_atom))
            weight = generate_parameter(conn[2], i)
            delay = generate_parameter(conn[3], i) * delay_scale
            id_lists[pre_atom].append(post_atom)
            weight_lists[pre_atom].append(weight)
            delay_lists[pre_atom].append(delay)
            type_lists[pre_atom].append(synapse_type)
            
        connection_list = [SynapseRowInfo(id_lists[i], weight_lists[i], 
=======
            len_list = []
            if isinstance(conn[0], list):
                len_list.append(len(conn[0]))
            else:
                len_list.append(1)
            if isinstance(conn[1], list):
                len_list.append(len(conn[1]))
            else:
                len_list.append(1)
            if isinstance(conn[2], list) and (isinstance(conn[0], list)
                                              or isinstance(conn[1], list)):
                len_list.append(len(conn[2]))
            else:
                len_list.append(1)
            if isinstance(conn[3], list) and (isinstance(conn[0], list)
                                              or isinstance(conn[1], list)):
                len_list.append(len(conn[3]))
            else:
                len_list.append(1)
            valid_len = reduce(lambda x, y: x if (y == 1 or y == x) else
                               (y if x == 1 else 0), len_list, 1)
            if (valid_len):
                for j in range(valid_len):
                    pre_atom = generate_parameter(conn[0], j)
                    post_atom = generate_parameter(conn[1], j)
                    if not 0 <= pre_atom < prevertex.n_atoms:
                        raise ConfigurationException(
                            "Invalid neuron id in presynaptic population {}"
                            .format(pre_atom))
                    if not 0 <= post_atom < postvertex.n_atoms:
                        raise ConfigurationException(
                            "Invalid neuron id in postsynaptic population {}"
                            .format(post_atom))
                    weight = generate_parameter(conn[2], j) * weight_scale
                    delay = generate_parameter(conn[3], j) * delay_scale
                    id_lists[pre_atom].append(post_atom)
                    weight_lists[pre_atom].append(weight)
                    delay_lists[pre_atom].append(delay)
                    type_lists[pre_atom].append(synapse_type)

        connection_list = [SynapseRowInfo(id_lists[i], weight_lists[i],
>>>>>>> 83915a0e
                           delay_lists[i], type_lists[i])
                           for i in range(0, prevertex.n_atoms)]

        return SynapticList(connection_list)<|MERGE_RESOLUTION|>--- conflicted
+++ resolved
@@ -65,26 +65,6 @@
 
         for i in range(0, len(self._conn_list)):
             conn = self._conn_list[i]
-<<<<<<< HEAD
-            pre_atom = generate_parameter(conn[0], i)
-            post_atom = generate_parameter(conn[1], i)
-            if not 0 <= pre_atom < prevertex.n_atoms:
-                raise exceptions.ConfigurationException(
-                    "Invalid neuron id in presynaptic population {}"
-                    .format(pre_atom))
-            if not 0 <= post_atom < postvertex.n_atoms:
-                raise exceptions.ConfigurationException(
-                    "Invalid neuron id in postsynaptic population {}"
-                    .format(post_atom))
-            weight = generate_parameter(conn[2], i)
-            delay = generate_parameter(conn[3], i) * delay_scale
-            id_lists[pre_atom].append(post_atom)
-            weight_lists[pre_atom].append(weight)
-            delay_lists[pre_atom].append(delay)
-            type_lists[pre_atom].append(synapse_type)
-            
-        connection_list = [SynapseRowInfo(id_lists[i], weight_lists[i], 
-=======
             len_list = []
             if isinstance(conn[0], list):
                 len_list.append(len(conn[0]))
@@ -111,11 +91,11 @@
                     pre_atom = generate_parameter(conn[0], j)
                     post_atom = generate_parameter(conn[1], j)
                     if not 0 <= pre_atom < prevertex.n_atoms:
-                        raise ConfigurationException(
+                        raise exceptions.ConfigurationException(
                             "Invalid neuron id in presynaptic population {}"
                             .format(pre_atom))
                     if not 0 <= post_atom < postvertex.n_atoms:
-                        raise ConfigurationException(
+                        raise exceptions.ConfigurationException(
                             "Invalid neuron id in postsynaptic population {}"
                             .format(post_atom))
                     weight = generate_parameter(conn[2], j) * weight_scale
@@ -124,10 +104,9 @@
                     weight_lists[pre_atom].append(weight)
                     delay_lists[pre_atom].append(delay)
                     type_lists[pre_atom].append(synapse_type)
-
+            
         connection_list = [SynapseRowInfo(id_lists[i], weight_lists[i],
->>>>>>> 83915a0e
                            delay_lists[i], type_lists[i])
                            for i in range(0, prevertex.n_atoms)]
-
+        
         return SynapticList(connection_list)