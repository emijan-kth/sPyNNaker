from .abstract_connector import AbstractConnector
from spynnaker.pyNN.utilities import utility_calls
from spynnaker.pyNN.exceptions import SpynnakerException
import numpy
import logging
import math

logger = logging.getLogger(__file__)


class FixedNumberPostConnector(AbstractConnector):
<<<<<<< HEAD
    __slots__ = [
        "_allow_self_connections",
        "_post_n",
        "_post_neurons"]

    def __init__(
            self, n, allow_self_connections=True, safe=True, verbose=False):
        super(FixedNumberPostConnector, self).__init__(safe, verbose)
        self._post_n = n
=======
    """ Connects a fixed number of post-synaptic neurons selected at random,
        to all pre-synaptic neurons
    """

    def __init__(
            self, n, allow_self_connections=True, with_replacement=False,
            safe=True, verbose=False):
        """
        :param `int` n:
            number of random post-synaptic neurons connected to pre-neurons
        :param `bool` allow_self_connections:
            if the connector is used to connect a
            Population to itself, this flag determines whether a neuron is
            allowed to connect to itself, or only to other neurons in the
            Population.
        :param `bool` with_replacement:
            this flag determines how the random selection of post-synaptic
            neurons is performed; if true, then every post-synaptic neuron
            can be chosen on each occasion, and so multiple connections
            between neuron pairs are possible; if false, then once a post-
            synaptic neuron has been connected to a pre-neuron, it can't be
            connected again
        """
        AbstractConnector.__init__(self, safe, verbose)
        self._n_post = n
>>>>>>> 0a9653d9
        self._allow_self_connections = allow_self_connections
        self._with_replacement = with_replacement
        self._verbose = verbose
        self._post_neurons_set = False

    def get_delay_maximum(self):
        return self._get_delay_maximum(
            self._delays, self._get_n_connections(self._n_post))

    def get_delay_variance(
            self, pre_slices, pre_slice_index, post_slices,
            post_slice_index, pre_vertex_slice, post_vertex_slice):
<<<<<<< HEAD
        # pylint: disable=too-many-arguments
        if not self._is_connected(post_vertex_slice):
            return 0.0
        return self._get_delay_variance(self._delays, None)

    def _get_post_neurons(self):
        if self._post_neurons is None:
            n = 0
            while n < self._post_n:
                permutation = numpy.arange(self._n_post_neurons)
                for i in range(0, self._n_post_neurons - 1):
                    j = int(self._rng.next(
                        n=1, distribution="uniform",
                        parameters=[0, self._n_post_neurons]))
                    (permutation[i], permutation[j]) = (
                        permutation[j], permutation[i])
                n += self._n_post_neurons
                if self._post_neurons is None:
                    self._post_neurons = permutation
=======
        return self._get_delay_variance(self._delays, None)

    def _get_post_neurons(self):
        # If we haven't set the array up yet, do it now
        if not self._post_neurons_set:
            self._post_neurons = [None] * self._n_pre_neurons
            self._post_neurons_set = True

            # if verbose open a file to output the connectivity
            if self._verbose:
                filename = self._pre_population.label + '_to_' + \
                    self._post_population.label + '_fixednumberpost-conn.csv'
                print 'Output post-connectivity to ', filename
                file_handle = file(filename, 'w')
                numpy.savetxt(file_handle,
                              [(self._n_pre_neurons, self._n_post_neurons,
                                self._n_post)],
                              fmt="%u,%u,%u")

        # Loop over all the pre neurons
        for m in range(0, self._n_pre_neurons):
            if self._post_neurons[m] is None:
                if (not self._with_replacement and
                        self._n_post > self._n_post_neurons):
                    raise SpynnakerException(
                        "FixedNumberPostConnector will not work when "
                        "with_replacement=False and n > n_post_neurons")

                if (not self._with_replacement and
                        not self._allow_self_connections and
                        self._n_post == self._n_post_neurons):
                    raise SpynnakerException(
                        "FixedNumberPostConnector will not work when "
                        "with_replacement=False, allow_self_connections=False "
                        "and n = n_post_neurons")

                # If the pre and post populations are the same
                # then deal with allow_self_connections=False
                if (self._pre_population is self._post_population and
                        not self._allow_self_connections):
                    # Exclude the current pre-neuron from the post-neuron list
                    no_self_post_neurons = []
                    for n in range(0, self._n_post_neurons):
                        if (m != n):
                            no_self_post_neurons.append(n)

                    # Now use this list in the random choice
                    self._post_neurons[m] = numpy.random.choice(
                        no_self_post_neurons, self._n_post,
                        self._with_replacement)
>>>>>>> 0a9653d9
                else:
                    self._post_neurons[m] = numpy.random.choice(
                        self._n_post_neurons, self._n_post,
                        self._with_replacement)

                # Sort the neurons now that we have them
                self._post_neurons[m].sort()

                # If verbose then output the list connected to this pre-neuron
                if self._verbose:
                    numpy.savetxt(file_handle,
                                  self._post_neurons[m][None, :],
                                  fmt=("%u,"*(self._n_post-1)+"%u"))

        return self._post_neurons

    def _post_neurons_in_slice(self, post_vertex_slice, n):
        post_neurons = self._get_post_neurons()

        # Get the nth array and get the bits we need for
        # this post-vertex slice
        this_post_neuron_array = post_neurons[n]

        return this_post_neuron_array[
            (this_post_neuron_array >= post_vertex_slice.lo_atom) &
            (this_post_neuron_array <= post_vertex_slice.hi_atom)]

    def _get_n_connections(self, out_of):
        return utility_calls.get_probable_maximum_selected(
                self._n_pre_neurons, self._n_post * out_of,
                1.0 / self._n_post_neurons, chance=(1.0 / 100000.0))

    def get_n_connections_from_pre_vertex_maximum(
            self, pre_slices, pre_slice_index, post_slices,
            post_slice_index, pre_vertex_slice, post_vertex_slice,
            min_delay=None, max_delay=None):
<<<<<<< HEAD
        # pylint: disable=too-many-arguments
        if not self._is_connected(post_vertex_slice):
            return 0
=======

        # Get probable max number of connections
        n_connections = self._n_post
>>>>>>> 0a9653d9

        if min_delay is None or max_delay is None:
            return n_connections

        return self._get_n_connections_from_pre_vertex_with_delay_maximum(
            self._delays, self._n_post * self._n_pre_neurons,
            n_connections, None, min_delay, max_delay)

    def get_n_connections_to_post_vertex_maximum(
            self, pre_slices, pre_slice_index, post_slices,
            post_slice_index, pre_vertex_slice, post_vertex_slice):
<<<<<<< HEAD
        # pylint: disable=too-many-arguments
        if not self._is_connected(post_vertex_slice):
            return 0
        return pre_vertex_slice.n_atoms
=======

        return int(math.ceil(
            self._get_n_connections(pre_vertex_slice.n_atoms)))
>>>>>>> 0a9653d9

    def get_weight_mean(
            self, pre_slices, pre_slice_index, post_slices,
            post_slice_index, pre_vertex_slice, post_vertex_slice):
<<<<<<< HEAD
        # pylint: disable=too-many-arguments
        if not self._is_connected(post_vertex_slice):
            return 0.0
=======
>>>>>>> 0a9653d9
        return self._get_weight_mean(self._weights, None)

    def get_weight_maximum(
            self, pre_slices, pre_slice_index, post_slices,
            post_slice_index, pre_vertex_slice, post_vertex_slice):
<<<<<<< HEAD
        # pylint: disable=too-many-arguments
        if not self._is_connected(post_vertex_slice):
            return 0.0
        post_neurons = self._post_neurons_in_slice(post_vertex_slice)
        n_connections = pre_vertex_slice.n_atoms * len(post_neurons)
        return self._get_weight_maximum(
            self._weights, n_connections, None)
=======
        n_connections = self._get_n_connections(
            self._n_post * self._n_pre_neurons)
        return self._get_weight_maximum(self._weights, n_connections, None)
>>>>>>> 0a9653d9

    def get_weight_variance(
            self, pre_slices, pre_slice_index, post_slices,
            post_slice_index, pre_vertex_slice, post_vertex_slice):
<<<<<<< HEAD
        # pylint: disable=too-many-arguments
        if not self._is_connected(post_vertex_slice):
            return 0.0
=======
>>>>>>> 0a9653d9
        return self._get_weight_variance(self._weights, None)

    def generate_on_machine(self):
        return (
            not self._generate_lists_on_host(self._weights) and
            not self._generate_lists_on_host(self._delays))

    def create_synaptic_block(
            self, pre_slices, pre_slice_index, post_slices,
            post_slice_index, pre_vertex_slice, post_vertex_slice,
            synapse_type):
<<<<<<< HEAD
        # pylint: disable=too-many-arguments
        if not self._is_connected(post_vertex_slice):
            return numpy.zeros(0, dtype=AbstractConnector.NUMPY_SYNAPSES_DTYPE)
        post_neurons_in_slice = self._post_neurons_in_slice(post_vertex_slice)
        n_connections = pre_vertex_slice.n_atoms * len(post_neurons_in_slice)
        if (not self._allow_self_connections and
                pre_vertex_slice is post_vertex_slice):
            n_connections -= len(post_neurons_in_slice)
=======
        # Get lo and hi for the pre vertex
        lo = pre_vertex_slice.lo_atom
        hi = pre_vertex_slice.hi_atom

        # Get number of connections
        n_connections = 0
        for n in range(lo, hi + 1):
            n_connections += len(
                self._post_neurons_in_slice(post_vertex_slice, n))
>>>>>>> 0a9653d9

        # Set up the block
        block = numpy.zeros(
            n_connections, dtype=AbstractConnector.NUMPY_SYNAPSES_DTYPE)

        # Set up source and target
        pre_neurons_in_slice = []
        post_neurons_in_slice = []
        pre_vertex_array = numpy.arange(lo, hi + 1)
        for n in range(lo, hi + 1):
            post_neurons = self._post_neurons_in_slice(
                post_vertex_slice, n)
            for m in range(0, len(post_neurons)):
                post_neurons_in_slice.append(post_neurons[m])
                pre_neurons_in_slice.append(pre_vertex_array[n-lo])

        block["source"] = pre_neurons_in_slice
        block["target"] = post_neurons_in_slice

        block["weight"] = self._generate_weights(
            self._weights, n_connections, None)
        block["delay"] = self._generate_delays(
            self._delays, n_connections, None)
        block["synapse_type"] = synapse_type
        return block

    def __repr__(self):
        return "FixedNumberPostConnector({})".format(self._n_post)

    @property
    def allow_self_connections(self):
        return self._allow_self_connections

    @allow_self_connections.setter
    def allow_self_connections(self, new_value):
        self._allow_self_connections = new_value<|MERGE_RESOLUTION|>--- conflicted
+++ resolved
@@ -9,43 +9,40 @@
 
 
 class FixedNumberPostConnector(AbstractConnector):
-<<<<<<< HEAD
+    """ Connects a fixed number of post-synaptic neurons selected at random,\
+        to all pre-synaptic neurons
+    """
+
     __slots__ = [
         "_allow_self_connections",
-        "_post_n",
-        "_post_neurons"]
-
-    def __init__(
-            self, n, allow_self_connections=True, safe=True, verbose=False):
-        super(FixedNumberPostConnector, self).__init__(safe, verbose)
-        self._post_n = n
-=======
-    """ Connects a fixed number of post-synaptic neurons selected at random,
-        to all pre-synaptic neurons
-    """
+        "_n_post",
+        "_post_neurons",
+        "_post_neurons_set",
+        "_with_replacement"]
 
     def __init__(
             self, n, allow_self_connections=True, with_replacement=False,
             safe=True, verbose=False):
         """
-        :param `int` n:
+        :param n: \
             number of random post-synaptic neurons connected to pre-neurons
-        :param `bool` allow_self_connections:
-            if the connector is used to connect a
-            Population to itself, this flag determines whether a neuron is
-            allowed to connect to itself, or only to other neurons in the
-            Population.
-        :param `bool` with_replacement:
-            this flag determines how the random selection of post-synaptic
-            neurons is performed; if true, then every post-synaptic neuron
-            can be chosen on each occasion, and so multiple connections
-            between neuron pairs are possible; if false, then once a post-
-            synaptic neuron has been connected to a pre-neuron, it can't be
-            connected again
+        :type n: int
+        :param allow_self_connections: \
+            if the connector is used to connect a Population to itself, this\
+            flag determines whether a neuron is allowed to connect to itself,\
+            or only to other neurons in the Population.
+        :type allow_self_connections: bool
+        :param with_replacement: \
+            this flag determines how the random selection of post-synaptic\
+            neurons is performed; if true, then every post-synaptic neuron\
+            can be chosen on each occasion, and so multiple connections\
+            between neuron pairs are possible; if false, then once a\
+            post-synaptic neuron has been connected to a pre-neuron, it can't\
+            be connected again
+        :type with_replacement: bool
         """
-        AbstractConnector.__init__(self, safe, verbose)
+        super(FixedNumberPostConnector, self).__init__(safe, verbose)
         self._n_post = n
->>>>>>> 0a9653d9
         self._allow_self_connections = allow_self_connections
         self._with_replacement = with_replacement
         self._verbose = verbose
@@ -58,27 +55,7 @@
     def get_delay_variance(
             self, pre_slices, pre_slice_index, post_slices,
             post_slice_index, pre_vertex_slice, post_vertex_slice):
-<<<<<<< HEAD
-        # pylint: disable=too-many-arguments
-        if not self._is_connected(post_vertex_slice):
-            return 0.0
-        return self._get_delay_variance(self._delays, None)
-
-    def _get_post_neurons(self):
-        if self._post_neurons is None:
-            n = 0
-            while n < self._post_n:
-                permutation = numpy.arange(self._n_post_neurons)
-                for i in range(0, self._n_post_neurons - 1):
-                    j = int(self._rng.next(
-                        n=1, distribution="uniform",
-                        parameters=[0, self._n_post_neurons]))
-                    (permutation[i], permutation[j]) = (
-                        permutation[j], permutation[i])
-                n += self._n_post_neurons
-                if self._post_neurons is None:
-                    self._post_neurons = permutation
-=======
+        # pylint: disable=too-many-arguments
         return self._get_delay_variance(self._delays, None)
 
     def _get_post_neurons(self):
@@ -129,7 +106,6 @@
                     self._post_neurons[m] = numpy.random.choice(
                         no_self_post_neurons, self._n_post,
                         self._with_replacement)
->>>>>>> 0a9653d9
                 else:
                     self._post_neurons[m] = numpy.random.choice(
                         self._n_post_neurons, self._n_post,
@@ -166,15 +142,10 @@
             self, pre_slices, pre_slice_index, post_slices,
             post_slice_index, pre_vertex_slice, post_vertex_slice,
             min_delay=None, max_delay=None):
-<<<<<<< HEAD
-        # pylint: disable=too-many-arguments
-        if not self._is_connected(post_vertex_slice):
-            return 0
-=======
+        # pylint: disable=too-many-arguments
 
         # Get probable max number of connections
         n_connections = self._n_post
->>>>>>> 0a9653d9
 
         if min_delay is None or max_delay is None:
             return n_connections
@@ -186,54 +157,28 @@
     def get_n_connections_to_post_vertex_maximum(
             self, pre_slices, pre_slice_index, post_slices,
             post_slice_index, pre_vertex_slice, post_vertex_slice):
-<<<<<<< HEAD
-        # pylint: disable=too-many-arguments
-        if not self._is_connected(post_vertex_slice):
-            return 0
-        return pre_vertex_slice.n_atoms
-=======
-
+        # pylint: disable=too-many-arguments
         return int(math.ceil(
             self._get_n_connections(pre_vertex_slice.n_atoms)))
->>>>>>> 0a9653d9
 
     def get_weight_mean(
             self, pre_slices, pre_slice_index, post_slices,
             post_slice_index, pre_vertex_slice, post_vertex_slice):
-<<<<<<< HEAD
-        # pylint: disable=too-many-arguments
-        if not self._is_connected(post_vertex_slice):
-            return 0.0
-=======
->>>>>>> 0a9653d9
+        # pylint: disable=too-many-arguments
         return self._get_weight_mean(self._weights, None)
 
     def get_weight_maximum(
             self, pre_slices, pre_slice_index, post_slices,
             post_slice_index, pre_vertex_slice, post_vertex_slice):
-<<<<<<< HEAD
-        # pylint: disable=too-many-arguments
-        if not self._is_connected(post_vertex_slice):
-            return 0.0
-        post_neurons = self._post_neurons_in_slice(post_vertex_slice)
-        n_connections = pre_vertex_slice.n_atoms * len(post_neurons)
-        return self._get_weight_maximum(
-            self._weights, n_connections, None)
-=======
+        # pylint: disable=too-many-arguments
         n_connections = self._get_n_connections(
             self._n_post * self._n_pre_neurons)
         return self._get_weight_maximum(self._weights, n_connections, None)
->>>>>>> 0a9653d9
 
     def get_weight_variance(
             self, pre_slices, pre_slice_index, post_slices,
             post_slice_index, pre_vertex_slice, post_vertex_slice):
-<<<<<<< HEAD
-        # pylint: disable=too-many-arguments
-        if not self._is_connected(post_vertex_slice):
-            return 0.0
-=======
->>>>>>> 0a9653d9
+        # pylint: disable=too-many-arguments
         return self._get_weight_variance(self._weights, None)
 
     def generate_on_machine(self):
@@ -245,16 +190,7 @@
             self, pre_slices, pre_slice_index, post_slices,
             post_slice_index, pre_vertex_slice, post_vertex_slice,
             synapse_type):
-<<<<<<< HEAD
-        # pylint: disable=too-many-arguments
-        if not self._is_connected(post_vertex_slice):
-            return numpy.zeros(0, dtype=AbstractConnector.NUMPY_SYNAPSES_DTYPE)
-        post_neurons_in_slice = self._post_neurons_in_slice(post_vertex_slice)
-        n_connections = pre_vertex_slice.n_atoms * len(post_neurons_in_slice)
-        if (not self._allow_self_connections and
-                pre_vertex_slice is post_vertex_slice):
-            n_connections -= len(post_neurons_in_slice)
-=======
+        # pylint: disable=too-many-arguments
         # Get lo and hi for the pre vertex
         lo = pre_vertex_slice.lo_atom
         hi = pre_vertex_slice.hi_atom
@@ -264,7 +200,6 @@
         for n in range(lo, hi + 1):
             n_connections += len(
                 self._post_neurons_in_slice(post_vertex_slice, n))
->>>>>>> 0a9653d9
 
         # Set up the block
         block = numpy.zeros(
