from pacman.model.partitionable_graph.multi_cast_partitionable_edge import \
    MultiCastPartitionableEdge
from spynnaker.pyNN.models.neural_projections.delay_afferent_partitioned_edge \
    import DelayAfferentPartitionedEdge


class DelayAfferentPartitionableEdge(MultiCastPartitionableEdge):

    def __init__(self, prevertex, delayvertex, label=None):
        MultiCastPartitionableEdge.__init__(self, prevertex, delayvertex,
                                            label=label)

<<<<<<< HEAD
        # boolean that checks if this edge has changed since last run
        self._change_requires_mapping = True

    @property
    def change_requires_mapping(self):
        """
        returns bool which returns if the population spec has changed since
        changed was last changed.
        :return: boolean
        """
        return self._change_requires_mapping

    @change_requires_mapping.setter
    def change_requires_mapping(self, new_value):
        """
        setter for the changed
        :param new_value: the new vlaue of the changed
        :return: None
        """
        self._change_requires_mapping = new_value

=======
>>>>>>> 53139c1e
    def create_subedge(self, pre_subvertex, post_subvertex, label=None):
        """ Create a subedge between the pre_subvertex and the post_subvertex

        :param pre_subvertex: The subvertex at the start of the subedge
        :type pre_subvertex:\
                    :py:class:`pacman.model.partitioned_graph.subvertex.PartitionedVertex`
        :param post_subvertex: The subvertex at the end of the subedge
        :type post_subvertex:\
                    :py:class:`pacman.model.partitioned_graph.subvertex.PartitionedVertex`
        :param label: The label to give the edge.  If not specified, and the\
                    edge has no label, the subedge will have no label.  If not\
                    specified and the edge has a label, a label will be\
                    provided
        :type label: str
        :return: The created subedge
        :rtype: :py:class:`pacman.model.subgraph.subedge.PartitionedEdge`
        :raise None: does not raise any known exceptions
        """
        return DelayAfferentPartitionedEdge(pre_subvertex, post_subvertex)

    def is_multi_cast_partitionable_edge(self):
        return True<|MERGE_RESOLUTION|>--- conflicted
+++ resolved
@@ -10,30 +10,6 @@
         MultiCastPartitionableEdge.__init__(self, prevertex, delayvertex,
                                             label=label)
 
-<<<<<<< HEAD
-        # boolean that checks if this edge has changed since last run
-        self._change_requires_mapping = True
-
-    @property
-    def change_requires_mapping(self):
-        """
-        returns bool which returns if the population spec has changed since
-        changed was last changed.
-        :return: boolean
-        """
-        return self._change_requires_mapping
-
-    @change_requires_mapping.setter
-    def change_requires_mapping(self, new_value):
-        """
-        setter for the changed
-        :param new_value: the new vlaue of the changed
-        :return: None
-        """
-        self._change_requires_mapping = new_value
-
-=======
->>>>>>> 53139c1e
     def create_subedge(self, pre_subvertex, post_subvertex, label=None):
         """ Create a subedge between the pre_subvertex and the post_subvertex
 
