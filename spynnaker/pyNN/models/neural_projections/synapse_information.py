class SynapseInformation(object):
    """ Contains the synapse information including the connector, synapse type\
        and synapse dynamics
    """
    __slots__ = [
<<<<<<< HEAD
        "__connector",
        "__index",
        "__synapse_dynamics",
        "__synapse_type"]

    def __init__(self, connector, synapse_dynamics, synapse_type):
        self.__connector = connector
        self.__synapse_dynamics = synapse_dynamics
        self.__synapse_type = synapse_type
        self.__index = 0
=======
        "_connector",
        "_index",
        "_synapse_dynamics",
        "_synapse_type",
        "_weight",
        "_delay"]

    def __init__(self, connector, synapse_dynamics, synapse_type,
                 weight=None, delay=None):
        self._connector = connector
        self._synapse_dynamics = synapse_dynamics
        self._synapse_type = synapse_type
        self._index = 0
        self._weight = weight
        self._delay = delay
>>>>>>> 351cfd31

    @property
    def connector(self):
        return self.__connector

    @property
    def synapse_dynamics(self):
        return self.__synapse_dynamics

    @property
    def synapse_type(self):
        return self.__synapse_type

    @property
    def index(self):
        return self.__index

    @index.setter
    def index(self, index):
<<<<<<< HEAD
        self.__index = index
=======
        self._index = index

    @property
    def weight(self):
        return self._weight

    @property
    def delay(self):
        return self._delay
>>>>>>> 351cfd31
<|MERGE_RESOLUTION|>--- conflicted
+++ resolved
@@ -3,34 +3,21 @@
         and synapse dynamics
     """
     __slots__ = [
-<<<<<<< HEAD
         "__connector",
         "__index",
         "__synapse_dynamics",
-        "__synapse_type"]
+        "__synapse_type",
+        "__weight",
+        "__delay"]
 
-    def __init__(self, connector, synapse_dynamics, synapse_type):
+    def __init__(self, connector, synapse_dynamics, synapse_type,
+                 weight=None, delay=None):
         self.__connector = connector
         self.__synapse_dynamics = synapse_dynamics
         self.__synapse_type = synapse_type
         self.__index = 0
-=======
-        "_connector",
-        "_index",
-        "_synapse_dynamics",
-        "_synapse_type",
-        "_weight",
-        "_delay"]
-
-    def __init__(self, connector, synapse_dynamics, synapse_type,
-                 weight=None, delay=None):
-        self._connector = connector
-        self._synapse_dynamics = synapse_dynamics
-        self._synapse_type = synapse_type
-        self._index = 0
-        self._weight = weight
-        self._delay = delay
->>>>>>> 351cfd31
+        self.__weight = weight
+        self.__delay = delay
 
     @property
     def connector(self):
@@ -50,16 +37,12 @@
 
     @index.setter
     def index(self, index):
-<<<<<<< HEAD
         self.__index = index
-=======
-        self._index = index
 
     @property
     def weight(self):
-        return self._weight
+        return self.__weight
 
     @property
     def delay(self):
-        return self._delay
->>>>>>> 351cfd31
+        return self.__delay