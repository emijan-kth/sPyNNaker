--- conflicted
+++ resolved
@@ -50,7 +50,6 @@
             structure, initial_values, additional_parameters=None):
         # pylint: disable=too-many-arguments
 
-<<<<<<< HEAD
         # Use a provided model to create a vertex
         if isinstance(model, AbstractPyNNModel):
             if size is not None and size <= 0:
@@ -86,13 +85,6 @@
             raise ConfigurationException(
                 "Model must be either an AbstractPyNNModel or an"
                 " ApplicationVertex")
-=======
-        # copy the parameters so that the end users are not exposed to the
-        # additions placed by SpiNNaker.
-        if initial_values is not None:
-            for name, value in iteritems(initial_values):
-                self._vertex.set_value(name, value)
->>>>>>> e0aa35fa
 
         # Introspect properties of the vertex
         self._vertex_population_settable = \
