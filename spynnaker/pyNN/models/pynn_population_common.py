--- conflicted
+++ resolved
@@ -57,17 +57,13 @@
             population_parameters = dict(model.default_population_parameters)
             if additional_parameters is not None:
                 population_parameters.update(additional_parameters)
-<<<<<<< HEAD
-            self.__vertex = model.create_vertex(
-=======
             if label is None:
                 simulator = globals_variables.get_simulator()
                 label = "Population {}".format(
                     simulator.none_labelled_vertex_count)
                 simulator.increment_none_labelled_vertex_count()
-                self._label = label
-            self._vertex = model.create_vertex(
->>>>>>> 351cfd31
+                self.__label = label
+            self.__vertex = model.create_vertex(
                 size, label, constraints, **population_parameters)
 
         # Use a provided application vertex directly
@@ -93,13 +89,6 @@
                 "Model must be either an AbstractPyNNModel or an"
                 " ApplicationVertex")
 
-<<<<<<< HEAD
-        if self.__label is None:
-            self.__label = "Population {}".format(
-                globals_variables.get_simulator().none_labelled_vertex_count)
-
-=======
->>>>>>> 351cfd31
         # Introspect properties of the vertex
         self._vertex_population_settable = \
             isinstance(self.__vertex, AbstractPopulationSettable)
