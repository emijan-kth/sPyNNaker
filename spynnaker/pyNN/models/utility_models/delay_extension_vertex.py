--- conflicted
+++ resolved
@@ -281,19 +281,11 @@
         n_atoms = (vertex_slice.hi_atom - vertex_slice.lo_atom) + 1
         return 128 * n_atoms
 
-<<<<<<< HEAD
     def get_static_sdram_usage_for_atoms(self, vertex_slice, graph):
         size_of_mallocs = self.get_number_of_mallocs_used_by_dsg(
             vertex_slice,  graph.incoming_edges_to_vertex(self)) * \
             common_constants.SARK_PER_MALLOC_SDRAM_USAGE
         # TODO: Fill this in to deal with delay slots malloc
-=======
-    def get_sdram_usage_for_atoms(self, vertex_slice, graph):
-        size_of_mallocs = (
-            self._DEFAULT_MALLOCS_USED *
-            common_constants.SARK_PER_MALLOC_SDRAM_USAGE)
-
->>>>>>> 5f182241
         return size_of_mallocs
 
     def get_number_of_mallocs_used_by_dsg(self, vertex_slice, in_edges):
