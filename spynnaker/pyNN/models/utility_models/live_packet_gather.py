import os
from enum import Enum

from spinn_front_end_common.abstract_models.abstract_data_specable_vertex\
    import AbstractDataSpecableVertex
from spinn_front_end_common.abstract_models.abstract_iptagable_vertex\
    import AbstractIPTagableVertex
from spinn_front_end_common.utilities.exceptions import ConfigurationException

from pacman.model.partitionable_graph.abstract_partitionable_vertex \
    import AbstractPartitionableVertex
<<<<<<< HEAD
=======
from spynnaker.pyNN.models.abstract_models.abstract_iptagable_vertex import \
    AbstractIPTagableVertex
from spynnaker.pyNN.utilities import constants
from spynnaker.pyNN.models.abstract_models.abstract_data_specable_vertex \
    import AbstractDataSpecableVertex
>>>>>>> 83915a0e
from pacman.model.constraints.placer_chip_and_core_constraint \
    import PlacerChipAndCoreConstraint

from data_specification.data_specification_generator import \
    DataSpecificationGenerator

from spinnman.messages.eieio.eieio_type_param import EIEIOTypeParam

from spynnaker.pyNN import model_binaries
from spynnaker.pyNN.utilities import constants



class LivePacketGather(
        AbstractDataSpecableVertex, AbstractPartitionableVertex,
        AbstractIPTagableVertex):

    CORE_APP_IDENTIFIER = constants.APP_MONITOR_CORE_APPLICATION_ID

    _LIVE_DATA_GATHER_REGIONS = Enum(
        value="LIVE_DATA_GATHER_REGIONS",
        names=[('SYSTEM', 0),
               ('CONFIG', 1)])
    _CONFIG_SIZE = 44

    """
    A AbstractConstrainedVertex for the Monitoring application data and
    forwarding them to the host

    """
    def __init__(self, machine_time_step, timescale_factor,
                 tag, port, address, strip_sdp=True,
                 use_prefix=False, key_prefix=None, prefix_type=None,
                 message_type=EIEIOTypeParam.KEY_32_BIT,
                 right_shift=0, payload_as_time_stamps=True,
                 use_payload_prefix=True, payload_prefix=None,
                 payload_right_shift=0,
                 number_of_packets_sent_per_time_step=0):
        """
        Creates a new AppMonitor Object.
        """
        if (message_type == EIEIOTypeParam.KEY_PAYLOAD_32_BIT
            or message_type == EIEIOTypeParam.KEY_PAYLOAD_16_BIT) \
                and use_payload_prefix and payload_as_time_stamps:
            raise ConfigurationException("Timestamp can either be included as"
                                         " payload prefix or as payload to"
                                         " each key, not both")
        if (message_type == EIEIOTypeParam.KEY_32_BIT
            or message_type == EIEIOTypeParam.KEY_16_BIT) and \
                not use_payload_prefix and payload_as_time_stamps:
            raise ConfigurationException("Timestamp can either be included as"
                                         " payload prefix or as payload to"
                                         " each key, but current configuration"
                                         " does not specify either of these")

<<<<<<< HEAD
        AbstractDataSpecableVertex.__init__(self, n_atoms=1,
            label="Monitor", machine_time_step=machine_time_step)
=======
        AbstractDataSpecableVertex.__init__(
            self, n_atoms=1, label="Monitor",
            machine_time_step=machine_time_step,
            timescale_factor=timescale_factor)
>>>>>>> 83915a0e
        AbstractPartitionableVertex.__init__(self, n_atoms=1, label="Monitor",
            max_atoms_per_core=1)
        AbstractIPTagableVertex.__init__(self, tag, port, address,
            strip_sdp=strip_sdp)

        self.add_constraint(PlacerChipAndCoreConstraint(0, 0))
        self._use_prefix = use_prefix
        self._key_prefix = key_prefix
        self._prefix_type = prefix_type
        self._message_type = message_type
        self._right_shift = right_shift
        self._payload_as_time_stamps = payload_as_time_stamps
        self._use_payload_prefix = use_payload_prefix
        self._payload_prefix = payload_prefix
        self._payload_right_shift = payload_right_shift
        self._number_of_packets_sent_per_time_step = \
            number_of_packets_sent_per_time_step

    @property
    def model_name(self):
        return "live packet gather"

    def is_ip_tagable_vertex(self):
        return True

    def set_number_of_packets_sent_per_time_step(self, new_value):
        self._number_of_packets_sent_per_time_step = new_value

    def generate_data_spec(self, subvertex, placement, sub_graph, graph,
                           routing_info, hostname, graph_sub_graph_mapper,
                           report_folder):
        """
        Model-specific construction of the data blocks necessary to build a
        single Application Monitor on one core.
        """
        data_writer, report_writer = \
            self.get_data_spec_file_writers(
                placement.x, placement.y, placement.p, hostname, report_folder)

        spec = DataSpecificationGenerator(data_writer, report_writer)

        spec.comment("\n*** Spec for AppMonitor Instance ***\n\n")

        # Calculate the size of the tables to be reserved in SDRAM:
        setup_sz = 16

        # Construct the data images needed for the Neuron:
        self.reserve_memory_regions(spec, setup_sz)
        self.write_setup_info(spec)
        self.write_configuration_region(spec)

        # End-of-Spec:
        spec.end_specification()
        data_writer.close()

    def reserve_memory_regions(self, spec, setup_sz):
        """
        Reserve SDRAM space for memory areas:
        1) Area for information on what data to record
        """

        spec.comment("\nReserving memory space for data regions:\n\n")

        # Reserve memory:
        spec.reserve_memory_region(
            region=self._LIVE_DATA_GATHER_REGIONS.SYSTEM.value,
            size=setup_sz, label='setup')
        spec.reserve_memory_region(
            region=self._LIVE_DATA_GATHER_REGIONS.CONFIG.value,
            size=self._CONFIG_SIZE, label='setup')

    def write_configuration_region(self, spec):
        """ writes the configuration region to the spec

        :param spec:
        :return:
        """
        spec.switch_write_focus(
            region=self._LIVE_DATA_GATHER_REGIONS.CONFIG.value)
        #has prefix
        if self._use_prefix:
            spec.write_value(data=1)
        else:
            spec.write_value(data=0)

        #prefix
        if self._key_prefix is not None:
            spec.write_value(data=self._key_prefix)
        else:
            spec.write_value(data=0)

        #prefix type
        if self._prefix_type is not None:
            spec.write_value(data=self._prefix_type.value)
        else:
            spec.write_value(data=0)
        #packet type
        spec.write_value(data=self._message_type.value)
        #rightshift
        spec.write_value(data=self._right_shift)
        #payload as time stamp
        if self._payload_as_time_stamps:
            spec.write_value(data=1)
        else:
            spec.write_value(data=0)

        #payload has prefix
        if self._use_payload_prefix:
            spec.write_value(data=1)
        else:
            spec.write_value(data=0)
        #payload prefix
        if self._payload_prefix is not None:
            spec.write_value(data=self._payload_prefix)
        else:
            spec.write_value(data=0)
        #rightshift
        spec.write_value(data=self._payload_right_shift)

        #sdp tag
        spec.write_value(data=self._tag)
        #number of packets to send per time stamp
        spec.write_value(data=self._number_of_packets_sent_per_time_step)

    def write_setup_info(self, spec):
        """
        """

        # Write this to the system region (to be picked up by the simulation):
<<<<<<< HEAD
        self._write_basic_setup_info(
                spec, self.CORE_APP_IDENTIFIER,
                self._DELAY_EXTENSION_REGIONS.SYSTEM.value)

    def get_binary_file_name(self):
        # Rebuild executable name
        binary_name = os.path.join(os.path.dirname(model_binaries.__file__),
                                   'live_packet_gather.aplx')
        return binary_name
=======
        spec.switch_write_focus(
            region=self._LIVE_DATA_GATHER_REGIONS.SYSTEM.value)
        self._write_basic_setup_info(spec, self.CORE_APP_IDENTIFIER)

    def get_binary_file_name(self):
        return 'live_packet_gather.aplx'
>>>>>>> 83915a0e

    #inherited from partitionable vertex
    def get_cpu_usage_for_atoms(self, vertex_slice, graph):
        return 0

    def get_sdram_usage_for_atoms(self, vertex_slice, graph):
        return constants.SETUP_SIZE + self._CONFIG_SIZE

    def get_dtcm_usage_for_atoms(self, vertex_slice, graph):
        return self._CONFIG_SIZE<|MERGE_RESOLUTION|>--- conflicted
+++ resolved
@@ -1,5 +1,4 @@
 import os
-from enum import Enum
 
 from spinn_front_end_common.abstract_models.abstract_data_specable_vertex\
     import AbstractDataSpecableVertex
@@ -9,25 +8,15 @@
 
 from pacman.model.partitionable_graph.abstract_partitionable_vertex \
     import AbstractPartitionableVertex
-<<<<<<< HEAD
-=======
-from spynnaker.pyNN.models.abstract_models.abstract_iptagable_vertex import \
-    AbstractIPTagableVertex
-from spynnaker.pyNN.utilities import constants
-from spynnaker.pyNN.models.abstract_models.abstract_data_specable_vertex \
-    import AbstractDataSpecableVertex
->>>>>>> 83915a0e
 from pacman.model.constraints.placer_chip_and_core_constraint \
     import PlacerChipAndCoreConstraint
 
 from data_specification.data_specification_generator import \
     DataSpecificationGenerator
-
+from enum import Enum
 from spinnman.messages.eieio.eieio_type_param import EIEIOTypeParam
 
-from spynnaker.pyNN import model_binaries
 from spynnaker.pyNN.utilities import constants
-
 
 
 class LivePacketGather(
@@ -72,19 +61,14 @@
                                          " each key, but current configuration"
                                          " does not specify either of these")
 
-<<<<<<< HEAD
-        AbstractDataSpecableVertex.__init__(self, n_atoms=1,
-            label="Monitor", machine_time_step=machine_time_step)
-=======
         AbstractDataSpecableVertex.__init__(
             self, n_atoms=1, label="Monitor",
             machine_time_step=machine_time_step,
             timescale_factor=timescale_factor)
->>>>>>> 83915a0e
         AbstractPartitionableVertex.__init__(self, n_atoms=1, label="Monitor",
-            max_atoms_per_core=1)
+                                             max_atoms_per_core=1)
         AbstractIPTagableVertex.__init__(self, tag, port, address,
-            strip_sdp=strip_sdp)
+                                         strip_sdp=strip_sdp)
 
         self.add_constraint(PlacerChipAndCoreConstraint(0, 0))
         self._use_prefix = use_prefix
@@ -210,25 +194,13 @@
         """
 
         # Write this to the system region (to be picked up by the simulation):
-<<<<<<< HEAD
         self._write_basic_setup_info(
                 spec, self.CORE_APP_IDENTIFIER,
                 self._DELAY_EXTENSION_REGIONS.SYSTEM.value)
 
     def get_binary_file_name(self):
-        # Rebuild executable name
-        binary_name = os.path.join(os.path.dirname(model_binaries.__file__),
-                                   'live_packet_gather.aplx')
-        return binary_name
-=======
-        spec.switch_write_focus(
-            region=self._LIVE_DATA_GATHER_REGIONS.SYSTEM.value)
-        self._write_basic_setup_info(spec, self.CORE_APP_IDENTIFIER)
-
-    def get_binary_file_name(self):
         return 'live_packet_gather.aplx'
->>>>>>> 83915a0e
-
+    
     #inherited from partitionable vertex
     def get_cpu_usage_for_atoms(self, vertex_slice, graph):
         return 0
