--- conflicted
+++ resolved
@@ -153,9 +153,6 @@
             self._app_vertex.get_tdma_provenance_item(
                 names, x, y, p, n_times_tdma_fell_behind))
 
-<<<<<<< HEAD
-        return provenance_items
-=======
         return provenance_items
 
     @overrides(MachineVertex.get_n_keys_for_partition)
@@ -168,5 +165,4 @@
 
     @overrides(AbstractHasAssociatedBinary.get_binary_start_type)
     def get_binary_start_type(self):
-        return ExecutableType.USES_SIMULATION_INTERFACE
->>>>>>> 5219f298
+        return ExecutableType.USES_SIMULATION_INTERFACE