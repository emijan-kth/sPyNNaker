# Copyright (c) 2017-2019 The University of Manchester
#
# This program is free software: you can redistribute it and/or modify
# it under the terms of the GNU General Public License as published by
# the Free Software Foundation, either version 3 of the License, or
# (at your option) any later version.
#
# This program is distributed in the hope that it will be useful,
# but WITHOUT ANY WARRANTY; without even the implied warranty of
# MERCHANTABILITY or FITNESS FOR A PARTICULAR PURPOSE.  See the
# GNU General Public License for more details.
#
# You should have received a copy of the GNU General Public License
# along with this program.  If not, see <http://www.gnu.org/licenses/>.
import math
from enum import Enum

from pacman.executor.injection_decorator import inject_items
from spinn_front_end_common.interface.simulation import simulation_utilities
from spinn_front_end_common.utilities.constants import (
    BITS_PER_WORD, BYTES_PER_WORD, SIMULATION_N_BYTES)
from spinn_utilities.overrides import overrides
from pacman.model.graphs.machine import MachineVertex
from spinn_front_end_common.interface.provenance import (
    ProvidesProvenanceDataFromMachineImpl)
from spinn_front_end_common.abstract_models import (
    AbstractHasAssociatedBinary, AbstractGeneratesDataSpecification)
from spinn_front_end_common.utilities.utility_objs import ProvenanceDataItem
from spinn_front_end_common.utilities.utility_objs import ExecutableType

#  1. has_key 2. key 3. incoming_key 4. incoming_mask 5. n_atoms
#  6. n_delay_stages, 7. the number of delay supported by each delay stage
from spynnaker.pyNN.utilities.constants import SPIKE_PARTITION_ID

_DELAY_PARAM_HEADER_WORDS = 8

_EXPANDER_BASE_PARAMS_SIZE = 3 * BYTES_PER_WORD

DELAY_EXPANDER_APLX = "delay_expander.aplx"


class DelayExtensionMachineVertex(
        MachineVertex, ProvidesProvenanceDataFromMachineImpl,
        AbstractHasAssociatedBinary, AbstractGeneratesDataSpecification):

    __slots__ = [
        "__resources",
        "__drop_late_spikes"]

    class _DELAY_EXTENSION_REGIONS(Enum):
        SYSTEM = 0
        DELAY_PARAMS = 1
        PROVENANCE_REGION = 2
        EXPANDER_REGION = 3
        TDMA_REGION = 4

    class EXTRA_PROVENANCE_DATA_ENTRIES(Enum):
        N_PACKETS_RECEIVED = 0
        N_PACKETS_PROCESSED = 1
        N_PACKETS_ADDED = 2
        N_PACKETS_SENT = 3
        N_BUFFER_OVERFLOWS = 4
        N_DELAYS = 5
        N_TIMES_TDMA_FELL_BEHIND = 6
        N_PACKETS_LOST_DUE_TO_COUNT_SATURATION = 7
        N_PACKETS_WITH_INVALID_NEURON_IDS = 8
        N_PACKETS_DROPPED_DUE_TO_INVALID_KEY = 9
        N_LATE_SPIKES = 10
        MAX_BACKGROUND_QUEUED = 11
        N_BACKGROUND_OVERLOADS = 12

    N_EXTRA_PROVENANCE_DATA_ENTRIES = len(EXTRA_PROVENANCE_DATA_ENTRIES)

    COUNT_SATURATION_NAME = "saturation_count"
    INVALID_NEURON_ID_COUNT_NAME = "invalid_neuron_count"
    INVALID_KEY_COUNT_NAME = "invalid_key_count"
    N_PACKETS_RECEIVED_NAME = "Number_of_packets_received"
    N_PACKETS_PROCESSED_NAME = "Number_of_packets_processed"
    MISMATCH_ADDED_FROM_PROCESSED_NAME = (
        "Number_of_packets_added_to_delay_slot")
    N_PACKETS_SENT_NAME = "Number_of_packets_sent"
    INPUT_BUFFER_LOST_NAME = "Times_the_input_buffer_lost_packets"
    N_LATE_SPIKES_NAME = "Number_of_late_spikes"
    DELAYED_FOR_TRAFFIC_NAME = "Number_of_times_delayed_to_spread_traffic"
    BACKGROUND_OVERLOADS_NAME = "Times_the_background_queue_overloaded"
    BACKGROUND_MAX_QUEUED_NAME = "Max_backgrounds_queued"

    def __init__(self, resources_required, label, constraints=None,
                 app_vertex=None, vertex_slice=None):
        """
        :param ~pacman.model.resources.ResourceContainer resources_required:
            The resources required by the vertex
        :param str label: The optional name of the vertex
        :param iterable(~pacman.model.constraints.AbstractConstraint) \
                constraints:
            The optional initial constraints of the vertex
        :param ~pacman.model.graphs.application.ApplicationVertex app_vertex:
            The application vertex that caused this machine vertex to be
            created. If None, there is no such application vertex.
        :param ~pacman.model.graphs.common.Slice vertex_slice:
            The slice of the application vertex that this machine vertex
            implements.
        """
        super().__init__(
            label, constraints=constraints, app_vertex=app_vertex,
            vertex_slice=vertex_slice)
        self.__resources = resources_required

    @property
    @overrides(ProvidesProvenanceDataFromMachineImpl._provenance_region_id)
    def _provenance_region_id(self):
        return self._DELAY_EXTENSION_REGIONS.PROVENANCE_REGION.value

    @property
    @overrides(
        ProvidesProvenanceDataFromMachineImpl._n_additional_data_items)
    def _n_additional_data_items(self):
        return self.N_EXTRA_PROVENANCE_DATA_ENTRIES

    @property
    @overrides(MachineVertex.resources_required)
    def resources_required(self):
        return self.__resources

    @overrides(ProvidesProvenanceDataFromMachineImpl.
               parse_extra_provenance_items)
    def parse_extra_provenance_items(self, label, names, provenance_data):
        (n_received, n_processed, n_added, n_sent, n_overflows, n_delays,
         n_tdma_behind, n_sat, n_bad_neuron, n_bad_keys, n_late_spikes,
         max_bg, n_bg_overloads) = provenance_data

        # translate into provenance data items
        yield ProvenanceDataItem(
            names + [self.COUNT_SATURATION_NAME],
            n_sat, (n_sat != 0),
            f"The delay extension {label} has dropped {n_sat} packets because "
            "during certain time steps a neuron was asked to spike more than "
            "256 times. This causes a saturation on the count tracker which "
            "is a uint8. Reduce the packet rates, or modify the delay "
            "extension to have larger counters.")
        yield ProvenanceDataItem(
            names + [self.INVALID_NEURON_ID_COUNT_NAME],
            n_bad_neuron, (n_bad_neuron != 0),
            f"The delay extension {label} has dropped {n_bad_neuron} packets "
            "because their neuron id was not valid. This is likely a routing "
            "issue. Please fix and try again")
        yield ProvenanceDataItem(
            names + [self.INVALID_KEY_COUNT_NAME],
            n_bad_keys, (n_bad_keys != 0),
            f"The delay extension {label} has dropped {n_bad_keys} packets "
            "due to the packet key being invalid. This is likely a routing "
            "issue. Please fix and try again")
        yield ProvenanceDataItem(
            names + [self.N_PACKETS_RECEIVED_NAME], n_received)
        yield ProvenanceDataItem(
            names + [self.N_PACKETS_PROCESSED_NAME],
            n_processed, (n_received != n_processed),
            f"The delay extension {label} only processed {n_processed} of "
            f"{n_received} received packets.  This could indicate a fault.")
        yield ProvenanceDataItem(
            names + [self.MISMATCH_ADDED_FROM_PROCESSED_NAME],
            n_added, (n_added != n_processed),
            f"The delay extension {label} only added {n_added} of "
            f"{n_processed} processed packets.  This could indicate a "
            "routing or filtering fault")
        yield ProvenanceDataItem(
            names + [self.N_PACKETS_SENT_NAME], n_sent)
        yield ProvenanceDataItem(
            names + [self.INPUT_BUFFER_LOST_NAME],
            n_overflows, (n_overflows > 0),
            f"The input buffer for {label} lost packets on {n_overflows} "
            "occasions. This is often a sign that the system is running "
            "too quickly for the number of neurons per core.  Please "
            "increase the timer_tic or time_scale_factor or decrease the "
            "number of neurons per core.")
        yield ProvenanceDataItem(
            names + [self.DELAYED_FOR_TRAFFIC_NAME], n_delays)
        yield self._app_vertex.get_tdma_provenance_item(
            names, label, n_tdma_behind)

        late_message = (
            f"On {label}, {n_late_spikes} packets were dropped from the "
            "input buffer, because they arrived too late to be processed in "
            "a given time step. Try increasing the time_scale_factor located "
            "within the .spynnaker.cfg file or in the pynn.setup() method."
            if self._app_vertex.drop_late_spikes else
            f"On {label}, {n_late_spikes} packets arrived too late to be "
            "processed in a given time step. Try increasing the "
            "time_scale_factor located within the .spynnaker.cfg file or in "
            "the pynn.setup() method.")
        yield ProvenanceDataItem(
            names + [self.N_LATE_SPIKES_NAME],
            n_late_spikes, report=(n_late_spikes > 0),
            message=late_message)

        yield ProvenanceDataItem(
            names + [self.BACKGROUND_MAX_QUEUED_NAME],
            max_bg, (max_bg > 1),
            f"On {label}, a maximum of {max_bg} background tasks were queued. "
            "Try increasing the time_scale_factor located within the "
            ".spynnaker.cfg file or in the pynn.setup() method.")
        yield ProvenanceDataItem(
            names + [self.BACKGROUND_OVERLOADS_NAME],
            n_bg_overloads, (n_bg_overloads > 0),
            f"On {label}, the background queue overloaded {n_bg_overloads} "
            "times. Try increasing the time_scale_factor located within the "
            ".spynnaker.cfg file or in the pynn.setup() method.")

    @overrides(MachineVertex.get_n_keys_for_partition)
    def get_n_keys_for_partition(self, _partition):
        return self._vertex_slice.n_atoms * self.app_vertex.n_delay_stages

    @overrides(AbstractHasAssociatedBinary.get_binary_file_name)
    def get_binary_file_name(self):
        return "delay_extension.aplx"

    @overrides(AbstractHasAssociatedBinary.get_binary_start_type)
    def get_binary_start_type(self):
        return ExecutableType.USES_SIMULATION_INTERFACE

    @inject_items({
<<<<<<< HEAD
        "machine_graph": "MachineGraph",
        "routing_infos": "RoutingInfos",
        "machine_time_step": "MachineTimeStep",
        "time_scale_factor": "TimeScaleFactor"})
=======
        "machine_graph": "MemoryMachineGraph",
        "routing_infos": "MemoryRoutingInfos"})
>>>>>>> 4c7c7e76
    @overrides(
        AbstractGeneratesDataSpecification.generate_data_specification,
        additional_arguments={
            "machine_graph", "routing_infos"})
    def generate_data_specification(
            self, spec, placement, machine_graph, routing_infos):
        """
        :param ~pacman.model.graphs.machine.MachineGraph machine_graph:
        :param ~pacman.model.routing_info.RoutingInfo routing_infos:
        """
        # pylint: disable=arguments-differ

        vertex = placement.vertex

        # Reserve memory:
        spec.comment("\nReserving memory space for data regions:\n\n")

        # ###################################################################
        # Reserve SDRAM space for memory areas:
        n_words_per_stage = int(
            math.ceil(self._vertex_slice.n_atoms / BITS_PER_WORD))
        delay_params_sz = BYTES_PER_WORD * (
            _DELAY_PARAM_HEADER_WORDS +
            (self._app_vertex.n_delay_stages * n_words_per_stage))

        spec.reserve_memory_region(
            region=self._DELAY_EXTENSION_REGIONS.SYSTEM.value,
            size=SIMULATION_N_BYTES, label='setup')

        spec.reserve_memory_region(
            region=self._DELAY_EXTENSION_REGIONS.DELAY_PARAMS.value,
            size=delay_params_sz, label='delay_params')

        spec.reserve_memory_region(
            region=self._DELAY_EXTENSION_REGIONS.TDMA_REGION.value,
            size=self._app_vertex.tdma_sdram_size_in_bytes, label="tdma data")

        # reserve region for provenance
        self.reserve_provenance_data_region(spec)

        self._write_setup_info(spec, vertex.get_binary_file_name())

        spec.comment("\n*** Spec for Delay Extension Instance ***\n\n")

        key = routing_infos.get_first_key_from_pre_vertex(
            vertex, SPIKE_PARTITION_ID)

        incoming_key = 0
        incoming_mask = 0
        incoming_edges = machine_graph.get_edges_ending_at_vertex(
            vertex)

        for incoming_edge in incoming_edges:
            incoming_slice = incoming_edge.pre_vertex.vertex_slice
            if (incoming_slice.lo_atom == self._vertex_slice.lo_atom and
                    incoming_slice.hi_atom == self._vertex_slice.hi_atom):
                r_info = routing_infos.get_routing_info_for_edge(incoming_edge)
                incoming_key = r_info.first_key
                incoming_mask = r_info.first_mask

        self.write_delay_parameters(
            spec, self._vertex_slice, key, incoming_key, incoming_mask)

        generator_data = self._app_vertex.delay_generator_data(
            self._vertex_slice)
        if generator_data is not None:
            expander_size = sum(data.size for data in generator_data)
            expander_size += _EXPANDER_BASE_PARAMS_SIZE
            spec.reserve_memory_region(
                region=self._DELAY_EXTENSION_REGIONS.EXPANDER_REGION.value,
                size=expander_size, label='delay_expander')
            spec.switch_write_focus(
                self._DELAY_EXTENSION_REGIONS.EXPANDER_REGION.value)
            spec.write_value(len(generator_data))
            spec.write_value(self._vertex_slice.lo_atom)
            spec.write_value(self._vertex_slice.n_atoms)
            for data in generator_data:
                spec.write_array(data.gen_data)

        # add tdma data
        spec.switch_write_focus(
            self._DELAY_EXTENSION_REGIONS.TDMA_REGION.value)
        spec.write_array(
            self._app_vertex.generate_tdma_data_specification_data(
                self._app_vertex.vertex_slices.index(self._vertex_slice)))

        # End-of-Spec:
        spec.end_specification()

    def _write_setup_info(self, spec, binary_name):
        """
        :param ~data_specification.DataSpecificationGenerator spec:
        :param str binary_name: the binary name
        """
        # Write this to the system region (to be picked up by the simulation):
        spec.switch_write_focus(self._DELAY_EXTENSION_REGIONS.SYSTEM.value)
        spec.write_array(simulation_utilities.get_simulation_header_array(
            binary_name))

    def write_delay_parameters(
            self, spec, vertex_slice, key, incoming_key, incoming_mask):
        """ Generate Delay Parameter data

        :param ~data_specification.DataSpecificationGenerator spec:
        :param ~pacman.model.graphs.common.Slice vertex_slice:
        :param int key:
        :param int incoming_key:
        :param int incoming_mask:
        """
        # pylint: disable=too-many-arguments

        # Write spec with commands to construct required delay region:
        spec.comment("\nWriting Delay Parameters for {} Neurons:\n"
                     .format(vertex_slice.n_atoms))

        # Set the focus to the memory region 2 (delay parameters):
        spec.switch_write_focus(
            self._DELAY_EXTENSION_REGIONS.DELAY_PARAMS.value)

        # Write header info to the memory region:
        # Write Key info for this core and the incoming key and mask:
        if key is None:
            spec.write_value(0)
            spec.write_value(0)
        else:
            spec.write_value(1)
            spec.write_value(data=key)
        spec.write_value(data=incoming_key)
        spec.write_value(data=incoming_mask)

        # Write the number of neurons in the block:
        spec.write_value(data=vertex_slice.n_atoms)

        # Write the number of blocks of delays:
        spec.write_value(data=self._app_vertex.n_delay_stages)

        # write the delay per delay stage
        spec.write_value(data=self._app_vertex.delay_per_stage)

        # write whether to throw away spikes
        spec.write_value(data=int(self._app_vertex.drop_late_spikes))

        # Write the actual delay blocks (create a new one if it doesn't exist)
        spec.write_array(array_values=self._app_vertex.delay_blocks_for(
            self._vertex_slice).delay_block)

    def gen_on_machine(self):
        """ Determine if the given slice needs to be generated on the machine

        :param ~pacman.model.graphs.common.Slice vertex_slice:
        :rtype: bool
        """
        return self.app_vertex.gen_on_machine(self.vertex_slice)<|MERGE_RESOLUTION|>--- conflicted
+++ resolved
@@ -219,15 +219,8 @@
         return ExecutableType.USES_SIMULATION_INTERFACE
 
     @inject_items({
-<<<<<<< HEAD
         "machine_graph": "MachineGraph",
-        "routing_infos": "RoutingInfos",
-        "machine_time_step": "MachineTimeStep",
-        "time_scale_factor": "TimeScaleFactor"})
-=======
-        "machine_graph": "MemoryMachineGraph",
-        "routing_infos": "MemoryRoutingInfos"})
->>>>>>> 4c7c7e76
+        "routing_infos": "RoutingInfos"})
     @overrides(
         AbstractGeneratesDataSpecification.generate_data_specification,
         additional_arguments={
