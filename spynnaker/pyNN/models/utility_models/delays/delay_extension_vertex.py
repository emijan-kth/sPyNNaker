# Copyright (c) 2017-2019 The University of Manchester
#
# This program is free software: you can redistribute it and/or modify
# it under the terms of the GNU General Public License as published by
# the Free Software Foundation, either version 3 of the License, or
# (at your option) any later version.
#
# This program is distributed in the hope that it will be useful,
# but WITHOUT ANY WARRANTY; without even the implied warranty of
# MERCHANTABILITY or FITNESS FOR A PARTICULAR PURPOSE.  See the
# GNU General Public License for more details.
#
# You should have received a copy of the GNU General Public License
# along with this program.  If not, see <http://www.gnu.org/licenses/>.

from collections import defaultdict
import logging
import math
from spinn_utilities.overrides import overrides
from pacman.executor.injection_decorator import inject_items
from pacman.model.constraints.key_allocator_constraints import (
    ContiguousKeyRangeContraint)
from pacman.model.constraints.partitioner_constraints import (
    SameAtomsAsVertexConstraint)
from pacman.model.graphs.application import ApplicationVertex
from pacman.model.resources import (
    ConstantSDRAM, CPUCyclesPerTickResource, DTCMResource, ResourceContainer)
from pacman.model.partitioner_interfaces import SplitterByAtoms
from spinn_front_end_common.abstract_models import (
    AbstractGeneratesDataSpecification,
    AbstractProvidesOutgoingPartitionConstraints, AbstractHasAssociatedBinary)
from spinn_front_end_common.interface.simulation import simulation_utilities
from spinn_front_end_common.utilities.constants import (
    SYSTEM_BYTES_REQUIREMENT, SIMULATION_N_BYTES, BITS_PER_WORD,
    BYTES_PER_WORD)
from spinn_front_end_common.utilities.utility_objs import ExecutableType
from .delay_block import DelayBlock
from .delay_extension_machine_vertex import DelayExtensionMachineVertex
from .delay_generator_data import DelayGeneratorData
from spynnaker.pyNN.utilities.constants import SPIKE_PARTITION_ID
from spynnaker.pyNN.models.neural_projections import DelayedApplicationEdge
from spynnaker.pyNN.models.neural_projections.connectors import (
    AbstractGenerateConnectorOnMachine)
from spynnaker.pyNN.models.neuron.synapse_dynamics import (
    AbstractGenerateOnMachine)

logger = logging.getLogger(__name__)

_DELAY_PARAM_HEADER_WORDS = 8
# pylint: disable=protected-access
_DELEXT_REGIONS = DelayExtensionMachineVertex._DELAY_EXTENSION_REGIONS
_EXPANDER_BASE_PARAMS_SIZE = 3 * BYTES_PER_WORD

# The microseconds per timestep will be divided by this for the max offset
_MAX_OFFSET_DENOMINATOR = 10


class DelayExtensionVertex(
        ApplicationVertex, AbstractGeneratesDataSpecification,
<<<<<<< HEAD
        AbstractHasAssociatedBinary, SplitterByAtoms,
        AbstractProvidesOutgoingPartitionConstraints,
        AbstractProvidesNKeysForPartition):
=======
        AbstractHasAssociatedBinary,
        AbstractProvidesOutgoingPartitionConstraints):
>>>>>>> d6b42f39
    """ Provide delays to incoming spikes in multiples of the maximum delays\
        of a neuron (typically 16 or 32)
    """
    __slots__ = [
        "__delay_blocks",
        "__delay_per_stage",
        "__machine_time_step",
        "__n_atoms",
        "__n_delay_stages",
        "__source_vertex",
        "__time_scale_factor",
        "__delay_generator_data",
        "__n_subvertices",
        "__n_data_specs"]

    ESTIMATED_CPU_CYCLES = 128

    def __init__(self, n_neurons, delay_per_stage, source_vertex,
                 machine_time_step, time_scale_factor, constraints=None,
                 label="DelayExtension"):
        """
        :param int n_neurons: the number of neurons
        :param int delay_per_stage: the delay per stage
        :param ~pacman.model.graphs.application.ApplicationVertex \
                source_vertex:
            where messages are coming from
        :param int machine_time_step: how long is the machine time step
        :param int time_scale_factor: what slowdown factor has been applied
        :param iterable(~pacman.model.constraints.AbstractConstraint) \
                constraints:
            the vertex constraints
        :param str label: the vertex label
        """
        # pylint: disable=too-many-arguments
        super(DelayExtensionVertex, self).__init__(label, constraints, 256)

        self.__source_vertex = source_vertex
        self.__n_delay_stages = 0
        self.__delay_per_stage = delay_per_stage
        self.__delay_generator_data = defaultdict(list)
        self.__machine_time_step = machine_time_step
        self.__time_scale_factor = time_scale_factor
        self.__n_subvertices = 0
        self.__n_data_specs = 0

        # atom store
        self.__n_atoms = n_neurons

        # Dictionary of vertex_slice -> delay block for data specification
        self.__delay_blocks = dict()

        self.add_constraint(
            SameAtomsAsVertexConstraint(source_vertex))

    @overrides(SplitterByAtoms.create_machine_vertex)
    def create_machine_vertex(
            self, vertex_slice, resources_required, label=None,
            constraints=None):
        self.__n_subvertices += 1
        return DelayExtensionMachineVertex(
            resources_required, label, constraints, self, vertex_slice)

    @inject_items({
        "graph": "MemoryApplicationGraph"})
    @overrides(SplitterByAtoms.get_resources_used_by_atoms,
               additional_arguments={"graph"})
    def get_resources_used_by_atoms(self, vertex_slice, graph):
        """
        :param ~pacman.model.graphs.application.ApplicationGraph graph:
        """
        # pylint: disable=arguments-differ
        out_edges = graph.get_edges_starting_at_vertex(self)
        return ResourceContainer(
            sdram=ConstantSDRAM(
                self.get_sdram_usage_for_atoms(out_edges)),
            dtcm=DTCMResource(self.get_dtcm_usage_for_atoms(vertex_slice)),
            cpu_cycles=CPUCyclesPerTickResource(
                self.get_cpu_usage_for_atoms(vertex_slice)))

    @property
    @overrides(ApplicationVertex.n_atoms)
    def n_atoms(self):
        return self.__n_atoms

    @property
    def n_delay_stages(self):
        """ The maximum number of delay stages required by any connection\
            out of this delay extension vertex

        :rtype: int
        """
        return self.__n_delay_stages

    @n_delay_stages.setter
    def n_delay_stages(self, n_delay_stages):
        self.__n_delay_stages = n_delay_stages

    @property
    def source_vertex(self):
        """
        :rtype: ~pacman.model.graphs.application.ApplicationVertex
        """
        return self.__source_vertex

    def add_delays(self, vertex_slice, source_ids, stages):
        """ Add delayed connections for a given vertex slice

        :param ~pacman.model.graphs.common.Slice vertex_slice:
        :param list(int) source_ids:
        :param list(int) stages:
        """
        if vertex_slice not in self.__delay_blocks:
            self.__delay_blocks[vertex_slice] = DelayBlock(
                self.__n_delay_stages, self.__delay_per_stage, vertex_slice)
        for (source_id, stage) in zip(source_ids, stages):
            self.__delay_blocks[vertex_slice].add_delay(source_id, stage)

    def add_generator_data(
            self, max_row_n_synapses, max_delayed_row_n_synapses,
            pre_slices, pre_slice_index, post_slices, post_slice_index,
            pre_vertex_slice, post_vertex_slice, synapse_information,
            max_stage, machine_time_step):
        """ Add delays for a connection to be generated

        :param int max_row_n_synapses:
        :param int max_delayed_row_n_synapses:
        :param list(~pacman.model.graphs.common.Slice) pre_slices:
        :param int pre_slice_index:
        :param list(~pacman.model.graphs.common.Slice) post_slices:
        :param int post_slice_index:
        :param ~pacman.model.graphs.common.Slice pre_vertex_slice:
        :param ~pacman.model.graphs.common.Slice post_vertex_slice:
        :param ~spynnaker.pyNN.models.neural_projections.SynapseInformation \
                synapse_information:
        :param int max_stage:
        :param int machine_time_step:
        """
        self.__delay_generator_data[post_vertex_slice].append(
            DelayGeneratorData(
                max_row_n_synapses, max_delayed_row_n_synapses,
                pre_slices, pre_slice_index, post_slices, post_slice_index,
                pre_vertex_slice, post_vertex_slice,
                synapse_information, max_stage, machine_time_step))

    @inject_items({
        "machine_graph": "MemoryMachineGraph",
        "routing_infos": "MemoryRoutingInfos"})
    @overrides(
        AbstractGeneratesDataSpecification.generate_data_specification,
        additional_arguments={"machine_graph", "routing_infos"})
    def generate_data_specification(
            self, spec, placement, machine_graph, routing_infos):
        """
        :param ~pacman.model.graphs.machine.MachineGraph machine_graph:
        :param ~pacman.model.routing_info.RoutingInfo routing_infos:
        """
        # pylint: disable=arguments-differ

        vertex = placement.vertex

        # Reserve memory:
        spec.comment("\nReserving memory space for data regions:\n\n")

        # ###################################################################
        # Reserve SDRAM space for memory areas:
        vertex_slice = vertex.vertex_slice
        n_words_per_stage = int(
            math.ceil(vertex_slice.n_atoms / BITS_PER_WORD))
        delay_params_sz = BYTES_PER_WORD * (
            _DELAY_PARAM_HEADER_WORDS +
            (self.__n_delay_stages * n_words_per_stage))

        spec.reserve_memory_region(
            region=_DELEXT_REGIONS.SYSTEM.value,
            size=SIMULATION_N_BYTES, label='setup')

        spec.reserve_memory_region(
            region=_DELEXT_REGIONS.DELAY_PARAMS.value,
            size=delay_params_sz, label='delay_params')

        # reserve region for provenance
        vertex.reserve_provenance_data_region(spec)

        self._write_setup_info(
            spec, self.__machine_time_step, self.__time_scale_factor)

        spec.comment("\n*** Spec for Delay Extension Instance ***\n\n")

        key = routing_infos.get_first_key_from_pre_vertex(
            vertex, SPIKE_PARTITION_ID)

        # Default to zero in cases of unconnected vertexes
        # https://github.com/SpiNNakerManchester/sPyNNaker/issues/850
        if key is None:
            key = 0
        incoming_key = 0
        incoming_mask = 0
        incoming_edges = machine_graph.get_edges_ending_at_vertex(
            vertex)

        for incoming_edge in incoming_edges:
            incoming_slice = incoming_edge.pre_vertex.vertex_slice
            if (incoming_slice.lo_atom == vertex_slice.lo_atom and
                    incoming_slice.hi_atom == vertex_slice.hi_atom):
                r_info = routing_infos.get_routing_info_for_edge(incoming_edge)
                incoming_key = r_info.first_key
                incoming_mask = r_info.first_mask

        n_outgoing_edges = len(
            machine_graph.get_edges_starting_at_vertex(vertex))
        self.write_delay_parameters(
            spec, vertex_slice, key, incoming_key, incoming_mask,
            self.__n_subvertices, self.__machine_time_step,
            self.__time_scale_factor, n_outgoing_edges)

        if vertex_slice in self.__delay_generator_data:
            generator_data = self.__delay_generator_data[vertex_slice]
            expander_size = sum(data.size for data in generator_data)
            expander_size += _EXPANDER_BASE_PARAMS_SIZE
            spec.reserve_memory_region(
                region=_DELEXT_REGIONS.EXPANDER_REGION.value,
                size=expander_size, label='delay_expander')
            spec.switch_write_focus(_DELEXT_REGIONS.EXPANDER_REGION.value)
            spec.write_value(len(generator_data))
            spec.write_value(vertex_slice.lo_atom)
            spec.write_value(vertex_slice.n_atoms)
            for data in generator_data:
                spec.write_array(data.gen_data)

        # End-of-Spec:
        spec.end_specification()

    def _write_setup_info(self, spec, machine_time_step, time_scale_factor):
        """
        :param ~data_specification.DataSpecificationGenerator spec:
        :param int machine_time_step:
        :param int time_scale_factor:
        """
        # Write this to the system region (to be picked up by the simulation):
        spec.switch_write_focus(_DELEXT_REGIONS.SYSTEM.value)
        spec.write_array(simulation_utilities.get_simulation_header_array(
            self.get_binary_file_name(), machine_time_step,
            time_scale_factor))

    def write_delay_parameters(
            self, spec, vertex_slice, key, incoming_key, incoming_mask,
            total_n_vertices, machine_time_step, time_scale_factor,
            n_outgoing_edges):
        """ Generate Delay Parameter data

        :param ~data_specification.DataSpecificationGenerator spec:
        :param ~pacman.model.graphs.common.Slice vertex_slice:
        :param int key:
        :param int incoming_key:
        :param int incoming_mask:
        :param int total_n_vertices:
        :param int machine_time_step:
        :param int time_scale_factor:
        :param int n_outgoing_edges:
        """
        # pylint: disable=too-many-arguments

        # Write spec with commands to construct required delay region:
        spec.comment("\nWriting Delay Parameters for {} Neurons:\n"
                     .format(vertex_slice.n_atoms))

        # Set the focus to the memory region 2 (delay parameters):
        spec.switch_write_focus(_DELEXT_REGIONS.DELAY_PARAMS.value)

        # Write header info to the memory region:
        # Write Key info for this core and the incoming key and mask:
        spec.write_value(data=key)
        spec.write_value(data=incoming_key)
        spec.write_value(data=incoming_mask)

        # Write the number of neurons in the block:
        spec.write_value(data=vertex_slice.n_atoms)

        # Write the number of blocks of delays:
        spec.write_value(data=self.__n_delay_stages)

        # Write the offset value
        max_offset = (
            machine_time_step * time_scale_factor) // _MAX_OFFSET_DENOMINATOR
        spec.write_value(
            int(math.ceil(max_offset / total_n_vertices)) *
            self.__n_data_specs)
        self.__n_data_specs += 1

        # Write the time between spikes
        spikes_per_timestep = self.__n_delay_stages * vertex_slice.n_atoms
        time_between_spikes = (
            (machine_time_step * time_scale_factor) /
            (spikes_per_timestep * 2.0))
        spec.write_value(data=int(time_between_spikes))

        # Write the number of outgoing edges
        spec.write_value(n_outgoing_edges)

        # Write the actual delay blocks (create a new one if it doesn't exist)
        if vertex_slice in self.__delay_blocks:
            delay_block = self.__delay_blocks[vertex_slice]
        else:
            delay_block = DelayBlock(
                self.__n_delay_stages, self.__delay_per_stage, vertex_slice)
        spec.write_array(array_values=delay_block.delay_block)

    def get_cpu_usage_for_atoms(self, vertex_slice):
        """
        :param ~pacman.model.graphs.common.Slice vertex_slice:
        :rtype: int
        """
        return self.ESTIMATED_CPU_CYCLES * vertex_slice.n_atoms

    def get_sdram_usage_for_atoms(self, out_edges):
        """
        :param list(.ApplicationEdge) out_edges:
        :rtype: int
        """
        return (
            SYSTEM_BYTES_REQUIREMENT +
            DelayExtensionMachineVertex.get_provenance_data_size(
                DelayExtensionMachineVertex.N_EXTRA_PROVENANCE_DATA_ENTRIES) +
            self._get_size_of_generator_information(out_edges))

    def _get_edge_generator_size(self, synapse_info):
        """ Get the size of the generator data for a given synapse info object

        :param SynapseInformation synapse_info:
        """
        connector = synapse_info.connector
        dynamics = synapse_info.synapse_dynamics
        connector_gen = isinstance(
            connector, AbstractGenerateConnectorOnMachine) and \
            connector.generate_on_machine(
                synapse_info.weights, synapse_info.delays)
        synapse_gen = isinstance(
            dynamics, AbstractGenerateOnMachine)
        if connector_gen and synapse_gen:
            return sum((
                DelayGeneratorData.BASE_SIZE,
                connector.gen_delay_params_size_in_bytes(
                    synapse_info.delays),
                connector.gen_connector_params_size_in_bytes,
            ))
        return 0

    def _get_size_of_generator_information(self, out_edges):
        """ Get the size of the generator data for all edges

        :param list(.ApplicationEdge) out_edges:
        :rtype: int
        """
        gen_on_machine = False
        size = 0
        for out_edge in out_edges:
            if isinstance(out_edge, DelayedApplicationEdge):
                for synapse_info in out_edge.synapse_information:

                    # Get the number of likely vertices
                    max_atoms = out_edge.post_vertex.get_max_atoms_per_core()
                    if out_edge.post_vertex.n_atoms < max_atoms:
                        max_atoms = out_edge.post_vertex.n_atoms
                    n_edge_vertices = int(math.ceil(float(
                        out_edge.post_vertex.n_atoms) / float(max_atoms)))

                    # Get the size
                    gen_size = self._get_edge_generator_size(synapse_info)
                    if gen_size > 0:
                        gen_on_machine = True
                        size += gen_size * n_edge_vertices
        if gen_on_machine:
            size += _EXPANDER_BASE_PARAMS_SIZE
        return size

    def get_dtcm_usage_for_atoms(self, vertex_slice):
        """
        :param ~pacman.model.graphs.common.Slice vertex_slice:
        :rtype: int
        """
        words_per_atom = 11 + 16
        return words_per_atom * BYTES_PER_WORD * vertex_slice.n_atoms

    @overrides(AbstractHasAssociatedBinary.get_binary_file_name)
    def get_binary_file_name(self):
        return "delay_extension.aplx"

    @overrides(AbstractHasAssociatedBinary.get_binary_start_type)
    def get_binary_start_type(self):
        return ExecutableType.USES_SIMULATION_INTERFACE

    @overrides(AbstractProvidesOutgoingPartitionConstraints.
               get_outgoing_partition_constraints)
    def get_outgoing_partition_constraints(self, partition):
        return [ContiguousKeyRangeContraint()]

    def gen_on_machine(self, vertex_slice):
        """ Determine if the given slice needs to be generated on the machine

        :param ~pacman.model.graphs.common.Slice vertex_slice:
        :rtype: bool
        """
        return vertex_slice in self.__delay_generator_data<|MERGE_RESOLUTION|>--- conflicted
+++ resolved
@@ -57,14 +57,8 @@
 
 class DelayExtensionVertex(
         ApplicationVertex, AbstractGeneratesDataSpecification,
-<<<<<<< HEAD
         AbstractHasAssociatedBinary, SplitterByAtoms,
-        AbstractProvidesOutgoingPartitionConstraints,
-        AbstractProvidesNKeysForPartition):
-=======
-        AbstractHasAssociatedBinary,
         AbstractProvidesOutgoingPartitionConstraints):
->>>>>>> d6b42f39
     """ Provide delays to incoming spikes in multiples of the maximum delays\
         of a neuron (typically 16 or 32)
     """
