--- conflicted
+++ resolved
@@ -15,14 +15,7 @@
 
 from spinn_utilities.overrides import overrides
 from spinn_utilities.config_holder import get_config_bool
-<<<<<<< HEAD
 from spinn_front_end_common.utilities.constants import BYTES_PER_WORD
-from spinn_front_end_common.abstract_models import (
-    AbstractProvidesOutgoingPartitionConstraints)
-=======
-from spinn_front_end_common.utilities.constants import (
-    BITS_PER_WORD, BYTES_PER_WORD)
->>>>>>> 3a5cc9a1
 from spinn_front_end_common.abstract_models.impl import (
     TDMAAwareApplicationVertex)
 from spynnaker.pyNN.exceptions import DelayExtensionException
@@ -133,87 +126,8 @@
         """
         return self.__source_vertex
 
-<<<<<<< HEAD
-    @overrides(AbstractProvidesOutgoingPartitionConstraints.
-               get_outgoing_partition_constraints)
-    def get_outgoing_partition_constraints(self, partition):
-        return [ContiguousKeyRangeContraint()]
-
     def delay_params_size(self):
         """ The size of the delay parameters
-=======
-    def add_delays(self, vertex_slice, source_ids, stages):
-        """ Add delayed connections for a given vertex slice
-
-        :param ~pacman.model.graphs.common.Slice vertex_slice:
-        :param list(int) source_ids:
-        :param list(int) stages:
-        """
-        if vertex_slice not in self.__delay_blocks:
-            self.__delay_blocks[vertex_slice] = DelayBlock(
-                self.__n_delay_stages, self.__delay_per_stage, vertex_slice)
-        for (source_id, stage) in zip(source_ids, stages):
-            self.__delay_blocks[vertex_slice].add_delay(source_id, stage)
-
-    def delay_blocks_for(self, vertex_slice):
-        if vertex_slice in self.__delay_blocks:
-            return self.__delay_blocks[vertex_slice]
-        else:
-            return DelayBlock(
-                self.__n_delay_stages, self.__delay_per_stage, vertex_slice)
-
-    def add_generator_data(
-            self, max_row_n_synapses, max_delayed_row_n_synapses, pre_slices,
-            post_slices, pre_vertex_slice, post_vertex_slice,
-            synapse_information, max_stage, max_delay_per_stage):
-        """ Add delays for a connection to be generated
-
-        :param int max_row_n_synapses:
-            The maximum number of synapses in a row
-        :param int max_delayed_row_n_synapses:
-            The maximum number of synapses in a delay row
-        :param list(~pacman.model.graphs.common.Slice) pre_slices:
-            The list of slices of the pre application vertex
-        :param list(~pacman.model.graphs.common.Slice) post_slices:
-            The list of slices of the post application vertex
-        :param ~pacman.model.graphs.common.Slice pre_vertex_slice:
-            The slice of the pre applcation vertex currently being
-            considered
-        :param ~pacman.model.graphs.common.Slice post_vertex_slice:
-            The slice of the post application vertex currently being
-            considered
-        :param ~spynnaker.pyNN.models.neural_projections.SynapseInformation \
-                synapse_information:
-            The synapse information of the connection
-        :param synapse_information:
-        :type synapse_information:
-            ~spynnaker.pyNN.models.neural_projections.SynapseInformation
-        :param int max_stage:
-            The maximum delay stage
-        """
-        self.__delay_generator_data[pre_vertex_slice].append(
-            DelayGeneratorData(
-                max_row_n_synapses, max_delayed_row_n_synapses,
-                pre_slices, post_slices,
-                pre_vertex_slice, post_vertex_slice,
-                synapse_information, max_stage, max_delay_per_stage))
-
-    def gen_on_machine(self, vertex_slice):
-        """ Determine if the given slice needs to be generated on the machine
-
-        :param ~pacman.model.graphs.common.Slice vertex_slice:
-        :rtype: bool
-        """
-        return vertex_slice in self.__delay_generator_data
-
-    def delay_generator_data(self, vertex_slice):
-        return self.__delay_generator_data.get(vertex_slice, None)
-
-    def delay_params_size(self, vertex_slice):
-        """ The size of the delay parameters for a given vertex slice
-
-        :param Slice slice: The slice to get the size of the parameters for
->>>>>>> 3a5cc9a1
         """
         return BYTES_PER_WORD * _DELAY_PARAM_HEADER_WORDS
 
