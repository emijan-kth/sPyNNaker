--- conflicted
+++ resolved
@@ -30,11 +30,7 @@
     ConstantSDRAM, CPUCyclesPerTickResource, DTCMResource, ResourceContainer)
 from spinn_front_end_common.abstract_models import (
     AbstractGeneratesDataSpecification,
-<<<<<<< HEAD
-    AbstractProvidesOutgoingPartitionConstraints, AbstractHasAssociatedBinary)
-=======
     AbstractProvidesOutgoingPartitionConstraints)
->>>>>>> 9b6c0b70
 from spinn_front_end_common.interface.simulation import simulation_utilities
 from spinn_front_end_common.utilities.constants import (
     SYSTEM_BYTES_REQUIREMENT, SIMULATION_N_BYTES, BITS_PER_WORD,
@@ -63,12 +59,7 @@
 
 
 class DelayExtensionVertex(
-<<<<<<< HEAD
         ApplicationVertex, RequiresTDMA, AbstractGeneratesDataSpecification,
-        AbstractHasAssociatedBinary,
-=======
-        ApplicationVertex, AbstractGeneratesDataSpecification,
->>>>>>> 9b6c0b70
         AbstractProvidesOutgoingPartitionConstraints):
     """ Provide delays to incoming spikes in multiples of the maximum delays\
         of a neuron (typically 16 or 32)
@@ -437,17 +428,6 @@
         words_per_atom = 11 + 16
         return words_per_atom * BYTES_PER_WORD * vertex_slice.n_atoms
 
-<<<<<<< HEAD
-    @overrides(AbstractHasAssociatedBinary.get_binary_file_name)
-    def get_binary_file_name(self):
-        return "delay_extension.aplx"
-
-    @overrides(AbstractHasAssociatedBinary.get_binary_start_type)
-    def get_binary_start_type(self):
-        return ExecutableType.USES_SIMULATION_INTERFACE
-
-=======
->>>>>>> 9b6c0b70
     @overrides(AbstractProvidesOutgoingPartitionConstraints.
                get_outgoing_partition_constraints)
     def get_outgoing_partition_constraints(self, partition):
