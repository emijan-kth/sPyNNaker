# Copyright (c) 2017-2019 The University of Manchester
#
# This program is free software: you can redistribute it and/or modify
# it under the terms of the GNU General Public License as published by
# the Free Software Foundation, either version 3 of the License, or
# (at your option) any later version.
#
# This program is distributed in the hope that it will be useful,
# but WITHOUT ANY WARRANTY; without even the implied warranty of
# MERCHANTABILITY or FITNESS FOR A PARTICULAR PURPOSE.  See the
# GNU General Public License for more details.
#
# You should have received a copy of the GNU General Public License
# along with this program.  If not, see <http://www.gnu.org/licenses/>.

import logging
from spinn_utilities.log import FormatAdapter
from spinn_utilities.overrides import overrides
from spinn_front_end_common.utility_models import ReverseIpTagMultiCastSource
from spynnaker.pyNN.data import SpynnakerDataView
from spynnaker.pyNN.models.common import EIEIOSpikeRecorder
from spynnaker.pyNN.utilities.buffer_data_type import BufferDataType
from spynnaker.pyNN.utilities.constants import SPIKE_PARTITION_ID
<<<<<<< HEAD
from spynnaker.pyNN.utilities.neo_buffer_database import NeoBufferDatabase
from spynnaker.pyNN.models.common import (
    PopulationApplicationVertex, RecordingType)
=======
from spynnaker.pyNN.models.common import PopulationApplicationVertex
>>>>>>> 36987e29

logger = FormatAdapter(logging.getLogger(__name__))


class SpikeInjectorVertex(
        ReverseIpTagMultiCastSource, PopulationApplicationVertex):
    """ An Injector of Spikes for PyNN populations.  This only allows the user\
        to specify the virtual_key of the population to identify the population
    """
    __slots__ = [
        "__spike_recorder"]

    default_parameters = {
        'label': "spikeInjector", 'port': None, 'virtual_key': None}

    SPIKE_RECORDING_REGION_ID = 0

    def __init__(
            self, n_neurons, label, port, virtual_key,
            reserve_reverse_ip_tag, splitter):
        # pylint: disable=too-many-arguments

        super().__init__(
            n_keys=n_neurons, label=label, receive_port=port,
            virtual_key=virtual_key,
            reserve_reverse_ip_tag=reserve_reverse_ip_tag,
            injection_partition_id=SPIKE_PARTITION_ID,
            splitter=splitter)

        # Set up for recording
        self.__spike_recorder = EIEIOSpikeRecorder()

    @overrides(PopulationApplicationVertex.get_recordable_variables)
    def get_recordable_variables(self):
        return ["spikes"]

    @overrides(PopulationApplicationVertex.set_recording)
    def set_recording(self, name, sampling_interval=None, indices=None):
        if name != "spikes":
            raise KeyError(f"Cannot record {name}")
        if sampling_interval is not None:
            logger.warning("Sampling interval currently not supported for "
                           "SpikeInjector so being ignored")
        if indices is not None:
            logger.warning("Indices currently not supported for "
                           "SpikeInjector so being ignored")
        self.enable_recording(True)
        self.__spike_recorder.record = True

    @overrides(PopulationApplicationVertex.get_recording_variables)
    def get_recording_variables(self):
        if self.__spike_recorder.record:
            return ["spikes"]
        return []

    @overrides(PopulationApplicationVertex.set_not_recording)
    def set_not_recording(self, name, indices=None):
        if name != "spikes":
            raise KeyError(f"Cannot record {name}")
        if indices is not None:
            logger.warning("Indices currently not supported for "
                           "SpikeSourceArray so being ignored")
        self.enable_recording(False)
        self.__spike_recorder.record = False

<<<<<<< HEAD
    @overrides(PopulationApplicationVertex.get_recorded_data)
    def get_recorded_data(self, name):
        with NeoBufferDatabase() as db:
            return db.get_data(self.label, name)

    @overrides(PopulationApplicationVertex.write_recording_metadata)
    def write_recording_metadata(self, population):
        self.__spike_recorder.write_spike_metadata(
            0, self, lambda vertex:
                vertex.virtual_key
                if vertex.virtual_key is not None
                else 0,
            self.n_colour_bits, population)

    @overrides(PopulationApplicationVertex.get_recording_sampling_interval)
    def get_recording_sampling_interval(self, name):
=======
    @overrides(PopulationApplicationVertex.get_sampling_interval_ms)
    def get_sampling_interval_ms(self, name):
>>>>>>> 36987e29
        if name != "spikes":
            raise KeyError(f"Cannot record {name}")
        return SpynnakerDataView.get_simulation_time_step_us()

    @overrides(PopulationApplicationVertex.get_data_type)
    def get_data_type(self, name):
        if name != "spikes":
            raise KeyError(f"Cannot record {name}")
        return None

    @overrides(PopulationApplicationVertex.get_buffer_data_type)
    def get_buffer_data_type(self, name):
        if name == "spikes":
            return BufferDataType.EIEIO_SPIKES
        raise KeyError(f"Cannot record {name}")

    @overrides(PopulationApplicationVertex.get_units)
    def get_units(self, name):
        if name == "spikes":
            return ""
        raise KeyError(f"Cannot record {name}")

    @overrides(PopulationApplicationVertex.get_recording_region)
    def get_recording_region(self, name):
        if name != "spikes":
            raise KeyError(f"Cannot record {name}")
        return 0

<<<<<<< HEAD
=======
    @overrides(PopulationApplicationVertex.get_neurons_recording)
    def get_neurons_recording(self, name, vertex_slice):
        if name != "spikes":
            raise KeyError(f"Cannot record {name}")
        return vertex_slice.get_raster_ids(self.atoms_shape)

>>>>>>> 36987e29
    def describe(self):
        """
        Returns a human-readable description of the cell or synapse type.

        The output may be customised by specifying a different template
        together with an associated template engine
        (see :py:mod:`pyNN.descriptions`).

        If template is None, then a dictionary containing the template context
        will be returned.
        """

        context = {
            "name": "SpikeInjector",
            "default_parameters": self.default_parameters,
            "default_initial_values": self.default_parameters,
            "parameters": {
                "port": self._receive_port,
                "virtual_key": self._virtual_key},
        }
        return context<|MERGE_RESOLUTION|>--- conflicted
+++ resolved
@@ -21,13 +21,7 @@
 from spynnaker.pyNN.models.common import EIEIOSpikeRecorder
 from spynnaker.pyNN.utilities.buffer_data_type import BufferDataType
 from spynnaker.pyNN.utilities.constants import SPIKE_PARTITION_ID
-<<<<<<< HEAD
-from spynnaker.pyNN.utilities.neo_buffer_database import NeoBufferDatabase
-from spynnaker.pyNN.models.common import (
-    PopulationApplicationVertex, RecordingType)
-=======
 from spynnaker.pyNN.models.common import PopulationApplicationVertex
->>>>>>> 36987e29
 
 logger = FormatAdapter(logging.getLogger(__name__))
 
@@ -93,27 +87,8 @@
         self.enable_recording(False)
         self.__spike_recorder.record = False
 
-<<<<<<< HEAD
-    @overrides(PopulationApplicationVertex.get_recorded_data)
-    def get_recorded_data(self, name):
-        with NeoBufferDatabase() as db:
-            return db.get_data(self.label, name)
-
-    @overrides(PopulationApplicationVertex.write_recording_metadata)
-    def write_recording_metadata(self, population):
-        self.__spike_recorder.write_spike_metadata(
-            0, self, lambda vertex:
-                vertex.virtual_key
-                if vertex.virtual_key is not None
-                else 0,
-            self.n_colour_bits, population)
-
-    @overrides(PopulationApplicationVertex.get_recording_sampling_interval)
-    def get_recording_sampling_interval(self, name):
-=======
     @overrides(PopulationApplicationVertex.get_sampling_interval_ms)
     def get_sampling_interval_ms(self, name):
->>>>>>> 36987e29
         if name != "spikes":
             raise KeyError(f"Cannot record {name}")
         return SpynnakerDataView.get_simulation_time_step_us()
@@ -142,15 +117,12 @@
             raise KeyError(f"Cannot record {name}")
         return 0
 
-<<<<<<< HEAD
-=======
     @overrides(PopulationApplicationVertex.get_neurons_recording)
     def get_neurons_recording(self, name, vertex_slice):
         if name != "spikes":
             raise KeyError(f"Cannot record {name}")
         return vertex_slice.get_raster_ids(self.atoms_shape)
 
->>>>>>> 36987e29
     def describe(self):
         """
         Returns a human-readable description of the cell or synapse type.
