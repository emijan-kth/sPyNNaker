<<<<<<< HEAD
import logging

from pacman.model.decorators import overrides
=======
from spinn_utilities.overrides import overrides
>>>>>>> c45feefa
from pacman.model.constraints.key_allocator_constraints \
    import ContiguousKeyRangeContraint

from spinn_front_end_common.abstract_models \
    import AbstractProvidesOutgoingPartitionConstraints
from spinn_front_end_common.utility_models import ReverseIpTagMultiCastSource
from spinn_front_end_common.utilities.globals_variables import get_simulator

from spynnaker.pyNN.models.common \
    import AbstractSpikeRecordable, EIEIOSpikeRecorder, \
    SimplePopulationSettable

logger = logging.getLogger(__name__)


class SpikeInjector(ReverseIpTagMultiCastSource,
                    AbstractProvidesOutgoingPartitionConstraints,
                    AbstractSpikeRecordable, SimplePopulationSettable):
    """ An Injector of Spikes for PyNN populations.  This only allows the user\
        to specify the virtual_key of the population to identify the population
    """
    __slots__ = [
        "_buffer_size_before_receive",
        "_receive_port",
        "_requires_mapping",
        "_spike_buffer_max_size",
        "_spike_recorder",
        "_time_between_requests",
        "_virtual_key"]

    default_parameters = {
        'label': "spikeInjector", 'port': None, 'virtual_key': None}

    SPIKE_RECORDING_REGION_ID = 0

    def __init__(
            self, n_neurons, label=default_parameters['label'],
            port=default_parameters['port'],
            virtual_key=default_parameters['virtual_key'],
            spike_buffer_max_size=None, buffer_size_before_receive=None,
            time_between_requests=None, buffer_notification_ip_address=None,
            buffer_notification_port=None):
        # pylint: disable=too-many-arguments
        config = get_simulator().config
        if buffer_notification_ip_address is None:
            buffer_notification_ip_address = config.get(
                "Buffers", "receive_buffer_host")
        if buffer_notification_port is None:
            buffer_notification_port = config.get_int(
                "Buffers", "receive_buffer_port")

        super(SpikeInjector, self).__init__(
            n_keys=n_neurons, label=label, receive_port=port,
            virtual_key=virtual_key, reserve_reverse_ip_tag=True,
            buffer_notification_ip_address=buffer_notification_ip_address,
            buffer_notification_port=buffer_notification_port)

        # Set up for recording
        self._spike_recorder = EIEIOSpikeRecorder()
        self._spike_buffer_max_size = spike_buffer_max_size
        if spike_buffer_max_size is None:
            self._spike_buffer_max_size = config.getint(
                "Buffers", "spike_buffer_size")
        self._buffer_size_before_receive = buffer_size_before_receive
        if buffer_size_before_receive is None:
            self._buffer_size_before_receive = config.getint(
                "Buffers", "buffer_size_before_receive")
        self._time_between_requests = time_between_requests
        if time_between_requests is None:
            self._time_between_requests = config.getint(
                "Buffers", "time_between_requests")

    @property
    def port(self):
        return self._receive_port

    @port.setter
    def port(self, port):
        self._receive_port = port

    @property
    def virtual_key(self):
        return self._virtual_key

    @virtual_key.setter
    def virtual_key(self, virtual_key):
        self._virtual_key = virtual_key

    @overrides(AbstractSpikeRecordable.is_recording_spikes)
    def is_recording_spikes(self):
        return self._spike_recorder.record

    @overrides(AbstractSpikeRecordable.set_recording_spikes)
    def set_recording_spikes(
            self, new_state=True, sampling_interval=None, indexes=None):
        if sampling_interval is not None:
            logger.warning("Sampling interval currently not supported "
                           "so being ignored")
        if indexes is not None:
            logger.warning("Indexes currently not supported "
                           "so being ignored")
        self.enable_recording(
            self._spike_buffer_max_size, self._buffer_size_before_receive,
            self._time_between_requests)
        self._requires_mapping = not self._spike_recorder.record
        self._spike_recorder.record = new_state

    @overrides(AbstractSpikeRecordable.get_spikes_sampling_interval)
    def get_spikes_sampling_interval(self):
        return globals_variables.get_simulator().machine_time_step

    @overrides(AbstractSpikeRecordable.get_spikes)
    def get_spikes(
            self, placements, graph_mapper, buffer_manager, machine_time_step):
        return self._spike_recorder.get_spikes(
            self.label, buffer_manager,
            SpikeInjector.SPIKE_RECORDING_REGION_ID,
            placements, graph_mapper, self,
            lambda vertex:
                vertex.virtual_key
                if vertex.virtual_key is not None
                else 0,
            machine_time_step)

    @overrides(AbstractSpikeRecordable.clear_spike_recording)
    def clear_spike_recording(self, buffer_manager, placements, graph_mapper):
        machine_vertices = graph_mapper.get_machine_vertices(self)
        for machine_vertex in machine_vertices:
            placement = placements.get_placement_of_vertex(machine_vertex)
            buffer_manager.clear_recorded_data(
                placement.x, placement.y, placement.p,
                SpikeInjector.SPIKE_RECORDING_REGION_ID)

    @overrides(AbstractProvidesOutgoingPartitionConstraints.
               get_outgoing_partition_constraints)
    def get_outgoing_partition_constraints(self, partition):
        constraints = ReverseIpTagMultiCastSource\
            .get_outgoing_partition_constraints(self, partition)
        constraints.append(ContiguousKeyRangeContraint())
        return constraints

    def describe(self):
        """
        Returns a human-readable description of the cell or synapse type.

        The output may be customised by specifying a different template
        together with an associated template engine
        (see ``pyNN.descriptions``).

        If template is None, then a dictionary containing the template context
        will be returned.
        """

        parameters = dict()
        for parameter_name in self.default_parameters:
            parameters[parameter_name] = self.get_value(parameter_name)

        context = {
            "name": "SpikeInjector",
            "default_parameters": self.default_parameters,
            "default_initial_values": self.default_parameters,
            "parameters": parameters,
        }
        return context<|MERGE_RESOLUTION|>--- conflicted
+++ resolved
@@ -1,10 +1,7 @@
-<<<<<<< HEAD
 import logging
 
 from pacman.model.decorators import overrides
-=======
 from spinn_utilities.overrides import overrides
->>>>>>> c45feefa
 from pacman.model.constraints.key_allocator_constraints \
     import ContiguousKeyRangeContraint
 
