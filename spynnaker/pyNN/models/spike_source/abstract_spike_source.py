--- conflicted
+++ resolved
@@ -1,5 +1,3 @@
-from enum import Enum
-
 from spynnaker.pyNN.models.abstract_models.\
     abstract_population_recordable_vertex import \
     AbstractPopulationRecordableVertex
@@ -8,16 +6,11 @@
 from spynnaker.pyNN.models.abstract_models.\
     abstract_partitionable_population_vertex import AbstractPartitionableVertex
 
+from enum import Enum
 
-<<<<<<< HEAD
 class AbstractSpikeSource(AbstractPopulationRecordableVertex,
                           AbstractPartitionableVertex,
                           AbstractDataSpecableVertex):
-=======
-class AbstractSpikeSource(
-        AbstractRecordableVertex, AbstractPartitionableVertex,
-        AbstractDataSpecableVertex):
->>>>>>> 83915a0e
 
     _SPIKE_SOURCE_REGIONS = Enum(
         value="_SPIKE_SOURCE_REGIONS",
