<<<<<<< HEAD
import scipy.stats
=======
# Copyright (c) 2017-2019 The University of Manchester
#
# This program is free software: you can redistribute it and/or modify
# it under the terms of the GNU General Public License as published by
# the Free Software Foundation, either version 3 of the License, or
# (at your option) any later version.
#
# This program is distributed in the hope that it will be useful,
# but WITHOUT ANY WARRANTY; without even the implied warranty of
# MERCHANTABILITY or FITNESS FOR A PARTICULAR PURPOSE.  See the
# GNU General Public License for more details.
#
# You should have received a copy of the GNU General Public License
# along with this program.  If not, see <http://www.gnu.org/licenses/>.

>>>>>>> 270a7b62
import logging
import math
import numpy
import struct

from spinn_utilities.overrides import overrides
from data_specification.enums import DataType
from pacman.executor.injection_decorator import inject_items
from pacman.model.constraints.key_allocator_constraints import (
    ContiguousKeyRangeContraint)
from pacman.model.graphs.application import ApplicationVertex
from pacman.model.resources import (
    ConstantSDRAM, CPUCyclesPerTickResource, DTCMResource, ResourceContainer)
from spinn_front_end_common.abstract_models import (
    AbstractChangableAfterRun, AbstractProvidesOutgoingPartitionConstraints,
    AbstractGeneratesDataSpecification, AbstractHasAssociatedBinary,
    AbstractRewritesDataSpecification)
from spinn_front_end_common.abstract_models.impl import (
    ProvidesKeyToAtomMappingImpl)
from spinn_front_end_common.interface.simulation import simulation_utilities
from spinn_front_end_common.interface.buffer_management import (
    recording_utilities)
from spinn_front_end_common.utilities import (
    helpful_functions, globals_variables)
from spinn_front_end_common.utilities.constants import (
    SYSTEM_BYTES_REQUIREMENT, SIMULATION_N_BYTES)
from spinn_front_end_common.utilities.utility_objs import ExecutableType
from spinn_front_end_common.utilities.exceptions import ConfigurationException
from spynnaker.pyNN.models.common import (
    AbstractSpikeRecordable, MultiSpikeRecorder, SimplePopulationSettable)
from spynnaker.pyNN.utilities import constants
from spynnaker.pyNN.models.abstract_models import (
    AbstractReadParametersBeforeSet)
from spynnaker.pyNN.models.neuron.implementations import Struct
from .spike_source_poisson_machine_vertex import (
    SpikeSourcePoissonMachineVertex)
from spynnaker.pyNN.utilities.ranged.spynnaker_ranged_dict \
    import SpynnakerRangeDictionary
from spynnaker.pyNN.utilities.ranged.spynnaker_ranged_list \
    import SpynnakerRangedList

logger = logging.getLogger(__name__)

# bool has_key; uint32_t key; uint32_t set_rate_neuron_id_mask;
# uint32_t random_backoff_us; uint32_t time_between_spikes;
# UFRACT seconds_per_tick; REAL ticks_per_second;
# REAL slow_rate_per_tick_cutoff; uint32_t first_source_id;
# uint32_t n_spike_sources; mars_kiss64_seed_t (uint[4]) spike_source_seed;
PARAMS_BASE_WORDS = 14

# start_scaled, end_scaled, next_scaled, is_fast_source, exp_minus_lambda,
# isi_val, time_to_spike
PARAMS_WORDS_PER_NEURON = 7

START_OF_POISSON_GENERATOR_PARAMETERS = PARAMS_BASE_WORDS * 4
MICROSECONDS_PER_SECOND = 1000000.0
MICROSECONDS_PER_MILLISECOND = 1000.0
SLOW_RATE_PER_TICK_CUTOFF = 1.0
_REGIONS = SpikeSourcePoissonMachineVertex.POISSON_SPIKE_SOURCE_REGIONS
OVERFLOW_TIMESTEPS_FOR_SDRAM = 5

# The microseconds per timestep will be divided by this to get the max offset
_MAX_OFFSET_DENOMINATOR = 10


_PoissonStruct = Struct([
    DataType.UINT32,  # Start Scaled
    DataType.UINT32,  # End Scaled
    DataType.UINT32,  # Next Scaled
    DataType.UINT32,  # is_fast_source
    DataType.U032,    # exp^(-rate)
    DataType.S1615,   # inter-spike-interval
    DataType.S1615])  # timesteps to next spike


def _flatten(alist):
    for item in alist:
        if hasattr(item, "__iter__"):
            for subitem in _flatten(item):
                yield subitem
        else:
            yield item


class SpikeSourcePoissonVertex(
        ApplicationVertex, AbstractGeneratesDataSpecification,
        AbstractHasAssociatedBinary, AbstractSpikeRecordable,
        AbstractProvidesOutgoingPartitionConstraints,
        AbstractChangableAfterRun, AbstractReadParametersBeforeSet,
        AbstractRewritesDataSpecification, SimplePopulationSettable,
        ProvidesKeyToAtomMappingImpl):
    """ A Poisson Spike source object
    """
    __slots__ = [
        "__change_requires_mapping",
        "__change_requires_neuron_parameters_reload",
        "__duration",
        "__machine_time_step",
        "__model",
        "__model_name",
        "__n_atoms",
        "__rate",
        "__rng",
        "__seed",
        "__spike_recorder",
        "__start",
        "__time_to_spike",
        "__kiss_seed",
        "__n_subvertices",
        "__n_data_specs",
        "__max_rate",
        "__rate_change",
        "__data"]

    SPIKE_RECORDING_REGION_ID = 0

    def __init__(
            self, n_neurons, constraints, label, seed,
            max_atoms_per_core, model, rate=None, start=None,
            duration=None, rates=None, starts=None, durations=None,
            max_rate=None):
        # pylint: disable=too-many-arguments
        super(SpikeSourcePoissonVertex, self).__init__(
            label, constraints, max_atoms_per_core)

        # atoms params
        self.__n_atoms = n_neurons
        self.__model_name = "SpikeSourcePoisson"
        self.__model = model
        self.__seed = seed
        self.__kiss_seed = dict()
        self.__rng = None
        self.__n_subvertices = 0
        self.__n_data_specs = 0

        # check for changes parameters
        self.__change_requires_mapping = True
        self.__change_requires_neuron_parameters_reload = False

        # Prepare for recording, and to get spikes
        self.__spike_recorder = MultiSpikeRecorder()

        # Check for disallowed pairs of parameters
        if (rates is not None) and (rate is not None):
            raise Exception("Exactly one of rate and rates can be specified")
        if (starts is not None) and (start is not None):
            raise Exception("Exactly one of start and starts can be specified")
        if (durations is not None) and (duration is not None):
            raise Exception(
                "Exactly one of duration and durations can be specified")
        if rate is None and rates is None:
            raise Exception("One of rate or rates must be specified")

        # Normalise the parameters
        if rates is None:
            if hasattr(rate, "__len__"):
                # Single rate per neuron for whole simulation
                rates = [numpy.array([r]) for r in rate]
            else:
                # Single rate for all neurons for whole simulation
                rates = numpy.array([rate])
        elif hasattr(rates[0], "__len__"):
            # Convert each list to numpy array
            rates = [numpy.array(r) for r in rates]
        else:
            rates = numpy.array(rates)
        if starts is None and start is not None:
            if hasattr(start, "__len__"):
                starts = [numpy.array([s]) for s in start]
            elif start is None:
                starts = numpy.array([0])
            else:
                starts = numpy.array([start])
        elif starts is not None and hasattr(starts[0], "__len__"):
            starts = [numpy.array(s) for s in starts]
        elif starts is not None:
            starts = numpy.array(starts)
        if durations is None and duration is not None:
            if hasattr(duration, "__len__"):
                durations = [numpy.array([d]) for d in duration]
            else:
                durations = numpy.array([duration])
        elif durations is not None and hasattr(durations[0], "__len__"):
            durations = [numpy.array(d) for d in durations]
        elif durations is not None:
            durations = numpy.array(durations)
        else:
            if hasattr(rates[0], "__len__"):
                durations = [numpy.array([None for r in _rate])
                             for _rate in rates]
            else:
                durations = numpy.array([None for _rate in rates])

        # Check that there is either one list for all neurons,
        # or one per neuron
        if hasattr(rates[0], "__len__") and len(rates) != n_neurons:
            raise Exception(
                "Must specify one rate for all neurons or one per neuron")
        if (starts is not None and hasattr(starts[0], "__len__") and
                len(starts) != n_neurons):
            raise Exception(
                "Must specify one start for all neurons or one per neuron")
        if (durations is not None and hasattr(durations[0], "__len__") and
                len(durations) != n_neurons):
            raise Exception(
                "Must specify one duration for all neurons or one per neuron")

        # Check that for each rate there is a start and duration if needed
        # TODO: Could be more efficient for case where parameters are not one
        #       per neuron
        for i in range(n_neurons):
            rate_set = rates
            if hasattr(rates[0], "__len__"):
                rate_set = rates[i]
            if not hasattr(rate_set, "__len__"):
                raise Exception("Multiple rates must be a list")
            if starts is None and len(rate_set) > 1:
                raise Exception(
                    "When multiple rates are specified,"
                    " each must have a start")
            elif starts is not None:
                start_set = starts
                if hasattr(starts[0], "__len__"):
                    start_set = starts[i]
                if len(start_set) != len(rate_set):
                    raise Exception("Each rate must have a start")
                if any(s is None for s in start_set):
                    raise Exception("Start must not be None")
            if durations is not None:
                duration_set = durations
                if hasattr(durations[0], "__len__"):
                    duration_set = durations[i]
                if len(duration_set) != len(rate_set):
                    raise Exception("Each rate must have its own duration")

        if hasattr(rates[0], "__len__"):
            time_to_spike = [
                numpy.array([0 for _ in range(len(rates[i]))])
                for i in range(len(rates))]
        else:
            time_to_spike = numpy.array([0 for _ in range(len(rates))])

        self.__data = SpynnakerRangeDictionary(n_neurons)
        self.__data["rates"] = SpynnakerRangedList(
            n_neurons, rates,
            use_list_as_value=not hasattr(rates[0], "__len__"))
        self.__data["starts"] = SpynnakerRangedList(
            n_neurons, starts,
            use_list_as_value=not hasattr(starts[0], "__len__"))
        self.__data["durations"] = SpynnakerRangedList(
            n_neurons, durations,
            use_list_as_value=not hasattr(durations[0], "__len__"))
        self.__data["time_to_spike"] = SpynnakerRangedList(
            n_neurons, time_to_spike,
            use_list_as_value=not hasattr(time_to_spike[0], "__len__"))
        self.__rng = numpy.random.RandomState(seed)
        self.__rate_change = numpy.zeros(n_neurons)
        self.__machine_time_step = None

        # Prepare for recording, and to get spikes
        self.__spike_recorder = MultiSpikeRecorder()

        all_rates = list(_flatten(self.__data["rates"]))
        self.__max_rate = max_rate
        if len(all_rates):
            self.__max_rate = numpy.amax(all_rates)
        elif max_rate is None:
            self.__max_rate = 0

    @property
    def rate(self):
        return self.__data["rates"]

    @rate.setter
    def rate(self, rate):
        # TODO Fix _rate_change
        self.__rate_change = rate - self.__data["rates"]
        # Normalise parameter
        if hasattr(rate, "__len__"):
            # Single rate per neuron for whole simulation
            self.__data["rates"].set_value([numpy.array([r]) for r in rate])
        else:
            # Single rate for all neurons for whole simulation
            self.__data["rates"].set_value(
                numpy.array([rate]), use_list_as_value=True)
        all_rates = list(_flatten(self.__data["rates"]))
        new_max = 0
        if len(all_rates):
            new_max = numpy.amax(all_rates)
        if self.__max_rate is None:
            self.__max_rate = new_max
        # Setting record forces reset so ok to go over if not recording
        elif self.__spike_recorder.record and new_max > self.__max_rate:
            logger.info('Increasing spike rate while recording requires a '
                        '"reset unless additional_parameters "max_rate" is '
                        'set')
            self.__change_requires_mapping = True
            self.__max_rate = new_max

    @property
    def start(self):
        return self.__data["starts"]

    @start.setter
    def start(self, start):
        # Normalise parameter
        if hasattr(start, "__len__"):
            # Single start per neuron for whole simulation
            self.__data["starts"].set_value([numpy.array([s]) for s in start])
        else:
            # Single start for all neurons for whole simulation
            self.__data["starts"].set_value(
                numpy.array([start]), use_list_as_value=True)

    @property
    def duration(self):
        return self.__data["durations"]

    @duration.setter
    def duration(self, duration):
        # Normalise parameter
        if hasattr(duration, "__len__"):
            # Single duration per neuron for whole simulation
            self.__data["durations"].set_value(
                [numpy.array([d]) for d in duration])
        else:
            # Single duration for all neurons for whole simulation
            self.__data["durations"].set_value(
                numpy.array([duration]), use_list_as_value=True)

    @property
    def rates(self):
        return self.__data["rates"]

    @property
    def starts(self):
        return self.__data["starts"]

    @property
    def durations(self):
        return self.__data["durations"]

    @property
    @overrides(AbstractChangableAfterRun.requires_mapping)
    def requires_mapping(self):
        return self.__change_requires_mapping

    @overrides(AbstractChangableAfterRun.mark_no_changes)
    def mark_no_changes(self):
        self.__change_requires_mapping = False

    @overrides(SimplePopulationSettable.set_value)
    def set_value(self, key, value):
        SimplePopulationSettable.set_value(self, key, value)
        self.__change_requires_neuron_parameters_reload = True

    def _max_spikes_per_ts(self, machine_time_step):
        ts_per_second = MICROSECONDS_PER_SECOND / float(machine_time_step)
        if float(self.__max_rate) / ts_per_second <= \
                SLOW_RATE_PER_TICK_CUTOFF:
            return 1

        # experiement show at 1000 is result is typically higher than actual
        chance_ts = 1000
        max_spikes_per_ts = scipy.stats.poisson.ppf(
            1.0 - (1.0 / float(chance_ts)),
            float(self.__max_rate) / ts_per_second)
        return int(math.ceil(max_spikes_per_ts)) + 1.0

    def get_recording_sdram_usage(self, vertex_slice, machine_time_step):
        variable_sdram = self.__spike_recorder.get_sdram_usage_in_bytes(
            vertex_slice.n_atoms, self._max_spikes_per_ts(machine_time_step))
        constant_sdram = ConstantSDRAM(
            variable_sdram.per_timestep * OVERFLOW_TIMESTEPS_FOR_SDRAM)
        return variable_sdram + constant_sdram

    @inject_items({
        "machine_time_step": "MachineTimeStep"
    })
    @overrides(
        ApplicationVertex.get_resources_used_by_atoms,
        additional_arguments={"machine_time_step"}
    )
    def get_resources_used_by_atoms(self, vertex_slice, machine_time_step):
        # pylint: disable=arguments-differ

        poisson_params_sz = self.get_rates_bytes(vertex_slice)
        other = ConstantSDRAM(
            SYSTEM_BYTES_REQUIREMENT +
            SpikeSourcePoissonMachineVertex.get_provenance_data_size(0) +
            poisson_params_sz +
            recording_utilities.get_recording_header_size(1) +
            recording_utilities.get_recording_data_constant_size(1))

        recording = self.get_recording_sdram_usage(
            vertex_slice,  machine_time_step)
        # build resources as i currently know
        container = ResourceContainer(
            sdram=recording + other,
            dtcm=DTCMResource(self.get_dtcm_usage_for_atoms()),
            cpu_cycles=CPUCyclesPerTickResource(
                self.get_cpu_usage_for_atoms()))

        return container

    @property
    def n_atoms(self):
        return self.__n_atoms

    def create_machine_vertex(
            self, vertex_slice, resources_required, label=None,
            constraints=None):
        # pylint: disable=too-many-arguments, arguments-differ
        self.__n_subvertices += 1
        return SpikeSourcePoissonMachineVertex(
            resources_required, self.__spike_recorder.record,
            constraints, label)

    @property
    def max_rate(self):
        return self.__max_rate

    @property
    def seed(self):
        return self.__seed

    @seed.setter
    def seed(self, seed):
        self.__seed = seed
        self.__kiss_seed = dict()
        self.__rng = None

    def get_rates_bytes(self, vertex_slice):
        """ Gets the size of the Poisson rates in bytes

        :param vertex_slice:
        """
        n_rates = sum(len(self.__data["rates"][i]) for i in range(
            vertex_slice.lo_atom, vertex_slice.hi_atom + 1))
        return (vertex_slice.n_atoms + (n_rates * PARAMS_WORDS_PER_NEURON)) * 4

    def reserve_memory_regions(self, spec, placement, graph_mapper):
        """ Reserve memory regions for Poisson source parameters and output\
            buffer.

        :param spec: the data specification writer
        :param placement: the location this vertex resides on in the machine
        :param graph_mapper: the mapping between app and machine graphs
        :return: None
        """
        spec.comment("\nReserving memory space for data regions:\n\n")

        # Reserve memory:
        spec.reserve_memory_region(
            region=_REGIONS.SYSTEM_REGION.value,
            size=SIMULATION_N_BYTES,
            label='setup')

        # reserve poisson parameters and rates DSG region
        self._reserve_poisson_params_rates_region(
            placement, graph_mapper, spec)

        spec.reserve_memory_region(
            region=_REGIONS.SPIKE_HISTORY_REGION.value,
            size=recording_utilities.get_recording_header_size(1),
            label="Recording")
        placement.vertex.reserve_provenance_data_region(spec)

    def _reserve_poisson_params_rates_region(
                self, placement, graph_mapper, spec):
        """ Allocate space for the Poisson parameters and rates regions as\
            they can be reused for setters after an initial run

        :param placement: the location on machine for this vertex
        :param graph_mapper: the mapping between machine and application graphs
        :param spec: the DSG writer
        :return:  None
        """
        spec.reserve_memory_region(
            region=_REGIONS.POISSON_PARAMS_REGION.value,
            size=PARAMS_BASE_WORDS * 4, label="PoissonParams")
        spec.reserve_memory_region(
            region=_REGIONS.RATES_REGION.value,
            size=self.get_rates_bytes(graph_mapper.get_slice(
                placement.vertex)), label='PoissonRates')

    def _write_poisson_parameters(
            self, spec, graph, placement, routing_info,
            vertex_slice, machine_time_step, time_scale_factor):
        """ Generate Parameter data for Poisson spike sources

        :param spec: the data specification writer
        :param key: the routing key for this vertex
        :param vertex_slice:\
            the slice of atoms a machine vertex holds from its application\
            vertex
        :param machine_time_step: the time between timer tick updates.
        :param time_scale_factor:\
            the scaling between machine time step and real time
        """
        # pylint: disable=too-many-arguments, too-many-locals
        spec.comment("\nWriting Parameters for {} poisson sources:\n"
                     .format(vertex_slice.n_atoms))

        # Set the focus to the memory region 2 (neuron parameters):
        spec.switch_write_focus(_REGIONS.POISSON_PARAMS_REGION.value)

        # Write Key info for this core:
        key = routing_info.get_first_key_from_pre_vertex(
            placement.vertex, constants.SPIKE_PARTITION_ID)
        spec.write_value(data=1 if key is not None else 0)
        spec.write_value(data=key if key is not None else 0)

        # Write the incoming mask if there is one
        in_edges = graph.get_edges_ending_at_vertex_with_partition_name(
            placement.vertex, constants.LIVE_POISSON_CONTROL_PARTITION_ID)
        if len(in_edges) > 1:
            raise ConfigurationException(
                "Only one control edge can end at a Poisson vertex")
        incoming_mask = 0
        if len(in_edges) == 1:
            in_edge = in_edges[0]

            # Get the mask of the incoming keys
            incoming_mask = \
                routing_info.get_routing_info_for_edge(in_edge).first_mask
            incoming_mask = ~incoming_mask & 0xFFFFFFFF
        spec.write_value(incoming_mask)

        # Write the offset value
        max_offset = (
            machine_time_step * time_scale_factor) // _MAX_OFFSET_DENOMINATOR
        spec.write_value(
            int(math.ceil(max_offset / self.__n_subvertices)) *
            self.__n_data_specs)
        self.__n_data_specs += 1

        # Write the number of microseconds between sending spikes
        all_rates = numpy.fromiter(_flatten(self.__data["rates"]), numpy.float)
        total_mean_rate = numpy.sum(all_rates)
        if total_mean_rate > 0:
            max_spikes = numpy.sum(scipy.stats.poisson.ppf(
                0.999, all_rates))
            spikes_per_timestep = (
                max_spikes / (MICROSECONDS_PER_SECOND // machine_time_step))
            # avoid a possible division by zero / small number (which may
            # result in a value that doesn't fit in a uint32) by only
            # setting time_between_spikes if spikes_per_timestep is > 1
            time_between_spikes = 1.0
            if spikes_per_timestep > 1:
                time_between_spikes = (
                    (machine_time_step * time_scale_factor) /
                    (spikes_per_timestep * 2.0))
            spec.write_value(data=int(time_between_spikes))
        else:

            # If the rate is 0 or less, set a "time between spikes" of 1
            # to ensure that some time is put between spikes in event
            # of a rate change later on
            spec.write_value(data=1)

        # Write the number of seconds per timestep (unsigned long fract)
        spec.write_value(
            data=float(machine_time_step) / MICROSECONDS_PER_SECOND,
            data_type=DataType.U032)

        # Write the number of timesteps per second (accum)
        spec.write_value(
            data=MICROSECONDS_PER_SECOND / float(machine_time_step),
            data_type=DataType.S1615)

        # Write the slow-rate-per-tick-cutoff (accum)
        spec.write_value(
            data=SLOW_RATE_PER_TICK_CUTOFF, data_type=DataType.S1615)

        # Write the lo_atom ID
        spec.write_value(data=vertex_slice.lo_atom)

        # Write the number of sources
        spec.write_value(data=vertex_slice.n_atoms)

        # Write the random seed (4 words), generated randomly!
        kiss_key = (vertex_slice.lo_atom, vertex_slice.hi_atom)
        if kiss_key not in self.__kiss_seed:
            if self.__rng is None:
                self.__rng = numpy.random.RandomState(self.__seed)
            self.__kiss_seed[kiss_key] = [
                self.__rng.randint(-0x80000000, 0x7FFFFFFF) + 0x80000000
                for _ in range(4)]
        for value in self.__kiss_seed[kiss_key]:
            spec.write_value(data=value)

    def _write_poisson_rates(self, spec, vertex_slice, machine_time_step):
        """ Generate Rate data for Poisson spike sources

        :param spec: the data specification writer
        :param vertex_slice:\
            the slice of atoms a machine vertex holds from its application\
            vertex
        :param machine_time_step: the time between timer tick updates.
        """
        spec.comment("\nWriting Rates for {} poisson sources:\n"
                     .format(vertex_slice.n_atoms))

        # Set the focus to the memory region 2 (neuron parameters):
        spec.switch_write_focus(_REGIONS.RATES_REGION.value)

        # For each source, write the number of rates, followed by the rate data
        for i in range(vertex_slice.lo_atom, vertex_slice.hi_atom + 1):
            spec.write_value(len(self.__data["rates"][i]))

            # Convert start times to start time steps
            starts = self.__data["starts"][i].astype("float")
            starts_scaled = self._convert_ms_to_n_timesteps(
                starts, machine_time_step)

            # Convert durations to end time steps
            durations = self.__data["durations"][i].astype("float")
            ends_scaled = numpy.zeros(len(durations), dtype="uint32")
            none_positions = numpy.isnan(durations)
            positions = numpy.invert(none_positions)
            ends_scaled[none_positions] = 0xFFFFFFFF
            ends_scaled[positions] = self._convert_ms_to_n_timesteps(
                starts[positions] + durations[positions], machine_time_step)

            # Convert start times to next steps, adding max uint to end
            next_scaled = numpy.append(starts_scaled[1:], 0xFFFFFFFF)

            # Compute the spikes per tick for each atom
            rates = self.__data["rates"][i].astype("float")
            spikes_per_tick = (
                rates * (float(machine_time_step) / MICROSECONDS_PER_SECOND))

            # Determine which sources are fast and which are slow
            is_fast_source = spikes_per_tick > SLOW_RATE_PER_TICK_CUTOFF

            # Compute the e^-(spikes_per_tick) for fast sources to allow fast
            # computation of the Poisson distribution to get the number of
            # spikes per timestep
            exp_minus_lambda = numpy.zeros(len(spikes_per_tick), dtype="float")
            exp_minus_lambda[is_fast_source] = numpy.exp(
                -1.0 * spikes_per_tick[is_fast_source])
            # Compute the inter-spike-interval for slow sources to get the
            # average number of timesteps between spikes
            isi_val = numpy.zeros(len(spikes_per_tick), dtype="float")
            elements = numpy.logical_not(
                is_fast_source) & (spikes_per_tick > 0)
            isi_val[elements] = 1.0 / spikes_per_tick[elements]

            # Get the time to spike value
            time_to_spike = self.__data["time_to_spike"][i]
            if self.__rate_change[i]:
                time_to_spike = 0.0

            # Merge the arrays as parameters per atom
            data = numpy.dstack((
                starts_scaled.astype("uint32"),
                ends_scaled.astype("uint32"),
                next_scaled.astype("uint32"),
                is_fast_source.astype("uint32"),
                (exp_minus_lambda * (2 ** 32)).astype("uint32"),
                (isi_val * (2 ** 15)).astype("uint32"),
                (time_to_spike * (2 ** 15)).astype("uint32")
            ))[0].flatten()
            spec.write_array(data)

    @staticmethod
    def _convert_ms_to_n_timesteps(value, machine_time_step):
        return numpy.round(
            value * (MICROSECONDS_PER_MILLISECOND / float(machine_time_step)))

    @staticmethod
    def _convert_n_timesteps_to_ms(value, machine_time_step):
        return (
            value / (MICROSECONDS_PER_MILLISECOND / float(machine_time_step)))

    @overrides(AbstractSpikeRecordable.is_recording_spikes)
    def is_recording_spikes(self):
        return self.__spike_recorder.record

    @overrides(AbstractSpikeRecordable.set_recording_spikes)
    def set_recording_spikes(
            self, new_state=True, sampling_interval=None, indexes=None):
        if sampling_interval is not None:
            logger.warning("Sampling interval currently not supported for "
                           "SpikeSourcePoisson so being ignored")
        if indexes is not None:
            logger.warning("indexes not supported for "
                           "SpikeSourcePoisson so being ignored")
        if new_state and not self.__spike_recorder.record:
            self.__change_requires_mapping = True
        self.__spike_recorder.record = new_state

    @overrides(AbstractSpikeRecordable.get_spikes_sampling_interval)
    def get_spikes_sampling_interval(self):
        return globals_variables.get_simulator().machine_time_step

    @staticmethod
    def get_dtcm_usage_for_atoms():
        return 0

    @staticmethod
    def get_cpu_usage_for_atoms():
        return 0

    @inject_items({
        "machine_time_step": "MachineTimeStep",
        "time_scale_factor": "TimeScaleFactor",
        "graph_mapper": "MemoryGraphMapper",
        "routing_info": "MemoryRoutingInfos",
        "graph": "MemoryMachineGraph"})
    @overrides(
        AbstractRewritesDataSpecification.regenerate_data_specification,
        additional_arguments={
            "machine_time_step", "time_scale_factor", "graph_mapper",
            "routing_info", "graph"})
    def regenerate_data_specification(
            self, spec, placement, machine_time_step, time_scale_factor,
            graph_mapper, routing_info, graph):
        # pylint: disable=too-many-arguments, arguments-differ

        # reserve the neuron parameters data region
        self._reserve_poisson_params_rates_region(
            placement, graph_mapper, spec)

        # write parameters
        vertex_slice = graph_mapper.get_slice(placement.vertex)
        self._write_poisson_parameters(
            spec=spec, graph=graph, placement=placement,
            routing_info=routing_info,
            vertex_slice=vertex_slice,
            machine_time_step=machine_time_step,
            time_scale_factor=time_scale_factor)

        # write rates
        self._write_poisson_rates(spec, vertex_slice, machine_time_step)

        # end spec
        spec.end_specification()

    @overrides(AbstractRewritesDataSpecification
               .requires_memory_regions_to_be_reloaded)
    def requires_memory_regions_to_be_reloaded(self):
        return self.__change_requires_neuron_parameters_reload

    @overrides(AbstractRewritesDataSpecification.mark_regions_reloaded)
    def mark_regions_reloaded(self):
        self.__change_requires_neuron_parameters_reload = False

    @overrides(AbstractReadParametersBeforeSet.read_parameters_from_machine)
    def read_parameters_from_machine(
            self, transceiver, placement, vertex_slice):

        # locate SDRAM address to where the neuron parameters are stored
        poisson_rate_region_sdram_address = \
            helpful_functions.locate_memory_region_for_placement(
                placement, _REGIONS.RATES_REGION.value, transceiver)

        # get size of poisson params
        size_of_region = self.get_rates_bytes(vertex_slice)

        # get data from the machine
        byte_array = transceiver.read_memory(
            placement.x, placement.y,
            poisson_rate_region_sdram_address, size_of_region)

        # For each atom, read the number of rates and the rate parameters
        offset = 0
        for i in range(vertex_slice.lo_atom, vertex_slice.hi_atom + 1):
            n_values = struct.unpack_from("<I", byte_array, offset)[0]
            offset += 4

            (_start, _end, _next, is_fast_source, exp_minus_lambda, isi,
             time_to_next_spike) = _PoissonStruct.read_data(
                 byte_array, offset, n_values)
            offset += _PoissonStruct.get_size_in_whole_words(n_values) * 4

            # Work out the spikes per tick depending on if the source is slow
            # or fast
            is_fast_source = is_fast_source == 1.0
            spikes_per_tick = numpy.zeros(len(is_fast_source), dtype="float")
            spikes_per_tick[is_fast_source] = numpy.log(
                exp_minus_lambda[is_fast_source]) * -1.0
            slow_elements = isi > 0
            spikes_per_tick[slow_elements] = 1.0 / isi[slow_elements]

            # Convert spikes per tick to rates
            self.__data["rates"].set_value_by_id(
                i,
                spikes_per_tick *
                (MICROSECONDS_PER_SECOND / float(self.__machine_time_step)))

            # Store the updated time until next spike so that it can be
            # rewritten when the parameters are loaded
            self.__data["time_to_spike"].set_value_by_id(
                i, time_to_next_spike)

    @inject_items({
        "machine_time_step": "MachineTimeStep",
        "time_scale_factor": "TimeScaleFactor",
        "graph_mapper": "MemoryGraphMapper",
        "routing_info": "MemoryRoutingInfos",
        "data_n_time_steps": "DataNTimeSteps",
        "graph": "MemoryMachineGraph"
    })
    @overrides(
        AbstractGeneratesDataSpecification.generate_data_specification,
        additional_arguments={
            "machine_time_step", "time_scale_factor", "graph_mapper",
            "routing_info", "data_n_time_steps", "graph"
        }
    )
    def generate_data_specification(
            self, spec, placement, machine_time_step, time_scale_factor,
            graph_mapper, routing_info, data_n_time_steps, graph):
        # pylint: disable=too-many-arguments, arguments-differ
        self.__machine_time_step = machine_time_step
        vertex = placement.vertex
        vertex_slice = graph_mapper.get_slice(vertex)

        spec.comment("\n*** Spec for SpikeSourcePoisson Instance ***\n\n")

        # Reserve SDRAM space for memory areas:
        self.reserve_memory_regions(spec, placement, graph_mapper)

        # write setup data
        spec.switch_write_focus(_REGIONS.SYSTEM_REGION.value)
        spec.write_array(simulation_utilities.get_simulation_header_array(
            self.get_binary_file_name(), machine_time_step,
            time_scale_factor))

        # write recording data
        spec.switch_write_focus(_REGIONS.SPIKE_HISTORY_REGION.value)
        sdram = self.get_recording_sdram_usage(
            vertex_slice, machine_time_step)
        recorded_region_sizes = [sdram.get_total_sdram(data_n_time_steps)]
        spec.write_array(recording_utilities.get_recording_header_array(
            recorded_region_sizes))

        # write parameters
        self._write_poisson_parameters(
            spec, graph, placement, routing_info, vertex_slice,
            machine_time_step, time_scale_factor)

        # write rates
        self._write_poisson_rates(spec, vertex_slice, machine_time_step)

        # End-of-Spec:
        spec.end_specification()

    @overrides(AbstractHasAssociatedBinary.get_binary_file_name)
    def get_binary_file_name(self):
        return "spike_source_poisson.aplx"

    @overrides(AbstractHasAssociatedBinary.get_binary_start_type)
    def get_binary_start_type(self):
        return ExecutableType.USES_SIMULATION_INTERFACE

    @overrides(AbstractSpikeRecordable.get_spikes)
    def get_spikes(
            self, placements, graph_mapper, buffer_manager, machine_time_step):
        return self.__spike_recorder.get_spikes(
            self.label, buffer_manager,
            SpikeSourcePoissonVertex.SPIKE_RECORDING_REGION_ID,
            placements, graph_mapper, self, machine_time_step)

    @overrides(AbstractProvidesOutgoingPartitionConstraints.
               get_outgoing_partition_constraints)
    def get_outgoing_partition_constraints(self, partition):
        return [ContiguousKeyRangeContraint()]

    @overrides(AbstractSpikeRecordable.clear_spike_recording)
    def clear_spike_recording(self, buffer_manager, placements, graph_mapper):
        machine_vertices = graph_mapper.get_machine_vertices(self)
        for machine_vertex in machine_vertices:
            placement = placements.get_placement_of_vertex(machine_vertex)
            buffer_manager.clear_recorded_data(
                placement.x, placement.y, placement.p,
                SpikeSourcePoissonVertex.SPIKE_RECORDING_REGION_ID)

    def describe(self):
        """ Return a human-readable description of the cell or synapse type.

        The output may be customised by specifying a different template\
        together with an associated template engine\
        (see ``pyNN.descriptions``).

        If template is None, then a dictionary containing the template context\
        will be returned.
        """

        parameters = dict()
        for parameter_name in self.__model.default_parameters:
            parameters[parameter_name] = self.get_value(parameter_name)

        context = {
            "name": self.__model_name,
            "default_parameters": self.__model.default_parameters,
            "default_initial_values": self.__model.default_parameters,
            "parameters": parameters,
        }
        return context<|MERGE_RESOLUTION|>--- conflicted
+++ resolved
@@ -1,6 +1,3 @@
-<<<<<<< HEAD
-import scipy.stats
-=======
 # Copyright (c) 2017-2019 The University of Manchester
 #
 # This program is free software: you can redistribute it and/or modify
@@ -14,9 +11,9 @@
 # GNU General Public License for more details.
 #
 # You should have received a copy of the GNU General Public License
-# along with this program.  If not, see <http://www.gnu.org/licenses/>.
-
->>>>>>> 270a7b62
+#
+
+import scipy.stats
 import logging
 import math
 import numpy
