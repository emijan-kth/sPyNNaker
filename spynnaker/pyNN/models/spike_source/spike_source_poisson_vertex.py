--- conflicted
+++ resolved
@@ -11,12 +11,12 @@
 # GNU General Public License for more details.
 #
 # You should have received a copy of the GNU General Public License
-#
-
-import scipy.stats
+# along with this program.  If not, see <http://www.gnu.org/licenses/>.
+
 import logging
 import math
 import numpy
+import scipy.stats
 import struct
 
 from spinn_utilities.overrides import overrides
@@ -66,13 +66,9 @@
 # mars_kiss64_seed_t (uint[4]) spike_source_seed;
 PARAMS_BASE_WORDS = 15
 
-<<<<<<< HEAD
 # start_scaled, end_scaled, next_scaled, is_fast_source, exp_minus_lambda,
-=======
-# start_scaled, end_scaled, is_fast_source, exp_minus_lambda, sqrt_lambda,
->>>>>>> e9e0d441
-# isi_val, time_to_spike
-PARAMS_WORDS_PER_NEURON = 7
+# sqrt_lambda, isi_val, time_to_spike
+PARAMS_WORDS_PER_NEURON = 8
 
 START_OF_POISSON_GENERATOR_PARAMETERS = PARAMS_BASE_WORDS * 4
 MICROSECONDS_PER_SECOND = 1000000.0
@@ -134,12 +130,9 @@
         "__n_data_specs",
         "__max_rate",
         "__rate_change",
-<<<<<<< HEAD
+        "__n_profile_samples",
         "__data",
         "__is_variable_rate"]
-=======
-        "__n_profile_samples"]
->>>>>>> e9e0d441
 
     SPIKE_RECORDING_REGION_ID = 0
 
@@ -327,7 +320,7 @@
             new_max = numpy.amax(all_rates)
         if self.__max_rate is None:
             self.__max_rate = new_max
-        # Setting record forces reset so ok to go over if not recording
+        # Setting record forces reset so OK to go over if not recording
         elif self.__spike_recorder.record and new_max > self.__max_rate:
             logger.info('Increasing spike rate while recording requires a '
                         '"reset unless additional_parameters "max_rate" is '
@@ -615,15 +608,11 @@
         spec.write_value(
             data=SLOW_RATE_PER_TICK_CUTOFF, data_type=DataType.S1615)
 
-<<<<<<< HEAD
-        # Write the lo_atom ID
-=======
         # Write the fast-rate-per-tick-cutoff (accum)
         spec.write_value(
             data=FAST_RATE_PER_TICK_CUTOFF, data_type=DataType.S1615)
 
-        # Write the lo_atom id
->>>>>>> e9e0d441
+        # Write the lo_atom ID
         spec.write_value(data=vertex_slice.lo_atom)
 
         # Write the number of sources
@@ -640,7 +629,6 @@
         for value in self.__kiss_seed[kiss_key]:
             spec.write_value(data=value)
 
-<<<<<<< HEAD
     def _write_poisson_rates(self, spec, vertex_slice, machine_time_step):
         """ Generate Rate data for Poisson spike sources
 
@@ -683,7 +671,8 @@
                 rates * (float(machine_time_step) / MICROSECONDS_PER_SECOND))
 
             # Determine which sources are fast and which are slow
-            is_fast_source = spikes_per_tick > SLOW_RATE_PER_TICK_CUTOFF
+            is_fast_source = spikes_per_tick >= SLOW_RATE_PER_TICK_CUTOFF
+            is_faster_source = spikes_per_tick >= FAST_RATE_PER_TICK_CUTOFF
 
             # Compute the e^-(spikes_per_tick) for fast sources to allow fast
             # computation of the Poisson distribution to get the number of
@@ -691,12 +680,20 @@
             exp_minus_lambda = numpy.zeros(len(spikes_per_tick), dtype="float")
             exp_minus_lambda[is_fast_source] = numpy.exp(
                 -1.0 * spikes_per_tick[is_fast_source])
+
+            # Compute sqrt(lambda) for "faster" sources to allow Gaussian
+            # approximation of the Poisson distribution to get the number of
+            # spikes per timestep
+            sqrt_lambda = numpy.zeros(len(spikes_per_tick), dtype="float")
+            sqrt_lambda[is_faster_source] = numpy.sqrt(
+                spikes_per_tick[is_faster_source])
+
             # Compute the inter-spike-interval for slow sources to get the
             # average number of timesteps between spikes
-            isi_val = numpy.zeros(len(spikes_per_tick), dtype="float")
+            isi_val = numpy.zeros(len(spikes_per_tick), dtype="uint32")
             elements = numpy.logical_not(
                 is_fast_source) & (spikes_per_tick > 0)
-            isi_val[elements] = 1.0 / spikes_per_tick[elements]
+            isi_val[elements] = (1.0 / spikes_per_tick[elements]).astype(int)
 
             # Get the time to spike value
             time_to_spike = self.__data["time_to_spike"][i]
@@ -710,77 +707,11 @@
                 next_scaled.astype("uint32"),
                 is_fast_source.astype("uint32"),
                 (exp_minus_lambda * (2 ** 32)).astype("uint32"),
-                (isi_val * (2 ** 15)).astype("uint32"),
-                (time_to_spike * (2 ** 15)).astype("uint32")
+                (sqrt_lambda * (2 ** 15)).astype("uint32"),
+                isi_val.astype("uint32"),
+                time_to_spike.astype("uint32")
             ))[0].flatten()
             spec.write_array(data)
-=======
-        # Compute the start times in machine time steps
-        start = self.__start[vertex_slice.as_slice]
-        start_scaled = self._convert_ms_to_n_timesteps(
-            start, machine_time_step)
-
-        # Compute the end times as start times + duration in machine time steps
-        # (where duration is not None)
-        duration = self.__duration[vertex_slice.as_slice]
-        end_scaled = numpy.zeros(len(duration), dtype="uint32")
-        none_positions = numpy.isnan(duration)
-        positions = numpy.invert(none_positions)
-        end_scaled[none_positions] = 0xFFFFFFFF
-        end_scaled[positions] = self._convert_ms_to_n_timesteps(
-            start[positions] + duration[positions], machine_time_step)
-
-        # Get the rates for the atoms
-        rates = self.__rate[vertex_slice.as_slice].astype("float")
-
-        # Compute the spikes per tick for each atom
-        spikes_per_tick = (
-            rates * (float(machine_time_step) / MICROSECONDS_PER_SECOND))
-
-        # Determine which sources are fast and which are slow
-        is_fast_source = spikes_per_tick >= SLOW_RATE_PER_TICK_CUTOFF
-        is_faster_source = spikes_per_tick >= FAST_RATE_PER_TICK_CUTOFF
-
-        # Compute the e^-(spikes_per_tick) for fast sources to allow fast
-        # computation of the Poisson distribution to get the number of spikes
-        # per timestep
-        exp_minus_lambda = numpy.zeros(len(spikes_per_tick), dtype="float")
-        exp_minus_lambda[is_fast_source] = numpy.exp(
-            -1.0 * spikes_per_tick[is_fast_source])
-
-        # Compute sqrt(lambda) for "faster" sources to allow Gaussian
-        # approximation of the Poisson distribution to get the number of
-        # spikes per timestep
-        sqrt_lambda = numpy.zeros(len(spikes_per_tick), dtype="float")
-        sqrt_lambda[is_faster_source] = numpy.sqrt(
-            spikes_per_tick[is_faster_source])
-
-        # Compute the inter-spike-interval for slow sources to get the average
-        # number of timesteps between spikes
-        isi_val = numpy.zeros(len(spikes_per_tick), dtype="uint32")
-        elements = numpy.logical_not(is_fast_source) & (spikes_per_tick > 0)
-        isi_val[elements] = (1.0 / spikes_per_tick[elements]).astype(int)
-
-        # Get the time to spike value
-        time_to_spike = self.__time_to_spike[vertex_slice.as_slice].astype(int)
-        changed_rates = (
-            self.__rate_change[vertex_slice.as_slice].astype("bool") &
-            elements)
-        time_to_spike[changed_rates] = 0
-
-        # Merge the arrays as parameters per atom
-        data = numpy.dstack((
-            start_scaled.astype("uint32"),
-            end_scaled.astype("uint32"),
-            is_fast_source.astype("uint32"),
-            (exp_minus_lambda * (2 ** 32)).astype("uint32"),
-            (sqrt_lambda * (2 ** 15)).astype("uint32"),
-            isi_val.astype("uint32"),
-            time_to_spike.astype("uint32")
-        ))[0]
-
-        spec.write_array(data)
->>>>>>> e9e0d441
 
     @staticmethod
     def _convert_ms_to_n_timesteps(value, machine_time_step):
@@ -880,7 +811,6 @@
         # get data from the machine
         byte_array = transceiver.read_memory(
             placement.x, placement.y,
-<<<<<<< HEAD
             poisson_rate_region_sdram_address, size_of_region)
 
         # For each atom, read the number of rates and the rate parameters
@@ -889,17 +819,20 @@
             n_values = struct.unpack_from("<I", byte_array, offset)[0]
             offset += 4
 
-            (_start, _end, _next, is_fast_source, exp_minus_lambda, isi,
-             time_to_next_spike) = _PoissonStruct.read_data(
+            (_start, _end, _next, is_fast_source, exp_minus_lambda,
+             sqrt_lambda, isi, time_to_next_spike) = _PoissonStruct.read_data(
                  byte_array, offset, n_values)
             offset += _PoissonStruct.get_size_in_whole_words(n_values) * 4
 
-            # Work out the spikes per tick depending on if the source is slow
-            # or fast
+            # Work out the spikes per tick depending on if the source is
+            # slow (isi), fast (exp) or faster (sqrt)
             is_fast_source = is_fast_source == 1.0
             spikes_per_tick = numpy.zeros(len(is_fast_source), dtype="float")
             spikes_per_tick[is_fast_source] = numpy.log(
                 exp_minus_lambda[is_fast_source]) * -1.0
+            is_faster_source = sqrt_lambda > 0
+            spikes_per_tick[is_faster_source] = numpy.square(
+                sqrt_lambda[is_faster_source])
             slow_elements = isi > 0
             spikes_per_tick[slow_elements] = 1.0 / isi[slow_elements]
 
@@ -913,44 +846,6 @@
             # rewritten when the parameters are loaded
             self.__data["time_to_spike"].set_value_by_id(
                 i, time_to_next_spike)
-=======
-            poisson_parameter_parameters_sdram_address, size_of_region)
-
-        # Convert the data to parameter values
-        (start, end, is_fast_source, exp_minus_lambda, sqrt_lambda, isi,
-         time_to_next_spike) = _PoissonStruct.read_data(
-             byte_array, 0, vertex_slice.n_atoms)
-
-        # Convert start values as timesteps into milliseconds
-        self.__start[vertex_slice.as_slice] = self._convert_n_timesteps_to_ms(
-            start, self.__machine_time_step)
-
-        # Convert end values as timesteps to durations in milliseconds
-        self.__duration[vertex_slice.as_slice] = (
-            self._convert_n_timesteps_to_ms(end, self.__machine_time_step) -
-            self.__start[vertex_slice.as_slice])
-
-        # Work out the spikes per tick depending on if the source is
-        # slow (isi), fast (exp) or faster (sqrt)
-        is_fast_source = is_fast_source == 1.0
-        spikes_per_tick = numpy.zeros(len(is_fast_source), dtype="float")
-        spikes_per_tick[is_fast_source] = numpy.log(
-            exp_minus_lambda[is_fast_source]) * -1.0
-        is_faster_source = sqrt_lambda > 0
-        spikes_per_tick[is_faster_source] = numpy.square(
-            sqrt_lambda[is_faster_source])
-        slow_elements = isi > 0
-        spikes_per_tick[slow_elements] = 1.0 / isi[slow_elements]
-
-        # Convert spikes per tick to rates
-        self.__rate[vertex_slice.as_slice] = (
-            spikes_per_tick *
-            (MICROSECONDS_PER_SECOND / float(self.__machine_time_step)))
-
-        # Store the updated time until next spike so that it can be
-        # rewritten when the parameters are loaded
-        self.__time_to_spike[vertex_slice.as_slice] = time_to_next_spike
->>>>>>> e9e0d441
 
     @inject_items({
         "machine_time_step": "MachineTimeStep",
@@ -999,15 +894,13 @@
             spec, graph, placement, routing_info, vertex_slice,
             machine_time_step, time_scale_factor)
 
-<<<<<<< HEAD
         # write rates
         self._write_poisson_rates(spec, vertex_slice, machine_time_step)
-=======
+
         # write profile data
         profile_utils.write_profile_region_data(
             spec, _REGIONS.PROFILER_REGION.value,
             self.__n_profile_samples)
->>>>>>> e9e0d441
 
         # End-of-Spec:
         spec.end_specification()
