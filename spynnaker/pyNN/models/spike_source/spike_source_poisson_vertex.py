--- conflicted
+++ resolved
@@ -43,10 +43,6 @@
 from spinn_front_end_common.utilities.constants import (
     SYSTEM_BYTES_REQUIREMENT, SIMULATION_N_BYTES, BYTES_PER_WORD,
     MICRO_TO_MILLISECOND_CONVERSION, MICRO_TO_SECOND_CONVERSION)
-<<<<<<< HEAD
-from spinn_front_end_common.utilities.utility_objs import ExecutableType
-=======
->>>>>>> 5219f298
 from spinn_front_end_common.utilities.exceptions import ConfigurationException
 from spinn_front_end_common.interface.profiling import profile_utils
 from spynnaker.pyNN.models.common import (
@@ -782,7 +778,6 @@
         final_data = numpy.concatenate([
             numpy.concatenate(([len(d), indices[i]], numpy.concatenate(d)))
             for i, d in enumerate(core_data_split[:-1])])
-        print(final_data)
         spec.write_array(final_data)
 
     @staticmethod
