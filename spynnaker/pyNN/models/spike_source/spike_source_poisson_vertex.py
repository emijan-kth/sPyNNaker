# Copyright (c) 2017-2019 The University of Manchester
#
# This program is free software: you can redistribute it and/or modify
# it under the terms of the GNU General Public License as published by
# the Free Software Foundation, either version 3 of the License, or
# (at your option) any later version.
#
# This program is distributed in the hope that it will be useful,
# but WITHOUT ANY WARRANTY; without even the implied warranty of
# MERCHANTABILITY or FITNESS FOR A PARTICULAR PURPOSE.  See the
# GNU General Public License for more details.
#
# You should have received a copy of the GNU General Public License
# along with this program.  If not, see <http://www.gnu.org/licenses/>.

import logging
import math
import numpy
import scipy.stats
from spinn_utilities.log import FormatAdapter
from spinn_utilities.overrides import overrides
from spinn_utilities.ranged import RangeDictionary, RangedList
from pacman.model.partitioner_interfaces import LegacyPartitionerAPI
from pacman.model.constraints.key_allocator_constraints import (
    ContiguousKeyRangeContraint)
from pacman.model.resources import (
    ConstantSDRAM, CPUCyclesPerTickResource, DTCMResource, ResourceContainer)
from spinn_utilities.config_holder import get_config_int
from spinn_front_end_common.abstract_models import (
    AbstractChangableAfterRun, AbstractProvidesOutgoingPartitionConstraints,
    AbstractRewritesDataSpecification)
from spinn_front_end_common.abstract_models.impl import (
    ProvidesKeyToAtomMappingImpl, TDMAAwareApplicationVertex)
from spinn_front_end_common.interface.buffer_management import (
    recording_utilities)
from spinn_front_end_common.utilities.constants import (
    SYSTEM_BYTES_REQUIREMENT, MICRO_TO_SECOND_CONVERSION)
from spinn_front_end_common.interface.profiling import profile_utils
from spinn_front_end_common.utilities.globals_variables import (
    machine_time_step)
from spynnaker.pyNN.models.common import (
    AbstractSpikeRecordable, MultiSpikeRecorder, SimplePopulationSettable)
from .spike_source_poisson_machine_vertex import (
    SpikeSourcePoissonMachineVertex, _flatten, get_rates_bytes,
    get_sdram_edge_params_bytes, get_expander_rates_bytes)
from spynnaker.pyNN.utilities.utility_calls import create_mars_kiss_seeds

logger = FormatAdapter(logging.getLogger(__name__))

# uint32_t n_rates; uint32_t index
PARAMS_WORDS_PER_NEURON = 2

# start_scaled, end_scaled, next_scaled, is_fast_source, exp_minus_lambda,
# sqrt_lambda, isi_val, time_to_spike
PARAMS_WORDS_PER_RATE = 8

SLOW_RATE_PER_TICK_CUTOFF = (
    SpikeSourcePoissonMachineVertex.SLOW_RATE_PER_TICK_CUTOFF)

OVERFLOW_TIMESTEPS_FOR_SDRAM = 5

# The microseconds per timestep will be divided by this to get the max offset
_MAX_OFFSET_DENOMINATOR = 10


class SpikeSourcePoissonVertex(
        TDMAAwareApplicationVertex, AbstractSpikeRecordable,
        AbstractProvidesOutgoingPartitionConstraints,
        AbstractChangableAfterRun, SimplePopulationSettable,
        ProvidesKeyToAtomMappingImpl, LegacyPartitionerAPI):
    """ A Poisson Spike source object
    """

    __slots__ = [
        "__change_requires_mapping",
        "__model",
        "__model_name",
        "__n_atoms",
        "__rng",
        "__seed",
        "__spike_recorder",
        "__kiss_seed",  # dict indexed by vertex slice
        "__n_subvertices",
        "__max_rate",
        "__max_n_rates",
        "__n_profile_samples",
        "__data",
        "__is_variable_rate",
<<<<<<< HEAD
=======
        "__max_spikes",
>>>>>>> 9df0c05b
        "__outgoing_projections",
        "__incoming_control_edge"]

    SPIKE_RECORDING_REGION_ID = 0

    def __init__(
            self, n_neurons, constraints, label, seed,
            max_atoms_per_core, model, rate=None, start=None,
            duration=None, rates=None, starts=None, durations=None,
            max_rate=None, splitter=None):
        """
        :param int n_neurons:
        :param constraints:
        :type constraints:
            iterable(~pacman.model.constraints.AbstractConstraint)
        :param str label:
        :param float seed:
        :param int max_atoms_per_core:
        :param ~spynnaker.pyNN.models.spike_source.SpikeSourcePoisson model:
        :param iterable(float) rate:
        :param iterable(int) start:
        :param iterable(int) duration:
        :param splitter:
        :type splitter:
            ~pacman.model.partitioner_splitters.abstract_splitters.AbstractSplitterCommon
        """
        # pylint: disable=too-many-arguments
        super().__init__(label, constraints, max_atoms_per_core, splitter)

        # atoms params
        self.__n_atoms = self.round_n_atoms(n_neurons, "n_neurons")
        self.__model_name = "SpikeSourcePoisson"
        self.__model = model
        self.__seed = seed
        self.__kiss_seed = dict()
        self.__n_subvertices = 0

        # check for changes parameters
        self.__change_requires_mapping = True

        self.__spike_recorder = MultiSpikeRecorder()

        # Check for disallowed pairs of parameters
        if (rates is not None) and (rate is not None):
            raise Exception("Exactly one of rate and rates can be specified")
        if (starts is not None) and (start is not None):
            raise Exception("Exactly one of start and starts can be specified")
        if (durations is not None) and (duration is not None):
            raise Exception(
                "Exactly one of duration and durations can be specified")
        if rate is None and rates is None:
            raise Exception("One of rate or rates must be specified")

        # Normalise the parameters
        self.__is_variable_rate = rates is not None
        if rates is None:
            if hasattr(rate, "__len__"):
                # Single rate per neuron for whole simulation
                rates = [numpy.array([r]) for r in rate]
            else:
                # Single rate for all neurons for whole simulation
                rates = numpy.array([rate])
        elif hasattr(rates[0], "__len__"):
            # Convert each list to numpy array
            rates = [numpy.array(r) for r in rates]
        else:
            rates = numpy.array(rates)
        if starts is None and start is not None:
            if hasattr(start, "__len__"):
                starts = [numpy.array([s]) for s in start]
            elif start is None:
                starts = numpy.array([0])
            else:
                starts = numpy.array([start])
        elif starts is not None and hasattr(starts[0], "__len__"):
            starts = [numpy.array(s) for s in starts]
        elif starts is not None:
            starts = numpy.array(starts)
        if durations is None and duration is not None:
            if hasattr(duration, "__len__"):
                durations = [numpy.array([d]) for d in duration]
            else:
                durations = numpy.array([duration])
        elif durations is not None and hasattr(durations[0], "__len__"):
            durations = [numpy.array(d) for d in durations]
        elif durations is not None:
            durations = numpy.array(durations)
        else:
            if hasattr(rates[0], "__len__"):
                durations = [numpy.array([0 for r in _rate])
                             for _rate in rates]
            else:
                durations = numpy.array([0 for _rate in rates])

        # Check that there is either one list for all neurons,
        # or one per neuron
        if hasattr(rates[0], "__len__") and len(rates) != n_neurons:
            raise Exception(
                "Must specify one rate for all neurons or one per neuron")
        if (starts is not None and hasattr(starts[0], "__len__") and
                len(starts) != n_neurons):
            raise Exception(
                "Must specify one start for all neurons or one per neuron")
        if (durations is not None and hasattr(durations[0], "__len__") and
                len(durations) != n_neurons):
            raise Exception(
                "Must specify one duration for all neurons or one per neuron")

        # Check that for each rate there is a start and duration if needed
        # TODO: Could be more efficient for case where parameters are not one
        #       per neuron
        for i in range(n_neurons):
            rate_set = rates
            if hasattr(rates[0], "__len__"):
                rate_set = rates[i]
            if not hasattr(rate_set, "__len__"):
                raise Exception("Multiple rates must be a list")
            if starts is None and len(rate_set) > 1:
                raise Exception(
                    "When multiple rates are specified,"
                    " each must have a start")
            elif starts is not None:
                start_set = starts
                if hasattr(starts[0], "__len__"):
                    start_set = starts[i]
                if len(start_set) != len(rate_set):
                    raise Exception("Each rate must have a start")
                if any(s is None for s in start_set):
                    raise Exception("Start must not be None")
            if durations is not None:
                duration_set = durations
                if hasattr(durations[0], "__len__"):
                    duration_set = durations[i]
                if len(duration_set) != len(rate_set):
                    raise Exception("Each rate must have its own duration")

        self.__data = RangeDictionary(n_neurons)
        self.__data["rates"] = RangedList(
            n_neurons, rates,
            use_list_as_value=not hasattr(rates[0], "__len__"))
        self.__data["starts"] = RangedList(
            n_neurons, starts,
            use_list_as_value=not hasattr(starts[0], "__len__"))
        self.__data["durations"] = RangedList(
            n_neurons, durations,
            use_list_as_value=not hasattr(durations[0], "__len__"))
        self.__rng = numpy.random.RandomState(seed)

        self.__n_profile_samples = get_config_int(
            "Reports", "n_profile_samples")

        # Prepare for recording, and to get spikes
        self.__spike_recorder = MultiSpikeRecorder()

        all_rates = list(_flatten(self.__data["rates"]))
        self.__max_rate = max_rate
        if max_rate is None and len(all_rates):
            self.__max_rate = numpy.amax(all_rates)
        elif max_rate is None:
            self.__max_rate = 0
        self.__max_n_rates = max(len(r) for r in self.__data["rates"])

        # Keep track of how many outgoing projections exist
        self.__outgoing_projections = list()
        self.__incoming_control_edge = None

    def add_outgoing_projection(self, projection):
        """ Add an outgoing projection from this vertex

        :param PyNNProjectionCommon projection: The projection to add
        """
        self.__outgoing_projections.append(projection)

    @property
    def outgoing_projections(self):
        """ The projections outgoing from this vertex

        :rtype: list(PyNNProjectionCommon)
        """
        return self.__outgoing_projections

    @property
    def n_profile_samples(self):
        return self.__n_profile_samples

    @property
    def rate(self):
        if self.__is_variable_rate:
            raise Exception("Get variable rate poisson rates with .rates")
        return list(_flatten(self.__data["rates"]))

    @rate.setter
    def rate(self, rate):
        if self.__is_variable_rate:
            raise Exception("Cannot set rate of a variable rate poisson")
        for m_vertex in self.machine_vertices:
            m_vertex.set_rate_changed()
        # Normalise parameter
        if hasattr(rate, "__len__"):
            # Single rate per neuron for whole simulation
            self.__data["rates"].set_value([numpy.array([r]) for r in rate])
        else:
            # Single rate for all neurons for whole simulation
            self.__data["rates"].set_value(
                numpy.array([rate]), use_list_as_value=True)
        all_rates = list(_flatten(self.__data["rates"]))
        new_max = 0
        if len(all_rates):
            new_max = numpy.amax(all_rates)
        if self.__max_rate is None:
            self.__max_rate = new_max
        # Setting record forces reset so OK to go over if not recording
        elif self.__spike_recorder.record and new_max > self.__max_rate:
            logger.info('Increasing spike rate while recording requires a '
                        '"reset unless additional_parameters "max_rate" is '
                        'set')
            self.__change_requires_mapping = True
            self.__max_rate = new_max

    @property
    def start(self):
        return self.__data["starts"]

    @start.setter
    def start(self, start):
        if self.__is_variable_rate:
            raise Exception("Cannot set start of a variable rate poisson")
        # Normalise parameter
        if hasattr(start, "__len__"):
            # Single start per neuron for whole simulation
            self.__data["starts"].set_value([numpy.array([s]) for s in start])
        else:
            # Single start for all neurons for whole simulation
            self.__data["starts"].set_value(
                numpy.array([start]), use_list_as_value=True)

    @property
    def duration(self):
        return self.__data["durations"]

    @duration.setter
    def duration(self, duration):
        if self.__is_variable_rate:
            raise Exception("Cannot set duration of a variable rate poisson")
        # Normalise parameter
        if hasattr(duration, "__len__"):
            # Single duration per neuron for whole simulation
            self.__data["durations"].set_value(
                [numpy.array([d]) for d in duration])
        else:
            # Single duration for all neurons for whole simulation
            self.__data["durations"].set_value(
                numpy.array([duration]), use_list_as_value=True)

    @property
    def rates(self):
        return self.__data["rates"]

    @rates.setter
    def rates(self, _rates):
        if self.__is_variable_rate:
            raise Exception("Cannot set rates of a variable rate poisson")
        raise Exception("Set the rate of a Poisson source using rate")

    @property
    def starts(self):
        return self.__data["starts"]

    @starts.setter
    def starts(self, _starts):
        if self.__is_variable_rate:
            raise Exception("Cannot set starts of a variable rate poisson")
        raise Exception("Set the start of a Poisson source using start")

    @property
    def durations(self):
        return self.__data["durations"]

    @durations.setter
    def durations(self, _durations):
        if self.__is_variable_rate:
            raise Exception("Cannot set durations of a variable rate poisson")
        raise Exception("Set the duration of a Poisson source using duration")

    @property
    def time_to_spike(self):
        return self.__data["time_to_spike"]

    @property
    @overrides(AbstractChangableAfterRun.requires_mapping)
    def requires_mapping(self):
        return self.__change_requires_mapping

    @overrides(AbstractChangableAfterRun.mark_no_changes)
    def mark_no_changes(self):
        self.__change_requires_mapping = False

    @overrides(SimplePopulationSettable.set_value)
    def set_value(self, key, value):
        super().set_value(key, value)
        for machine_vertex in self.machine_vertices:
            if isinstance(machine_vertex, AbstractRewritesDataSpecification):
                machine_vertex.set_reload_required(True)

    def max_spikes_per_ts(self):
        ts_per_second = (MICRO_TO_SECOND_CONVERSION /
                         machine_time_step())
        if float(self.__max_rate) / ts_per_second < \
                SLOW_RATE_PER_TICK_CUTOFF:
            return 1

        # Experiments show at 1000 this result is typically higher than actual
        chance_ts = 1000
        max_spikes_per_ts = scipy.stats.poisson.ppf(
            1.0 - (1.0 / float(chance_ts)),
            float(self.__max_rate) / ts_per_second)
        return int(math.ceil(max_spikes_per_ts)) + 1.0

    def get_recording_sdram_usage(self, vertex_slice):
        """
        :param ~pacman.model.graphs.common.Slice vertex_slice:
        """
        variable_sdram = self.__spike_recorder.get_sdram_usage_in_bytes(
            vertex_slice.n_atoms, self.max_spikes_per_ts())
        constant_sdram = ConstantSDRAM(
            variable_sdram.per_timestep * OVERFLOW_TIMESTEPS_FOR_SDRAM)
        return variable_sdram + constant_sdram

    @overrides(LegacyPartitionerAPI.get_resources_used_by_atoms)
    def get_resources_used_by_atoms(self, vertex_slice):
        """
        :param ~pacman.model.graphs.common.Slice vertex_slice:
        """
        # pylint: disable=arguments-differ
        poisson_params_sz = get_rates_bytes(
            vertex_slice.n_atoms, vertex_slice.n_atoms * self.__max_n_rates)
        poisson_expander_sz = get_expander_rates_bytes(
            vertex_slice.n_atoms, vertex_slice.n_atoms * self.__max_n_rates)
        sdram_sz = get_sdram_edge_params_bytes(vertex_slice)
        other = ConstantSDRAM(
            SYSTEM_BYTES_REQUIREMENT +
            SpikeSourcePoissonMachineVertex.get_provenance_data_size(0) +
            poisson_params_sz + poisson_expander_sz +
            self.tdma_sdram_size_in_bytes +
            recording_utilities.get_recording_header_size(1) +
            recording_utilities.get_recording_data_constant_size(1) +
            profile_utils.get_profile_region_size(self.__n_profile_samples) +
            sdram_sz)

        recording = self.get_recording_sdram_usage(vertex_slice)
        # build resources as i currently know
        container = ResourceContainer(
            sdram=recording + other,
            dtcm=DTCMResource(self.get_dtcm_usage_for_atoms()),
            cpu_cycles=CPUCyclesPerTickResource(
                self.get_cpu_usage_for_atoms()))

        return container

    @property
    def n_atoms(self):
        return self.__n_atoms

    @overrides(LegacyPartitionerAPI.create_machine_vertex)
    def create_machine_vertex(
            self, vertex_slice, resources_required, label=None,
            constraints=None):
        # pylint: disable=too-many-arguments, arguments-differ
        index = self.__n_subvertices
        self.__n_subvertices += 1
        return SpikeSourcePoissonMachineVertex(
            resources_required, self.__spike_recorder.record,
            constraints, label, self, vertex_slice, index)

    @property
    def max_rate(self):
        return self.__max_rate

    @property
    def max_n_rates(self):
        return self.__max_n_rates

    @property
    def seed(self):
        return self.__seed

    @seed.setter
    def seed(self, seed):
        self.__seed = seed
        self.__kiss_seed = dict()
        self.__rng = numpy.random.RandomState(seed)

    @overrides(AbstractSpikeRecordable.is_recording_spikes)
    def is_recording_spikes(self):
        return self.__spike_recorder.record

    @overrides(AbstractSpikeRecordable.set_recording_spikes)
    def set_recording_spikes(
            self, new_state=True, sampling_interval=None, indexes=None):
        if sampling_interval is not None:
            logger.warning("Sampling interval currently not supported for "
                           "SpikeSourcePoisson so being ignored")
        if indexes is not None:
            logger.warning("indexes not supported for "
                           "SpikeSourcePoisson so being ignored")
        if new_state and not self.__spike_recorder.record:
            self.__change_requires_mapping = True
        self.__spike_recorder.record = new_state

    @overrides(AbstractSpikeRecordable.get_spikes_sampling_interval)
    def get_spikes_sampling_interval(self):
        return machine_time_step()

    @staticmethod
    def get_dtcm_usage_for_atoms():
        return 0

    @staticmethod
    def get_cpu_usage_for_atoms():
        return 0

    def kiss_seed(self, vertex_slice):
        if vertex_slice not in self.__kiss_seed:
            self.__kiss_seed[vertex_slice] = create_mars_kiss_seeds(
                self.__rng)
        return self.__kiss_seed[vertex_slice]

    def update_kiss_seed(self, vertex_slice, seed):
        """ updates a kiss seed from the machine

        :param vertex_slice: the vertex slice to update seed of
        :param seed: the seed
        :rtype: None
        """
        self.__kiss_seed[vertex_slice] = seed

    @overrides(AbstractSpikeRecordable.get_spikes)
    def get_spikes(self, placements, buffer_manager):
        return self.__spike_recorder.get_spikes(
            self.label, buffer_manager,
            SpikeSourcePoissonVertex.SPIKE_RECORDING_REGION_ID,
            placements, self)

    @overrides(AbstractProvidesOutgoingPartitionConstraints.
               get_outgoing_partition_constraints)
    def get_outgoing_partition_constraints(self, partition):
        return [ContiguousKeyRangeContraint()]

    @overrides(AbstractSpikeRecordable.clear_spike_recording)
    def clear_spike_recording(self, buffer_manager, placements):
        for machine_vertex in self.machine_vertices:
            placement = placements.get_placement_of_vertex(machine_vertex)
            buffer_manager.clear_recorded_data(
                placement.x, placement.y, placement.p,
                SpikeSourcePoissonVertex.SPIKE_RECORDING_REGION_ID)

    def describe(self):
        """ Return a human-readable description of the cell or synapse type.

        The output may be customised by specifying a different template\
        together with an associated template engine\
        (see :py:mod:`pyNN.descriptions`).

        If template is None, then a dictionary containing the template context\
        will be returned.

        :rtype: dict(str, ...)
        """

        parameters = dict()
        for parameter_name in self.__model.default_parameters:
            parameters[parameter_name] = self.get_value(parameter_name)

        context = {
            "name": self.__model_name,
            "default_parameters": self.__model.default_parameters,
            "default_initial_values": self.__model.default_parameters,
            "parameters": parameters,
        }
        return context

    @overrides(TDMAAwareApplicationVertex.get_n_cores)
    def get_n_cores(self):
        return len(self._splitter.get_out_going_slices())

    def set_live_poisson_control_edge(self, edge):
        if self.__incoming_control_edge is not None:
            raise Exception("The Poisson can only be controlled by one source")
        self.__incoming_control_edge = edge

    @property
    def incoming_control_edge(self):
<<<<<<< HEAD
        return self.__incoming_control_edge

    @property
    def data(self):
        return self.__data
=======
        return self.__incoming_control_edge
>>>>>>> 9df0c05b
<|MERGE_RESOLUTION|>--- conflicted
+++ resolved
@@ -86,10 +86,6 @@
         "__n_profile_samples",
         "__data",
         "__is_variable_rate",
-<<<<<<< HEAD
-=======
-        "__max_spikes",
->>>>>>> 9df0c05b
         "__outgoing_projections",
         "__incoming_control_edge"]
 
@@ -582,12 +578,8 @@
 
     @property
     def incoming_control_edge(self):
-<<<<<<< HEAD
         return self.__incoming_control_edge
 
     @property
     def data(self):
-        return self.__data
-=======
-        return self.__incoming_control_edge
->>>>>>> 9df0c05b
+        return self.__data