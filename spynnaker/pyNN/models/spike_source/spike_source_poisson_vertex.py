# Copyright (c) 2017-2019 The University of Manchester
#
# This program is free software: you can redistribute it and/or modify
# it under the terms of the GNU General Public License as published by
# the Free Software Foundation, either version 3 of the License, or
# (at your option) any later version.
#
# This program is distributed in the hope that it will be useful,
# but WITHOUT ANY WARRANTY; without even the implied warranty of
# MERCHANTABILITY or FITNESS FOR A PARTICULAR PURPOSE.  See the
# GNU General Public License for more details.
#
# You should have received a copy of the GNU General Public License
# along with this program.  If not, see <http://www.gnu.org/licenses/>.

import logging
import math
import numpy
import scipy.stats
import struct

from spinn_utilities.overrides import overrides
from data_specification.enums import DataType
from pacman.executor.injection_decorator import inject_items
from pacman.model.constraints.key_allocator_constraints import (
    ContiguousKeyRangeContraint)
from pacman.model.graphs.application import ApplicationVertex
from pacman.model.resources import (
    ConstantSDRAM, CPUCyclesPerTickResource, DTCMResource, ResourceContainer)
from spinn_front_end_common.abstract_models import (
    AbstractChangableAfterRun, AbstractProvidesOutgoingPartitionConstraints,
    AbstractGeneratesDataSpecification, AbstractHasAssociatedBinary,
    AbstractRewritesDataSpecification)
from spinn_front_end_common.abstract_models.impl import (
    ProvidesKeyToAtomMappingImpl)
from spinn_front_end_common.interface.simulation import simulation_utilities
from spinn_front_end_common.interface.buffer_management import (
    recording_utilities)
from spinn_front_end_common.utilities import (
    helpful_functions, globals_variables)
from spinn_front_end_common.utilities.constants import (
    SYSTEM_BYTES_REQUIREMENT, SIMULATION_N_BYTES)
from spinn_front_end_common.utilities.utility_objs import ExecutableType
from spinn_front_end_common.utilities.exceptions import ConfigurationException
from spinn_front_end_common.interface.profiling import profile_utils
from spynnaker.pyNN.models.common import (
    AbstractSpikeRecordable, MultiSpikeRecorder, SimplePopulationSettable)
from spynnaker.pyNN.utilities import constants
from spynnaker.pyNN.models.abstract_models import (
    AbstractReadParametersBeforeSet)
from spynnaker.pyNN.models.neuron.implementations import Struct
from .spike_source_poisson_machine_vertex import (
    SpikeSourcePoissonMachineVertex)
from spynnaker.pyNN.utilities.utility_calls import validate_mars_kiss_64_seed
from spynnaker.pyNN.utilities.ranged.spynnaker_ranged_dict \
    import SpynnakerRangeDictionary
from spynnaker.pyNN.utilities.ranged.spynnaker_ranged_list \
    import SpynnakerRangedList

logger = logging.getLogger(__name__)

# uint32_t has_key; uint32_t key; uint32_t set_rate_neuron_id_mask;
# uint32_t random_backoff_us; uint32_t time_between_spikes;
# UFRACT seconds_per_tick; REAL ticks_per_second;
# REAL slow_rate_per_tick_cutoff; REAL fast_rate_per_tick_cutoff;
# uint32_t first_source_id; uint32_t n_spike_sources;
# mars_kiss64_seed_t (uint[4]) spike_source_seed;
PARAMS_BASE_WORDS = 15

# Seed offset in parameters and size on bytes
SEED_OFFSET_BYTES = 11 * 4
SEED_SIZE_BYTES = 4 * 4

# uint32_t n_rates; uint32_t index
PARAMS_WORDS_PER_NEURON = 2

# start_scaled, end_scaled, next_scaled, is_fast_source, exp_minus_lambda,
# sqrt_lambda, isi_val, time_to_spike
PARAMS_WORDS_PER_RATE = 8

MICROSECONDS_PER_SECOND = 1000000.0
MICROSECONDS_PER_MILLISECOND = 1000.0
SLOW_RATE_PER_TICK_CUTOFF = 0.01  # as suggested by MH (between Exp and Knuth)
FAST_RATE_PER_TICK_CUTOFF = 10  # between Knuth algorithm and Gaussian approx.
_REGIONS = SpikeSourcePoissonMachineVertex.POISSON_SPIKE_SOURCE_REGIONS
OVERFLOW_TIMESTEPS_FOR_SDRAM = 5

# The microseconds per timestep will be divided by this to get the max offset
_MAX_OFFSET_DENOMINATOR = 10


_PoissonStruct = Struct([
    DataType.UINT32,  # Start Scaled
    DataType.UINT32,  # End Scaled
    DataType.UINT32,  # Next Scaled
    DataType.UINT32,  # is_fast_source
    DataType.U032,    # exp^(-spikes_per_tick)
    DataType.S1615,   # sqrt(spikes_per_tick)
    DataType.UINT32,   # inter-spike-interval
    DataType.UINT32])  # timesteps to next spike


def _flatten(alist):
    for item in alist:
        if hasattr(item, "__iter__"):
            for subitem in _flatten(item):
                yield subitem
        else:
            yield item


class SpikeSourcePoissonVertex(
        ApplicationVertex, AbstractGeneratesDataSpecification,
        AbstractHasAssociatedBinary, AbstractSpikeRecordable,
        AbstractProvidesOutgoingPartitionConstraints,
        AbstractChangableAfterRun, AbstractReadParametersBeforeSet,
        AbstractRewritesDataSpecification, SimplePopulationSettable,
        ProvidesKeyToAtomMappingImpl):
    """ A Poisson Spike source object
    """
    __slots__ = [
        "__change_requires_mapping",
        "__change_requires_neuron_parameters_reload",
        "__duration",
        "__machine_time_step",
        "__model",
        "__model_name",
        "__n_atoms",
        "__rate",
        "__rng",
        "__seed",
        "__spike_recorder",
        "__start",
        "__time_to_spike",
        "__kiss_seed",
        "__n_subvertices",
        "__n_data_specs",
        "__max_rate",
        "__rate_change",
        "__n_profile_samples",
        "__data",
        "__is_variable_rate"]

    SPIKE_RECORDING_REGION_ID = 0

    def __init__(
            self, n_neurons, constraints, label, seed,
            max_atoms_per_core, model, rate=None, start=None,
            duration=None, rates=None, starts=None, durations=None,
            max_rate=None):
        # pylint: disable=too-many-arguments
        super(SpikeSourcePoissonVertex, self).__init__(
            label, constraints, max_atoms_per_core)

        # atoms params
        self.__n_atoms = n_neurons
        self.__model_name = "SpikeSourcePoisson"
        self.__model = model
        self.__seed = seed
        self.__kiss_seed = dict()
        self.__rng = None
        self.__n_subvertices = 0
        self.__n_data_specs = 0

        # check for changes parameters
        self.__change_requires_mapping = True
        self.__change_requires_neuron_parameters_reload = False

        self.__spike_recorder = MultiSpikeRecorder()

        # Check for disallowed pairs of parameters
        if (rates is not None) and (rate is not None):
            raise Exception("Exactly one of rate and rates can be specified")
        if (starts is not None) and (start is not None):
            raise Exception("Exactly one of start and starts can be specified")
        if (durations is not None) and (duration is not None):
            raise Exception(
                "Exactly one of duration and durations can be specified")
        if rate is None and rates is None:
            raise Exception("One of rate or rates must be specified")

        # Normalise the parameters
        self.__is_variable_rate = rates is not None
        if rates is None:
            if hasattr(rate, "__len__"):
                # Single rate per neuron for whole simulation
                rates = [numpy.array([r]) for r in rate]
            else:
                # Single rate for all neurons for whole simulation
                rates = numpy.array([rate])
        elif hasattr(rates[0], "__len__"):
            # Convert each list to numpy array
            rates = [numpy.array(r) for r in rates]
        else:
            rates = numpy.array(rates)
        if starts is None and start is not None:
            if hasattr(start, "__len__"):
                starts = [numpy.array([s]) for s in start]
            elif start is None:
                starts = numpy.array([0])
            else:
                starts = numpy.array([start])
        elif starts is not None and hasattr(starts[0], "__len__"):
            starts = [numpy.array(s) for s in starts]
        elif starts is not None:
            starts = numpy.array(starts)
        if durations is None and duration is not None:
            if hasattr(duration, "__len__"):
                durations = [numpy.array([d]) for d in duration]
            else:
                durations = numpy.array([duration])
        elif durations is not None and hasattr(durations[0], "__len__"):
            durations = [numpy.array(d) for d in durations]
        elif durations is not None:
            durations = numpy.array(durations)
        else:
            if hasattr(rates[0], "__len__"):
                durations = [numpy.array([None for r in _rate])
                             for _rate in rates]
            else:
                durations = numpy.array([None for _rate in rates])

        # Check that there is either one list for all neurons,
        # or one per neuron
        if hasattr(rates[0], "__len__") and len(rates) != n_neurons:
            raise Exception(
                "Must specify one rate for all neurons or one per neuron")
        if (starts is not None and hasattr(starts[0], "__len__") and
                len(starts) != n_neurons):
            raise Exception(
                "Must specify one start for all neurons or one per neuron")
        if (durations is not None and hasattr(durations[0], "__len__") and
                len(durations) != n_neurons):
            raise Exception(
                "Must specify one duration for all neurons or one per neuron")

        # Check that for each rate there is a start and duration if needed
        # TODO: Could be more efficient for case where parameters are not one
        #       per neuron
        for i in range(n_neurons):
            rate_set = rates
            if hasattr(rates[0], "__len__"):
                rate_set = rates[i]
            if not hasattr(rate_set, "__len__"):
                raise Exception("Multiple rates must be a list")
            if starts is None and len(rate_set) > 1:
                raise Exception(
                    "When multiple rates are specified,"
                    " each must have a start")
            elif starts is not None:
                start_set = starts
                if hasattr(starts[0], "__len__"):
                    start_set = starts[i]
                if len(start_set) != len(rate_set):
                    raise Exception("Each rate must have a start")
                if any(s is None for s in start_set):
                    raise Exception("Start must not be None")
            if durations is not None:
                duration_set = durations
                if hasattr(durations[0], "__len__"):
                    duration_set = durations[i]
                if len(duration_set) != len(rate_set):
                    raise Exception("Each rate must have its own duration")

        if hasattr(rates[0], "__len__"):
            time_to_spike = [
                numpy.array([0 for _ in range(len(rates[i]))])
                for i in range(len(rates))]
        else:
            time_to_spike = numpy.array([0 for _ in range(len(rates))])

        self.__data = SpynnakerRangeDictionary(n_neurons)
        self.__data["rates"] = SpynnakerRangedList(
            n_neurons, rates,
            use_list_as_value=not hasattr(rates[0], "__len__"))
        self.__data["starts"] = SpynnakerRangedList(
            n_neurons, starts,
            use_list_as_value=not hasattr(starts[0], "__len__"))
        self.__data["durations"] = SpynnakerRangedList(
            n_neurons, durations,
            use_list_as_value=not hasattr(durations[0], "__len__"))
        self.__data["time_to_spike"] = SpynnakerRangedList(
            n_neurons, time_to_spike,
            use_list_as_value=not hasattr(time_to_spike[0], "__len__"))
        self.__rng = numpy.random.RandomState(seed)
        self.__rate_change = numpy.zeros(n_neurons)
        self.__machine_time_step = None

        # get config from simulator
        config = globals_variables.get_simulator().config
        self.__n_profile_samples = helpful_functions.read_config_int(
            config, "Reports", "n_profile_samples")

        # Prepare for recording, and to get spikes
        self.__spike_recorder = MultiSpikeRecorder()

        all_rates = list(_flatten(self.__data["rates"]))
        self.__max_rate = max_rate
        if max_rate is None and len(all_rates):
            self.__max_rate = numpy.amax(all_rates)
        elif max_rate is None:
            self.__max_rate = 0

    @property
    def rate(self):
        if self.__is_variable_rate:
            raise Exception("Get variable rate poisson rates with .rates")
        return list(_flatten(self.__data["rates"]))

    @rate.setter
    def rate(self, rate):
        if self.__is_variable_rate:
            raise Exception("Cannot set rate of a variable rate poisson")
        self.__rate_change = rate - numpy.array(
            list(_flatten(self.__data["rates"])))
        # Normalise parameter
        if hasattr(rate, "__len__"):
            # Single rate per neuron for whole simulation
            self.__data["rates"].set_value([numpy.array([r]) for r in rate])
        else:
            # Single rate for all neurons for whole simulation
            self.__data["rates"].set_value(
                numpy.array([rate]), use_list_as_value=True)
        all_rates = list(_flatten(self.__data["rates"]))
        new_max = 0
        if len(all_rates):
            new_max = numpy.amax(all_rates)
        if self.__max_rate is None:
            self.__max_rate = new_max
        # Setting record forces reset so OK to go over if not recording
        elif self.__spike_recorder.record and new_max > self.__max_rate:
            logger.info('Increasing spike rate while recording requires a '
                        '"reset unless additional_parameters "max_rate" is '
                        'set')
            self.__change_requires_mapping = True
            self.__max_rate = new_max

    @property
    def start(self):
        if self.__is_variable_rate:
            raise Exception("Get variable rate poisson starts with .starts")
        return self.__data["starts"]

    @start.setter
    def start(self, start):
        if self.__is_variable_rate:
            raise Exception("Cannot set start of a variable rate poisson")
        # Normalise parameter
        if hasattr(start, "__len__"):
            # Single start per neuron for whole simulation
            self.__data["starts"].set_value([numpy.array([s]) for s in start])
        else:
            # Single start for all neurons for whole simulation
            self.__data["starts"].set_value(
                numpy.array([start]), use_list_as_value=True)

    @property
    def duration(self):
        if self.__is_variable_rate:
            raise Exception(
                "Get variable rate poisson durations with .durations")
        return self.__data["durations"]

    @duration.setter
    def duration(self, duration):
        if self.__is_variable_rate:
            raise Exception("Cannot set duration of a variable rate poisson")
        # Normalise parameter
        if hasattr(duration, "__len__"):
            # Single duration per neuron for whole simulation
            self.__data["durations"].set_value(
                [numpy.array([d]) for d in duration])
        else:
            # Single duration for all neurons for whole simulation
            self.__data["durations"].set_value(
                numpy.array([duration]), use_list_as_value=True)

    @property
    def rates(self):
        return self.__data["rates"]

    @rates.setter
    def rates(self, _rates):
        if self.__is_variable_rate:
            raise Exception("Cannot set rates of a variable rate poisson")
        raise Exception("Set the rate of a Poisson source using rate")

    @property
    def starts(self):
        return self.__data["starts"]

    @starts.setter
    def starts(self, _starts):
        if self.__is_variable_rate:
            raise Exception("Cannot set starts of a variable rate poisson")
        raise Exception("Set the start of a Poisson source using start")

    @property
    def durations(self):
        return self.__data["durations"]

    @durations.setter
    def durations(self, _durations):
        if self.__is_variable_rate:
            raise Exception("Cannot set durations of a variable rate poisson")
        raise Exception("Set the duration of a Poisson source using duration")

    @property
    @overrides(AbstractChangableAfterRun.requires_mapping)
    def requires_mapping(self):
        return self.__change_requires_mapping

    @overrides(AbstractChangableAfterRun.mark_no_changes)
    def mark_no_changes(self):
        self.__change_requires_mapping = False

    @overrides(SimplePopulationSettable.set_value)
    def set_value(self, key, value):
        SimplePopulationSettable.set_value(self, key, value)
        self.__change_requires_neuron_parameters_reload = True

    def _max_spikes_per_ts(self, machine_time_step):
        ts_per_second = MICROSECONDS_PER_SECOND / float(machine_time_step)
        if float(self.__max_rate) / ts_per_second < \
                SLOW_RATE_PER_TICK_CUTOFF:
            return 1

        # Experiments show at 1000 this result is typically higher than actual
        chance_ts = 1000
        max_spikes_per_ts = scipy.stats.poisson.ppf(
            1.0 - (1.0 / float(chance_ts)),
            float(self.__max_rate) / ts_per_second)
        return int(math.ceil(max_spikes_per_ts)) + 1.0

    def get_recording_sdram_usage(self, vertex_slice, machine_time_step):
        variable_sdram = self.__spike_recorder.get_sdram_usage_in_bytes(
            vertex_slice.n_atoms, self._max_spikes_per_ts(machine_time_step))
        constant_sdram = ConstantSDRAM(
            variable_sdram.per_timestep * OVERFLOW_TIMESTEPS_FOR_SDRAM)
        return variable_sdram + constant_sdram

    @inject_items({
        "machine_time_step": "MachineTimeStep"
    })
    @overrides(
        ApplicationVertex.get_resources_used_by_atoms,
        additional_arguments={"machine_time_step"}
    )
    def get_resources_used_by_atoms(self, vertex_slice, machine_time_step):
        # pylint: disable=arguments-differ

        poisson_params_sz = self.get_rates_bytes(vertex_slice)
        other = ConstantSDRAM(
            SYSTEM_BYTES_REQUIREMENT +
            SpikeSourcePoissonMachineVertex.get_provenance_data_size(0) +
            poisson_params_sz +
            recording_utilities.get_recording_header_size(1) +
            recording_utilities.get_recording_data_constant_size(1) +
            profile_utils.get_profile_region_size(self.__n_profile_samples))

        recording = self.get_recording_sdram_usage(
            vertex_slice, machine_time_step)
        # build resources as i currently know
        container = ResourceContainer(
            sdram=recording + other,
            dtcm=DTCMResource(self.get_dtcm_usage_for_atoms()),
            cpu_cycles=CPUCyclesPerTickResource(
                self.get_cpu_usage_for_atoms()))

        return container

    @property
    def n_atoms(self):
        return self.__n_atoms

    def create_machine_vertex(
            self, vertex_slice, resources_required, label=None,
            constraints=None):
        # pylint: disable=too-many-arguments, arguments-differ
        self.__n_subvertices += 1
        return SpikeSourcePoissonMachineVertex(
            resources_required, self.__spike_recorder.record,
            constraints, label)

    @property
    def max_rate(self):
        return self.__max_rate

    @property
    def seed(self):
        return self.__seed

    @seed.setter
    def seed(self, seed):
        self.__seed = seed
        self.__kiss_seed = dict()
        self.__rng = None

    def get_rates_bytes(self, vertex_slice):
        """ Gets the size of the Poisson rates in bytes

        :param vertex_slice:
        """
        n_rates = sum(len(self.__data["rates"][i]) for i in range(
            vertex_slice.lo_atom, vertex_slice.hi_atom + 1))
        return ((vertex_slice.n_atoms * PARAMS_WORDS_PER_NEURON) +
                (n_rates * PARAMS_WORDS_PER_RATE)) * 4

    def reserve_memory_regions(self, spec, placement, graph_mapper):
        """ Reserve memory regions for Poisson source parameters and output\
            buffer.

        :param spec: the data specification writer
        :param placement: the location this vertex resides on in the machine
        :param graph_mapper: the mapping between app and machine graphs
        :return: None
        """
        spec.comment("\nReserving memory space for data regions:\n\n")

        # Reserve memory:
        spec.reserve_memory_region(
            region=_REGIONS.SYSTEM_REGION.value,
            size=SIMULATION_N_BYTES,
            label='setup')

        # reserve poisson parameters and rates DSG region
        self._reserve_poisson_params_rates_region(
            placement, graph_mapper, spec)

        spec.reserve_memory_region(
            region=_REGIONS.SPIKE_HISTORY_REGION.value,
            size=recording_utilities.get_recording_header_size(1),
            label="Recording")

        profile_utils.reserve_profile_region(
            spec, _REGIONS.PROFILER_REGION.value, self.__n_profile_samples)

        placement.vertex.reserve_provenance_data_region(spec)

    def _reserve_poisson_params_rates_region(
                self, placement, graph_mapper, spec):
        """ Allocate space for the Poisson parameters and rates regions as\
            they can be reused for setters after an initial run

        :param placement: the location on machine for this vertex
        :param graph_mapper: the mapping between machine and application graphs
        :param spec: the DSG writer
        :return:  None
        """
        spec.reserve_memory_region(
            region=_REGIONS.POISSON_PARAMS_REGION.value,
            size=PARAMS_BASE_WORDS * 4, label="PoissonParams")
        spec.reserve_memory_region(
            region=_REGIONS.RATES_REGION.value,
            size=self.get_rates_bytes(graph_mapper.get_slice(
                placement.vertex)), label='PoissonRates')

    def _write_poisson_parameters(
            self, spec, graph, placement, routing_info,
            vertex_slice, machine_time_step, time_scale_factor):
        """ Generate Parameter data for Poisson spike sources

        :param spec: the data specification writer
        :param key: the routing key for this vertex
        :param vertex_slice:\
            the slice of atoms a machine vertex holds from its application\
            vertex
        :param machine_time_step: the time between timer tick updates.
        :param time_scale_factor:\
            the scaling between machine time step and real time
        """
        # pylint: disable=too-many-arguments, too-many-locals
        spec.comment("\nWriting Parameters for {} poisson sources:\n"
                     .format(vertex_slice.n_atoms))

        # Set the focus to the memory region 2 (neuron parameters):
        spec.switch_write_focus(_REGIONS.POISSON_PARAMS_REGION.value)

        # Write Key info for this core:
        key = routing_info.get_first_key_from_pre_vertex(
            placement.vertex, constants.SPIKE_PARTITION_ID)
        spec.write_value(data=1 if key is not None else 0)
        spec.write_value(data=key if key is not None else 0)

        # Write the incoming mask if there is one
        in_edges = graph.get_edges_ending_at_vertex_with_partition_name(
            placement.vertex, constants.LIVE_POISSON_CONTROL_PARTITION_ID)
        if len(in_edges) > 1:
            raise ConfigurationException(
                "Only one control edge can end at a Poisson vertex")
        incoming_mask = 0
        if len(in_edges) == 1:
            in_edge = in_edges[0]

            # Get the mask of the incoming keys
            incoming_mask = \
                routing_info.get_routing_info_for_edge(in_edge).first_mask
            incoming_mask = ~incoming_mask & 0xFFFFFFFF
        spec.write_value(incoming_mask)

        # Write the offset value
        max_offset = (
            machine_time_step * time_scale_factor) // _MAX_OFFSET_DENOMINATOR
        spec.write_value(
            int(math.ceil(max_offset / self.__n_subvertices)) *
            self.__n_data_specs)
        self.__n_data_specs += 1

        # Write the number of microseconds between sending spikes
        all_rates = numpy.fromiter(_flatten(self.__data["rates"]), numpy.float)
        # Note we have to do this per rate, as the whole array is not numpy
        max_rates = numpy.array([numpy.max(r) for r in self.__data["rates"]])
        total_mean_rate = numpy.sum(all_rates)
        if total_mean_rate > 0:
            max_spikes = numpy.sum(scipy.stats.poisson.ppf(
                1.0 - (1.0 / max_rates), max_rates))
            spikes_per_timestep = (
                max_spikes / (MICROSECONDS_PER_SECOND // machine_time_step))
            # avoid a possible division by zero / small number (which may
            # result in a value that doesn't fit in a uint32) by only
            # setting time_between_spikes if spikes_per_timestep is > 1
            time_between_spikes = 1.0
            if spikes_per_timestep > 1:
                time_between_spikes = (
                    (machine_time_step * time_scale_factor) /
                    (spikes_per_timestep * 2.0))
            spec.write_value(data=int(time_between_spikes))
        else:

            # If the rate is 0 or less, set a "time between spikes" of 1
            # to ensure that some time is put between spikes in event
            # of a rate change later on
            spec.write_value(data=1)

        # Write the number of seconds per timestep (unsigned long fract)
        spec.write_value(
            data=float(machine_time_step) / MICROSECONDS_PER_SECOND,
            data_type=DataType.U032)

        # Write the number of timesteps per second (integer)
        spec.write_value(
            data=int(MICROSECONDS_PER_SECOND / float(machine_time_step)))

        # Write the slow-rate-per-tick-cutoff (accum)
        spec.write_value(
            data=SLOW_RATE_PER_TICK_CUTOFF, data_type=DataType.S1615)

        # Write the fast-rate-per-tick-cutoff (accum)
        spec.write_value(
            data=FAST_RATE_PER_TICK_CUTOFF, data_type=DataType.S1615)

        # Write the lo_atom ID
        spec.write_value(data=vertex_slice.lo_atom)

        # Write the number of sources
        spec.write_value(data=vertex_slice.n_atoms)

        # Write the random seed (4 words), generated randomly!
        kiss_key = (vertex_slice.lo_atom, vertex_slice.hi_atom)
        if kiss_key not in self.__kiss_seed:
            if self.__rng is None:
                self.__rng = numpy.random.RandomState(self.__seed)
            self.__kiss_seed[kiss_key] = validate_mars_kiss_64_seed([
                self.__rng.randint(-0x80000000, 0x7FFFFFFF) + 0x80000000
                for _ in range(4)])
        for value in self.__kiss_seed[kiss_key]:
            spec.write_value(data=value)

    def _write_poisson_rates(self, spec, vertex_slice, machine_time_step,
                             first_machine_time_step):
        """ Generate Rate data for Poisson spike sources

        :param spec: the data specification writer
        :param vertex_slice:\
            the slice of atoms a machine vertex holds from its application\
            vertex
        :param machine_time_step: the time between timer tick updates.
        :param first_machine_time_step:\
            First machine time step to start from the correct index
        """
        spec.comment("\nWriting Rates for {} poisson sources:\n"
                     .format(vertex_slice.n_atoms))

        # Set the focus to the memory region 2 (neuron parameters):
        spec.switch_write_focus(_REGIONS.RATES_REGION.value)

        # For each source, write the number of rates, followed by the rate data
        for i in range(vertex_slice.lo_atom, vertex_slice.hi_atom + 1):

            # Convert start times to start time steps
            starts = self.__data["starts"][i].astype("float")
            starts_scaled = self._convert_ms_to_n_timesteps(
                starts, machine_time_step)

            # Convert durations to end time steps
            durations = self.__data["durations"][i].astype("float")
            ends_scaled = numpy.zeros(len(durations), dtype="uint32")
            none_positions = numpy.isnan(durations)
            positions = numpy.invert(none_positions)
            ends_scaled[none_positions] = 0xFFFFFFFF
            ends_scaled[positions] = self._convert_ms_to_n_timesteps(
                starts[positions] + durations[positions], machine_time_step)

            # Convert start times to next steps, adding max uint to end
            next_scaled = numpy.append(starts_scaled[1:], 0xFFFFFFFF)

            # Compute the spikes per tick for each atom
            rates = self.__data["rates"][i].astype("float")
            spikes_per_tick = (
                rates * (float(machine_time_step) / MICROSECONDS_PER_SECOND))

            # Determine which sources are fast and which are slow
            is_fast_source = spikes_per_tick >= SLOW_RATE_PER_TICK_CUTOFF
            is_faster_source = spikes_per_tick >= FAST_RATE_PER_TICK_CUTOFF

            # Compute the e^-(spikes_per_tick) for fast sources to allow fast
            # computation of the Poisson distribution to get the number of
            # spikes per timestep
            exp_minus_lambda = numpy.zeros(len(spikes_per_tick), dtype="float")
            exp_minus_lambda[is_fast_source] = numpy.exp(
                -1.0 * spikes_per_tick[is_fast_source])

            # Compute sqrt(lambda) for "faster" sources to allow Gaussian
            # approximation of the Poisson distribution to get the number of
            # spikes per timestep
            sqrt_lambda = numpy.zeros(len(spikes_per_tick), dtype="float")
            sqrt_lambda[is_faster_source] = numpy.sqrt(
                spikes_per_tick[is_faster_source])

            # Compute the inter-spike-interval for slow sources to get the
            # average number of timesteps between spikes
            isi_val = numpy.zeros(len(spikes_per_tick), dtype="uint32")
            elements = numpy.logical_not(
                is_fast_source) & (spikes_per_tick > 0)
            isi_val[elements] = (1.0 / spikes_per_tick[elements]).astype(int)

            # Get the time to spike value
            time_to_spike = self.__data["time_to_spike"][i]
            if self.__rate_change[i]:
                time_to_spike = numpy.array([0.0])

            # Merge the arrays as parameters per atom
            data = numpy.dstack((
                starts_scaled.astype("uint32"),
                ends_scaled.astype("uint32"),
                next_scaled.astype("uint32"),
                is_fast_source.astype("uint32"),
                (exp_minus_lambda * (2 ** 32)).astype("uint32"),
                (sqrt_lambda * (2 ** 15)).astype("uint32"),
                isi_val.astype("uint32"),
                time_to_spike.astype("uint32")
            ))[0].flatten()

            # Find the index to start at
            index = 0
            while (ends_scaled[index] < first_machine_time_step and
                   (index + 1) < len(ends_scaled)):
                index += 1

            # Write the values to the spec
            spec.write_value(len(self.__data["rates"][i]))
            spec.write_value(index)
            spec.write_array(data)

    @staticmethod
    def _convert_ms_to_n_timesteps(value, machine_time_step):
        return numpy.round(
            value * (MICROSECONDS_PER_MILLISECOND / float(machine_time_step)))

    @staticmethod
    def _convert_n_timesteps_to_ms(value, machine_time_step):
        return (
            value / (MICROSECONDS_PER_MILLISECOND / float(machine_time_step)))

    @overrides(AbstractSpikeRecordable.is_recording_spikes)
    def is_recording_spikes(self):
        return self.__spike_recorder.record

    @overrides(AbstractSpikeRecordable.set_recording_spikes)
    def set_recording_spikes(
            self, new_state=True, sampling_interval=None, indexes=None):
        if sampling_interval is not None:
            logger.warning("Sampling interval currently not supported for "
                           "SpikeSourcePoisson so being ignored")
        if indexes is not None:
            logger.warning("indexes not supported for "
                           "SpikeSourcePoisson so being ignored")
        if new_state and not self.__spike_recorder.record:
            self.__change_requires_mapping = True
        self.__spike_recorder.record = new_state

    @overrides(AbstractSpikeRecordable.get_spikes_sampling_interval)
    def get_spikes_sampling_interval(self):
        return globals_variables.get_simulator().machine_time_step

    @staticmethod
    def get_dtcm_usage_for_atoms():
        return 0

    @staticmethod
    def get_cpu_usage_for_atoms():
        return 0

    @inject_items({
        "machine_time_step": "MachineTimeStep",
        "time_scale_factor": "TimeScaleFactor",
        "graph_mapper": "MemoryGraphMapper",
        "routing_info": "MemoryRoutingInfos",
        "graph": "MemoryMachineGraph",
        "first_machine_time_step": "FirstMachineTimeStep"})
    @overrides(
        AbstractRewritesDataSpecification.regenerate_data_specification,
        additional_arguments={
            "machine_time_step", "time_scale_factor", "graph_mapper",
            "routing_info", "graph", "first_machine_time_step"})
    def regenerate_data_specification(
            self, spec, placement, machine_time_step, time_scale_factor,
            graph_mapper, routing_info, graph, first_machine_time_step):
        # pylint: disable=too-many-arguments, arguments-differ

        # reserve the neuron parameters data region
        self._reserve_poisson_params_rates_region(
            placement, graph_mapper, spec)

        # write parameters
        vertex_slice = graph_mapper.get_slice(placement.vertex)
        self._write_poisson_parameters(
            spec=spec, graph=graph, placement=placement,
            routing_info=routing_info,
            vertex_slice=vertex_slice,
            machine_time_step=machine_time_step,
            time_scale_factor=time_scale_factor)

        # write rates
        self._write_poisson_rates(spec, vertex_slice, machine_time_step,
                                  first_machine_time_step)

        # end spec
        spec.end_specification()

    @inject_items({"first_machine_time_step": "FirstMachineTimeStep"})
    @overrides(AbstractRewritesDataSpecification
               .requires_memory_regions_to_be_reloaded,
               additional_arguments={"first_machine_time_step"})
    def requires_memory_regions_to_be_reloaded(self, first_machine_time_step):
        return (self.__change_requires_neuron_parameters_reload or
                first_machine_time_step == 0)

    @overrides(AbstractRewritesDataSpecification.mark_regions_reloaded)
    def mark_regions_reloaded(self):
        self.__change_requires_neuron_parameters_reload = False

    @overrides(AbstractReadParametersBeforeSet.read_parameters_from_machine)
    def read_parameters_from_machine(
            self, transceiver, placement, vertex_slice):

        # locate SDRAM address where parameters are stored
        poisson_params = \
            helpful_functions.locate_memory_region_for_placement(
                placement, _REGIONS.POISSON_PARAMS_REGION.value, transceiver)
        seed_array = transceiver.read_memory(
            placement.x, placement.y, poisson_params + SEED_OFFSET_BYTES,
            SEED_SIZE_BYTES)
        kiss_key = (vertex_slice.lo_atom, vertex_slice.hi_atom)
        self.__kiss_seed[kiss_key] = struct.unpack_from("<4I", seed_array)

        # locate SDRAM address where the rates are stored
        poisson_rate_region_sdram_address = \
            helpful_functions.locate_memory_region_for_placement(
                placement, _REGIONS.RATES_REGION.value, transceiver)

        # get size of poisson params
        size_of_region = self.get_rates_bytes(vertex_slice)

        # get data from the machine
        byte_array = transceiver.read_memory(
            placement.x, placement.y,
<<<<<<< HEAD
            poisson_parameter_parameters_sdram_address, size_of_region)

        # Convert the data to parameter values
        (start, end, is_fast_source, exp_minus_lambda, sqrt_lambda, isi,
         time_to_next_spike) = _PoissonStruct.read_data(
             byte_array, 0, vertex_slice.n_atoms)

        # Convert start values as timesteps into milliseconds
        self.__start[vertex_slice.as_slice] = self._convert_n_timesteps_to_ms(
            start, self.__machine_time_step)

        # Convert end values as timesteps to durations in milliseconds
        self.__duration[vertex_slice.as_slice] = (
            self._convert_n_timesteps_to_ms(end, self.__machine_time_step) -
            self.__start[vertex_slice.as_slice])

        # Work out the spikes per tick depending on if the source is
        # slow (isi), fast (exp) or faster (sqrt)
        is_fast_source = is_fast_source == 1.0
        spikes_per_tick = numpy.zeros(len(is_fast_source), dtype="float")
        spikes_per_tick[is_fast_source] = numpy.log(
            exp_minus_lambda[is_fast_source]) * -1.0
        is_faster_source = sqrt_lambda > 0
        # pylint: disable=assignment-from-no-return
        spikes_per_tick[is_faster_source] = numpy.square(
            sqrt_lambda[is_faster_source])
        slow_elements = isi > 0
        spikes_per_tick[slow_elements] = 1.0 / isi[slow_elements]

        # Convert spikes per tick to rates
        self.__rate[vertex_slice.as_slice] = (
            spikes_per_tick *
            (MICROSECONDS_PER_SECOND / float(self.__machine_time_step)))

        # Store the updated time until next spike so that it can be
        # rewritten when the parameters are loaded
        self.__time_to_spike[vertex_slice.as_slice] = time_to_next_spike
=======
            poisson_rate_region_sdram_address, size_of_region)

        # For each atom, read the number of rates and the rate parameters
        offset = 0
        for i in range(vertex_slice.lo_atom, vertex_slice.hi_atom + 1):
            n_values = struct.unpack_from("<I", byte_array, offset)[0]
            offset += 4

            # Skip reading the index, as it will be recalculated on data write
            offset += 4

            (_start, _end, _next, is_fast_source, exp_minus_lambda,
             sqrt_lambda, isi, time_to_next_spike) = _PoissonStruct.read_data(
                 byte_array, offset, n_values)
            offset += _PoissonStruct.get_size_in_whole_words(n_values) * 4

            # Work out the spikes per tick depending on if the source is
            # slow (isi), fast (exp) or faster (sqrt)
            is_fast_source = is_fast_source == 1.0
            spikes_per_tick = numpy.zeros(len(is_fast_source), dtype="float")
            spikes_per_tick[is_fast_source] = numpy.log(
                exp_minus_lambda[is_fast_source]) * -1.0
            is_faster_source = sqrt_lambda > 0
            spikes_per_tick[is_faster_source] = numpy.square(
                sqrt_lambda[is_faster_source])
            slow_elements = isi > 0
            spikes_per_tick[slow_elements] = 1.0 / isi[slow_elements]

            # Convert spikes per tick to rates
            self.__data["rates"].set_value_by_id(
                i,
                spikes_per_tick *
                (MICROSECONDS_PER_SECOND / float(self.__machine_time_step)))

            # Store the updated time until next spike so that it can be
            # rewritten when the parameters are loaded
            self.__data["time_to_spike"].set_value_by_id(
                i, time_to_next_spike)
>>>>>>> e2e5b2db

    @inject_items({
        "machine_time_step": "MachineTimeStep",
        "time_scale_factor": "TimeScaleFactor",
        "graph_mapper": "MemoryGraphMapper",
        "routing_info": "MemoryRoutingInfos",
        "data_n_time_steps": "DataNTimeSteps",
        "graph": "MemoryMachineGraph",
        "first_machine_time_step": "FirstMachineTimeStep"
    })
    @overrides(
        AbstractGeneratesDataSpecification.generate_data_specification,
        additional_arguments={
            "machine_time_step", "time_scale_factor", "graph_mapper",
            "routing_info", "data_n_time_steps", "graph",
            "first_machine_time_step"
        }
    )
    def generate_data_specification(
            self, spec, placement, machine_time_step, time_scale_factor,
            graph_mapper, routing_info, data_n_time_steps, graph,
            first_machine_time_step):
        # pylint: disable=too-many-arguments, arguments-differ
        self.__machine_time_step = machine_time_step
        vertex = placement.vertex
        vertex_slice = graph_mapper.get_slice(vertex)

        spec.comment("\n*** Spec for SpikeSourcePoisson Instance ***\n\n")

        # Reserve SDRAM space for memory areas:
        self.reserve_memory_regions(spec, placement, graph_mapper)

        # write setup data
        spec.switch_write_focus(_REGIONS.SYSTEM_REGION.value)
        spec.write_array(simulation_utilities.get_simulation_header_array(
            self.get_binary_file_name(), machine_time_step,
            time_scale_factor))

        # write recording data
        spec.switch_write_focus(_REGIONS.SPIKE_HISTORY_REGION.value)
        sdram = self.get_recording_sdram_usage(
            vertex_slice, machine_time_step)
        recorded_region_sizes = [sdram.get_total_sdram(data_n_time_steps)]
        spec.write_array(recording_utilities.get_recording_header_array(
            recorded_region_sizes))

        # write parameters
        self._write_poisson_parameters(
            spec, graph, placement, routing_info, vertex_slice,
            machine_time_step, time_scale_factor)

        # write rates
        self._write_poisson_rates(spec, vertex_slice, machine_time_step,
                                  first_machine_time_step)

        # write profile data
        profile_utils.write_profile_region_data(
            spec, _REGIONS.PROFILER_REGION.value,
            self.__n_profile_samples)

        # End-of-Spec:
        spec.end_specification()

    @overrides(AbstractHasAssociatedBinary.get_binary_file_name)
    def get_binary_file_name(self):
        return "spike_source_poisson.aplx"

    @overrides(AbstractHasAssociatedBinary.get_binary_start_type)
    def get_binary_start_type(self):
        return ExecutableType.USES_SIMULATION_INTERFACE

    @overrides(AbstractSpikeRecordable.get_spikes)
    def get_spikes(
            self, placements, graph_mapper, buffer_manager, machine_time_step):
        return self.__spike_recorder.get_spikes(
            self.label, buffer_manager,
            SpikeSourcePoissonVertex.SPIKE_RECORDING_REGION_ID,
            placements, graph_mapper, self, machine_time_step)

    @overrides(AbstractProvidesOutgoingPartitionConstraints.
               get_outgoing_partition_constraints)
    def get_outgoing_partition_constraints(self, partition):
        return [ContiguousKeyRangeContraint()]

    @overrides(AbstractSpikeRecordable.clear_spike_recording)
    def clear_spike_recording(self, buffer_manager, placements, graph_mapper):
        machine_vertices = graph_mapper.get_machine_vertices(self)
        for machine_vertex in machine_vertices:
            placement = placements.get_placement_of_vertex(machine_vertex)
            buffer_manager.clear_recorded_data(
                placement.x, placement.y, placement.p,
                SpikeSourcePoissonVertex.SPIKE_RECORDING_REGION_ID)

    def describe(self):
        """ Return a human-readable description of the cell or synapse type.

        The output may be customised by specifying a different template\
        together with an associated template engine\
        (see ``pyNN.descriptions``).

        If template is None, then a dictionary containing the template context\
        will be returned.
        """

        parameters = dict()
        for parameter_name in self.__model.default_parameters:
            parameters[parameter_name] = self.get_value(parameter_name)

        context = {
            "name": self.__model_name,
            "default_parameters": self.__model.default_parameters,
            "default_initial_values": self.__model.default_parameters,
            "parameters": parameters,
        }
        return context<|MERGE_RESOLUTION|>--- conflicted
+++ resolved
@@ -875,45 +875,6 @@
         # get data from the machine
         byte_array = transceiver.read_memory(
             placement.x, placement.y,
-<<<<<<< HEAD
-            poisson_parameter_parameters_sdram_address, size_of_region)
-
-        # Convert the data to parameter values
-        (start, end, is_fast_source, exp_minus_lambda, sqrt_lambda, isi,
-         time_to_next_spike) = _PoissonStruct.read_data(
-             byte_array, 0, vertex_slice.n_atoms)
-
-        # Convert start values as timesteps into milliseconds
-        self.__start[vertex_slice.as_slice] = self._convert_n_timesteps_to_ms(
-            start, self.__machine_time_step)
-
-        # Convert end values as timesteps to durations in milliseconds
-        self.__duration[vertex_slice.as_slice] = (
-            self._convert_n_timesteps_to_ms(end, self.__machine_time_step) -
-            self.__start[vertex_slice.as_slice])
-
-        # Work out the spikes per tick depending on if the source is
-        # slow (isi), fast (exp) or faster (sqrt)
-        is_fast_source = is_fast_source == 1.0
-        spikes_per_tick = numpy.zeros(len(is_fast_source), dtype="float")
-        spikes_per_tick[is_fast_source] = numpy.log(
-            exp_minus_lambda[is_fast_source]) * -1.0
-        is_faster_source = sqrt_lambda > 0
-        # pylint: disable=assignment-from-no-return
-        spikes_per_tick[is_faster_source] = numpy.square(
-            sqrt_lambda[is_faster_source])
-        slow_elements = isi > 0
-        spikes_per_tick[slow_elements] = 1.0 / isi[slow_elements]
-
-        # Convert spikes per tick to rates
-        self.__rate[vertex_slice.as_slice] = (
-            spikes_per_tick *
-            (MICROSECONDS_PER_SECOND / float(self.__machine_time_step)))
-
-        # Store the updated time until next spike so that it can be
-        # rewritten when the parameters are loaded
-        self.__time_to_spike[vertex_slice.as_slice] = time_to_next_spike
-=======
             poisson_rate_region_sdram_address, size_of_region)
 
         # For each atom, read the number of rates and the rate parameters
@@ -952,7 +913,6 @@
             # rewritten when the parameters are loaded
             self.__data["time_to_spike"].set_value_by_id(
                 i, time_to_next_spike)
->>>>>>> e2e5b2db
 
     @inject_items({
         "machine_time_step": "MachineTimeStep",
