# Copyright (c) 2017-2019 The University of Manchester
#
# This program is free software: you can redistribute it and/or modify
# it under the terms of the GNU General Public License as published by
# the Free Software Foundation, either version 3 of the License, or
# (at your option) any later version.
#
# This program is distributed in the hope that it will be useful,
# but WITHOUT ANY WARRANTY; without even the implied warranty of
# MERCHANTABILITY or FITNESS FOR A PARTICULAR PURPOSE.  See the
# GNU General Public License for more details.
#
# You should have received a copy of the GNU General Public License
# along with this program.  If not, see <http://www.gnu.org/licenses/>.

import logging
import math
import numpy
import scipy.stats
from pyNN.space import Grid2D, Grid3D
from spinn_utilities.log import FormatAdapter
from spinn_utilities.overrides import overrides
from pacman.model.partitioner_interfaces import LegacyPartitionerAPI
from pacman.model.resources import (
    ConstantSDRAM, CPUCyclesPerTickResource, DTCMResource, ResourceContainer)
from spinn_utilities.config_holder import get_config_int
from spinn_front_end_common.abstract_models import (
    AbstractChangableAfterRun, AbstractRewritesDataSpecification)
from spinn_front_end_common.abstract_models.impl import (
    TDMAAwareApplicationVertex)
from spinn_front_end_common.interface.buffer_management import (
    recording_utilities)
from spinn_front_end_common.utilities.constants import (
    SYSTEM_BYTES_REQUIREMENT, MICRO_TO_SECOND_CONVERSION, BYTES_PER_WORD)
from spinn_front_end_common.interface.profiling import profile_utils
from spinn_front_end_common.utilities.globals_variables import (
    machine_time_step)
from spynnaker.pyNN.models.common import (
    AbstractSpikeRecordable, MultiSpikeRecorder, SimplePopulationSettable)
from .spike_source_poisson_machine_vertex import (
    SpikeSourcePoissonMachineVertex, _flatten, get_rates_bytes,
    get_sdram_edge_params_bytes)
from spynnaker.pyNN.utilities.utility_calls import create_mars_kiss_seeds
from spynnaker.pyNN.models.abstract_models import SupportsStructure
from spynnaker.pyNN.utilities.ranged.spynnaker_ranged_dict \
    import SpynnakerRangeDictionary
from spynnaker.pyNN.utilities.ranged.spynnaker_ranged_list \
    import SpynnakerRangedList

logger = FormatAdapter(logging.getLogger(__name__))

# uint32_t n_rates; uint32_t index
PARAMS_WORDS_PER_NEURON = 2

# start_scaled, end_scaled, next_scaled, is_fast_source, exp_minus_lambda,
# sqrt_lambda, isi_val, time_to_spike
PARAMS_WORDS_PER_RATE = 8

SLOW_RATE_PER_TICK_CUTOFF = (
    SpikeSourcePoissonMachineVertex.SLOW_RATE_PER_TICK_CUTOFF)

OVERFLOW_TIMESTEPS_FOR_SDRAM = 5

# The microseconds per timestep will be divided by this to get the max offset
_MAX_OFFSET_DENOMINATOR = 10


class SpikeSourcePoissonVertex(
        TDMAAwareApplicationVertex, AbstractSpikeRecordable,
        AbstractChangableAfterRun, SimplePopulationSettable,
<<<<<<< HEAD
        ProvidesKeyToAtomMappingImpl, LegacyPartitionerAPI,
        SupportsStructure):
=======
        LegacyPartitionerAPI):
>>>>>>> e92a9721
    """ A Poisson Spike source object
    """

    __slots__ = [
        "__change_requires_mapping",
        "__duration",
        "__model",
        "__model_name",
        "__n_atoms",
        "__rate",
        "__rng",
        "__seed",
        "__spike_recorder",
        "__start",
        "__time_to_spike",
        "__kiss_seed",  # dict indexed by vertex slice
        "__n_subvertices",
        "__max_rate",
        "__rate_change",
        "__n_profile_samples",
        "__data",
        "__is_variable_rate",
        "__outgoing_projections",
<<<<<<< HEAD
        "__structure"]
=======
        "__incoming_control_edge"]
>>>>>>> e92a9721

    SPIKE_RECORDING_REGION_ID = 0

    def __init__(
            self, n_neurons, constraints, label, seed,
            max_atoms_per_core, model, rate=None, start=None,
            duration=None, rates=None, starts=None, durations=None,
            max_rate=None, splitter=None):
        """
        :param int n_neurons:
        :param constraints:
        :type constraints:
            iterable(~pacman.model.constraints.AbstractConstraint)
        :param str label:
        :param float seed:
        :param int max_atoms_per_core:
        :param ~spynnaker.pyNN.models.spike_source.SpikeSourcePoisson model:
        :param iterable(float) rate:
        :param iterable(int) start:
        :param iterable(int) duration:
        :param splitter:
        :type splitter:
            ~pacman.model.partitioner_splitters.abstract_splitters.AbstractSplitterCommon
        """
        # pylint: disable=too-many-arguments
        super().__init__(label, constraints, max_atoms_per_core, splitter)

        # atoms params
        self.__n_atoms = self.round_n_atoms(n_neurons, "n_neurons")
        self.__model_name = "SpikeSourcePoisson"
        self.__model = model
        self.__seed = seed
        self.__kiss_seed = dict()
        self.__n_subvertices = 0

        # check for changes parameters
        self.__change_requires_mapping = True

        self.__spike_recorder = MultiSpikeRecorder()

        # Check for disallowed pairs of parameters
        if (rates is not None) and (rate is not None):
            raise Exception("Exactly one of rate and rates can be specified")
        if (starts is not None) and (start is not None):
            raise Exception("Exactly one of start and starts can be specified")
        if (durations is not None) and (duration is not None):
            raise Exception(
                "Exactly one of duration and durations can be specified")
        if rate is None and rates is None:
            raise Exception("One of rate or rates must be specified")

        # Normalise the parameters
        self.__is_variable_rate = rates is not None
        if rates is None:
            if hasattr(rate, "__len__"):
                # Single rate per neuron for whole simulation
                rates = [numpy.array([r]) for r in rate]
            else:
                # Single rate for all neurons for whole simulation
                rates = numpy.array([rate])
        elif hasattr(rates[0], "__len__"):
            # Convert each list to numpy array
            rates = [numpy.array(r) for r in rates]
        else:
            rates = numpy.array(rates)
        if starts is None and start is not None:
            if hasattr(start, "__len__"):
                starts = [numpy.array([s]) for s in start]
            elif start is None:
                starts = numpy.array([0])
            else:
                starts = numpy.array([start])
        elif starts is not None and hasattr(starts[0], "__len__"):
            starts = [numpy.array(s) for s in starts]
        elif starts is not None:
            starts = numpy.array(starts)
        if durations is None and duration is not None:
            if hasattr(duration, "__len__"):
                durations = [numpy.array([d]) for d in duration]
            else:
                durations = numpy.array([duration])
        elif durations is not None and hasattr(durations[0], "__len__"):
            durations = [numpy.array(d) for d in durations]
        elif durations is not None:
            durations = numpy.array(durations)
        else:
            if hasattr(rates[0], "__len__"):
                durations = [numpy.array([None for r in _rate])
                             for _rate in rates]
            else:
                durations = numpy.array([None for _rate in rates])

        # Check that there is either one list for all neurons,
        # or one per neuron
        if hasattr(rates[0], "__len__") and len(rates) != n_neurons:
            raise Exception(
                "Must specify one rate for all neurons or one per neuron")
        if (starts is not None and hasattr(starts[0], "__len__") and
                len(starts) != n_neurons):
            raise Exception(
                "Must specify one start for all neurons or one per neuron")
        if (durations is not None and hasattr(durations[0], "__len__") and
                len(durations) != n_neurons):
            raise Exception(
                "Must specify one duration for all neurons or one per neuron")

        # Check that for each rate there is a start and duration if needed
        # TODO: Could be more efficient for case where parameters are not one
        #       per neuron
        for i in range(n_neurons):
            rate_set = rates
            if hasattr(rates[0], "__len__"):
                rate_set = rates[i]
            if not hasattr(rate_set, "__len__"):
                raise Exception("Multiple rates must be a list")
            if starts is None and len(rate_set) > 1:
                raise Exception(
                    "When multiple rates are specified,"
                    " each must have a start")
            elif starts is not None:
                start_set = starts
                if hasattr(starts[0], "__len__"):
                    start_set = starts[i]
                if len(start_set) != len(rate_set):
                    raise Exception("Each rate must have a start")
                if any(s is None for s in start_set):
                    raise Exception("Start must not be None")
            if durations is not None:
                duration_set = durations
                if hasattr(durations[0], "__len__"):
                    duration_set = durations[i]
                if len(duration_set) != len(rate_set):
                    raise Exception("Each rate must have its own duration")

        if hasattr(rates[0], "__len__"):
            time_to_spike = [
                numpy.array([0 for _ in range(len(rates[i]))])
                for i in range(len(rates))]
        else:
            time_to_spike = numpy.array([0 for _ in range(len(rates))])

        self.__data = SpynnakerRangeDictionary(n_neurons)
        self.__data["rates"] = SpynnakerRangedList(
            n_neurons, rates,
            use_list_as_value=not hasattr(rates[0], "__len__"))
        self.__data["starts"] = SpynnakerRangedList(
            n_neurons, starts,
            use_list_as_value=not hasattr(starts[0], "__len__"))
        self.__data["durations"] = SpynnakerRangedList(
            n_neurons, durations,
            use_list_as_value=not hasattr(durations[0], "__len__"))
        self.__data["time_to_spike"] = SpynnakerRangedList(
            n_neurons, time_to_spike,
            use_list_as_value=not hasattr(time_to_spike[0], "__len__"))
        self.__rng = numpy.random.RandomState(seed)
        self.__rate_change = numpy.zeros(n_neurons)

        self.__n_profile_samples = get_config_int(
            "Reports", "n_profile_samples")

        # Prepare for recording, and to get spikes
        self.__spike_recorder = MultiSpikeRecorder()

        all_rates = list(_flatten(self.__data["rates"]))
        self.__max_rate = max_rate
        if max_rate is None and len(all_rates):
            self.__max_rate = numpy.amax(all_rates)
        elif max_rate is None:
            self.__max_rate = 0

        # Keep track of how many outgoing projections exist
        self.__outgoing_projections = list()
        self.__incoming_control_edge = None

        self.__structure = None

    @overrides(SupportsStructure.set_structure)
    def set_structure(self, structure):
        self.__structure = structure

    def add_outgoing_projection(self, projection):
        """ Add an outgoing projection from this vertex

        :param PyNNProjectionCommon projection: The projection to add
        """
        self.__outgoing_projections.append(projection)

    @property
    def outgoing_projections(self):
        """ The projections outgoing from this vertex

        :rtype: list(PyNNProjectionCommon)
        """
        return self.__outgoing_projections

    @property
    def n_profile_samples(self):
        return self.__n_profile_samples

    @property
    def rate(self):
        if self.__is_variable_rate:
            raise Exception("Get variable rate poisson rates with .rates")
        return list(_flatten(self.__data["rates"]))

    @rate.setter
    def rate(self, rate):
        if self.__is_variable_rate:
            raise Exception("Cannot set rate of a variable rate poisson")
        self.__rate_change = rate - numpy.array(
            list(_flatten(self.__data["rates"])))
        # Normalise parameter
        if hasattr(rate, "__len__"):
            # Single rate per neuron for whole simulation
            self.__data["rates"].set_value([numpy.array([r]) for r in rate])
        else:
            # Single rate for all neurons for whole simulation
            self.__data["rates"].set_value(
                numpy.array([rate]), use_list_as_value=True)
        all_rates = list(_flatten(self.__data["rates"]))
        new_max = 0
        if len(all_rates):
            new_max = numpy.amax(all_rates)
        if self.__max_rate is None:
            self.__max_rate = new_max
        # Setting record forces reset so OK to go over if not recording
        elif self.__spike_recorder.record and new_max > self.__max_rate:
            logger.info('Increasing spike rate while recording requires a '
                        '"reset unless additional_parameters "max_rate" is '
                        'set')
            self.__change_requires_mapping = True
            self.__max_rate = new_max

    @property
    def start(self):
        return self.__data["starts"]

    @start.setter
    def start(self, start):
        if self.__is_variable_rate:
            raise Exception("Cannot set start of a variable rate poisson")
        # Normalise parameter
        if hasattr(start, "__len__"):
            # Single start per neuron for whole simulation
            self.__data["starts"].set_value([numpy.array([s]) for s in start])
        else:
            # Single start for all neurons for whole simulation
            self.__data["starts"].set_value(
                numpy.array([start]), use_list_as_value=True)

    @property
    def duration(self):
        return self.__data["durations"]

    @duration.setter
    def duration(self, duration):
        if self.__is_variable_rate:
            raise Exception("Cannot set duration of a variable rate poisson")
        # Normalise parameter
        if hasattr(duration, "__len__"):
            # Single duration per neuron for whole simulation
            self.__data["durations"].set_value(
                [numpy.array([d]) for d in duration])
        else:
            # Single duration for all neurons for whole simulation
            self.__data["durations"].set_value(
                numpy.array([duration]), use_list_as_value=True)

    @property
    def rates(self):
        return self.__data["rates"]

    @rates.setter
    def rates(self, _rates):
        if self.__is_variable_rate:
            raise Exception("Cannot set rates of a variable rate poisson")
        raise Exception("Set the rate of a Poisson source using rate")

    @property
    def starts(self):
        return self.__data["starts"]

    @starts.setter
    def starts(self, _starts):
        if self.__is_variable_rate:
            raise Exception("Cannot set starts of a variable rate poisson")
        raise Exception("Set the start of a Poisson source using start")

    @property
    def durations(self):
        return self.__data["durations"]

    @durations.setter
    def durations(self, _durations):
        if self.__is_variable_rate:
            raise Exception("Cannot set durations of a variable rate poisson")
        raise Exception("Set the duration of a Poisson source using duration")

    @property
    def time_to_spike(self):
        return self.__data["time_to_spike"]

    @property
    def rate_change(self):
        return self.__rate_change

    @property
    @overrides(AbstractChangableAfterRun.requires_mapping)
    def requires_mapping(self):
        return self.__change_requires_mapping

    @overrides(AbstractChangableAfterRun.mark_no_changes)
    def mark_no_changes(self):
        self.__change_requires_mapping = False

    @overrides(SimplePopulationSettable.set_value)
    def set_value(self, key, value):
        super().set_value(key, value)
        for machine_vertex in self.machine_vertices:
            if isinstance(machine_vertex, AbstractRewritesDataSpecification):
                machine_vertex.set_reload_required(True)

    def max_spikes_per_ts(self):
        ts_per_second = (MICRO_TO_SECOND_CONVERSION /
                         machine_time_step())
        if float(self.__max_rate) / ts_per_second < \
                SLOW_RATE_PER_TICK_CUTOFF:
            return 1

        # Experiments show at 1000 this result is typically higher than actual
        chance_ts = 1000
        max_spikes_per_ts = scipy.stats.poisson.ppf(
            1.0 - (1.0 / float(chance_ts)),
            float(self.__max_rate) / ts_per_second)
        return int(math.ceil(max_spikes_per_ts)) + 1.0

    def get_recording_sdram_usage(self, vertex_slice):
        """
        :param ~pacman.model.graphs.common.Slice vertex_slice:
        """
        variable_sdram = self.__spike_recorder.get_sdram_usage_in_bytes(
            vertex_slice.n_atoms, self.max_spikes_per_ts())
        constant_sdram = ConstantSDRAM(
            variable_sdram.per_timestep * OVERFLOW_TIMESTEPS_FOR_SDRAM)
        return variable_sdram + constant_sdram

    @overrides(LegacyPartitionerAPI.get_resources_used_by_atoms)
    def get_resources_used_by_atoms(self, vertex_slice):
        """
        :param ~pacman.model.graphs.common.Slice vertex_slice:
        """
        # pylint: disable=arguments-differ
        rates_sz = get_rates_bytes(vertex_slice, self.__data["rates"])
        params_sz = SpikeSourcePoissonMachineVertex.PARAMS_BASE_WORDS + (
            vertex_slice.n_atoms * BYTES_PER_WORD)
        sdram_sz = get_sdram_edge_params_bytes(vertex_slice)
        other = ConstantSDRAM(
            SYSTEM_BYTES_REQUIREMENT +
            SpikeSourcePoissonMachineVertex.get_provenance_data_size(0) +
            rates_sz + params_sz + self.tdma_sdram_size_in_bytes +
            recording_utilities.get_recording_header_size(1) +
            recording_utilities.get_recording_data_constant_size(1) +
            profile_utils.get_profile_region_size(self.__n_profile_samples) +
            sdram_sz)

        recording = self.get_recording_sdram_usage(vertex_slice)
        # build resources as i currently know
        container = ResourceContainer(
            sdram=recording + other,
            dtcm=DTCMResource(self.get_dtcm_usage_for_atoms()),
            cpu_cycles=CPUCyclesPerTickResource(
                self.get_cpu_usage_for_atoms()))

        return container

    @property
    def n_atoms(self):
        return self.__n_atoms

    @property
    @overrides(TDMAAwareApplicationVertex.atoms_shape)
    def atoms_shape(self):
        if isinstance(self.__structure, (Grid2D, Grid3D)):
            return self.__structure.calculate_size(self.__n_atoms)
        return super(SpikeSourcePoissonVertex, self).atoms_shape

    @overrides(LegacyPartitionerAPI.create_machine_vertex)
    def create_machine_vertex(
            self, vertex_slice, resources_required, label=None,
            constraints=None):
        # pylint: disable=arguments-differ
        index = self.__n_subvertices
        self.__n_subvertices += 1
        return SpikeSourcePoissonMachineVertex(
            resources_required, self.__spike_recorder.record,
            constraints, label, self, vertex_slice, index)

    @property
    def max_rate(self):
        return self.__max_rate

    @property
    def seed(self):
        return self.__seed

    @seed.setter
    def seed(self, seed):
        self.__seed = seed
        self.__kiss_seed = dict()
        self.__rng = numpy.random.RandomState(seed)

    @overrides(AbstractSpikeRecordable.is_recording_spikes)
    def is_recording_spikes(self):
        return self.__spike_recorder.record

    @overrides(AbstractSpikeRecordable.set_recording_spikes)
    def set_recording_spikes(
            self, new_state=True, sampling_interval=None, indexes=None):
        if sampling_interval is not None:
            logger.warning("Sampling interval currently not supported for "
                           "SpikeSourcePoisson so being ignored")
        if indexes is not None:
            logger.warning("indexes not supported for "
                           "SpikeSourcePoisson so being ignored")
        if new_state and not self.__spike_recorder.record:
            self.__change_requires_mapping = True
        self.__spike_recorder.record = new_state

    @overrides(AbstractSpikeRecordable.get_spikes_sampling_interval)
    def get_spikes_sampling_interval(self):
        return machine_time_step()

    @staticmethod
    def get_dtcm_usage_for_atoms():
        return 0

    @staticmethod
    def get_cpu_usage_for_atoms():
        return 0

    def kiss_seed(self, vertex_slice):
        if vertex_slice not in self.__kiss_seed:
            self.__kiss_seed[vertex_slice] = create_mars_kiss_seeds(
                self.__rng)
        return self.__kiss_seed[vertex_slice]

    def update_kiss_seed(self, vertex_slice, seed):
        """ updates a kiss seed from the machine

        :param vertex_slice: the vertex slice to update seed of
        :param seed: the seed
        :rtype: None
        """
        self.__kiss_seed[vertex_slice] = seed

    @overrides(AbstractSpikeRecordable.get_spikes)
    def get_spikes(self, placements, buffer_manager):
        return self.__spike_recorder.get_spikes(
            self.label, buffer_manager,
            SpikeSourcePoissonVertex.SPIKE_RECORDING_REGION_ID,
            placements, self)

    @overrides(AbstractSpikeRecordable.clear_spike_recording)
    def clear_spike_recording(self, buffer_manager, placements):
        for machine_vertex in self.machine_vertices:
            placement = placements.get_placement_of_vertex(machine_vertex)
            buffer_manager.clear_recorded_data(
                placement.x, placement.y, placement.p,
                SpikeSourcePoissonVertex.SPIKE_RECORDING_REGION_ID)

    def describe(self):
        """ Return a human-readable description of the cell or synapse type.

        The output may be customised by specifying a different template\
        together with an associated template engine\
        (see :py:mod:`pyNN.descriptions`).

        If template is None, then a dictionary containing the template context\
        will be returned.

        :rtype: dict(str, ...)
        """

        parameters = dict()
        for parameter_name in self.__model.default_parameters:
            parameters[parameter_name] = self.get_value(parameter_name)

        context = {
            "name": self.__model_name,
            "default_parameters": self.__model.default_parameters,
            "default_initial_values": self.__model.default_parameters,
            "parameters": parameters,
        }
        return context

    @overrides(TDMAAwareApplicationVertex.get_n_cores)
    def get_n_cores(self):
        return len(self._splitter.get_out_going_slices())

    def set_live_poisson_control_edge(self, edge):
        if self.__incoming_control_edge is not None:
            raise Exception("The Poisson can only be controlled by one source")
        self.__incoming_control_edge = edge

    @property
    def incoming_control_edge(self):
        return self.__incoming_control_edge<|MERGE_RESOLUTION|>--- conflicted
+++ resolved
@@ -68,12 +68,7 @@
 class SpikeSourcePoissonVertex(
         TDMAAwareApplicationVertex, AbstractSpikeRecordable,
         AbstractChangableAfterRun, SimplePopulationSettable,
-<<<<<<< HEAD
-        ProvidesKeyToAtomMappingImpl, LegacyPartitionerAPI,
-        SupportsStructure):
-=======
-        LegacyPartitionerAPI):
->>>>>>> e92a9721
+        LegacyPartitionerAPI, SupportsStructure):
     """ A Poisson Spike source object
     """
 
@@ -97,11 +92,8 @@
         "__data",
         "__is_variable_rate",
         "__outgoing_projections",
-<<<<<<< HEAD
+        "__incoming_control_edge",
         "__structure"]
-=======
-        "__incoming_control_edge"]
->>>>>>> e92a9721
 
     SPIKE_RECORDING_REGION_ID = 0
 
