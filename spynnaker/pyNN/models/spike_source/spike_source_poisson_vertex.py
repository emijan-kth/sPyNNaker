# Copyright (c) 2017-2019 The University of Manchester
#
# This program is free software: you can redistribute it and/or modify
# it under the terms of the GNU General Public License as published by
# the Free Software Foundation, either version 3 of the License, or
# (at your option) any later version.
#
# This program is distributed in the hope that it will be useful,
# but WITHOUT ANY WARRANTY; without even the implied warranty of
# MERCHANTABILITY or FITNESS FOR A PARTICULAR PURPOSE.  See the
# GNU General Public License for more details.
#
# You should have received a copy of the GNU General Public License
# along with this program.  If not, see <http://www.gnu.org/licenses/>.

import logging
import math
import numpy
import scipy.stats
from pyNN.space import Grid2D, Grid3D
from spinn_utilities.log import FormatAdapter
from spinn_utilities.overrides import overrides
from spinn_utilities.ranged import RangeDictionary, RangedList
from pacman.model.partitioner_interfaces import LegacyPartitionerAPI
from pacman.model.resources import ConstantSDRAM
from spinn_utilities.config_holder import get_config_int
from spinn_front_end_common.abstract_models import AbstractChangableAfterRun
from spinn_front_end_common.interface.buffer_management import (
    recording_utilities)
from spinn_front_end_common.utilities.constants import (
    SYSTEM_BYTES_REQUIREMENT, BYTES_PER_WORD)
from spinn_front_end_common.interface.profiling import profile_utils
from spynnaker.pyNN.data import SpynnakerDataView
from spynnaker.pyNN.models.common import MultiSpikeRecorder
from .spike_source_poisson_machine_vertex import (
    SpikeSourcePoissonMachineVertex, _flatten, get_rates_bytes,
    get_sdram_edge_params_bytes, get_expander_rates_bytes)
from spynnaker.pyNN.utilities.utility_calls import create_mars_kiss_seeds
<<<<<<< HEAD
from spynnaker.pyNN.models.abstract_models import (
    PopulationApplicationVertex, ParameterHolder, RecordingType)
=======
from spynnaker.pyNN.models.abstract_models import SupportsStructure
from spynnaker.pyNN.utilities.ranged.spynnaker_ranged_dict \
    import SpynnakerRangeDictionary
from spynnaker.pyNN.utilities.ranged.spynnaker_ranged_list \
    import SpynnakerRangedList
>>>>>>> 804cc0dd

logger = FormatAdapter(logging.getLogger(__name__))

# uint32_t n_rates; uint32_t index
PARAMS_WORDS_PER_NEURON = 2

# start_scaled, end_scaled, next_scaled, is_fast_source, exp_minus_lambda,
# sqrt_lambda, isi_val, time_to_spike
PARAMS_WORDS_PER_RATE = 8

SLOW_RATE_PER_TICK_CUTOFF = (
    SpikeSourcePoissonMachineVertex.SLOW_RATE_PER_TICK_CUTOFF)

OVERFLOW_TIMESTEPS_FOR_SDRAM = 5

# The microseconds per timestep will be divided by this to get the max offset
_MAX_OFFSET_DENOMINATOR = 10


class SpikeSourcePoissonVertex(
<<<<<<< HEAD
        PopulationApplicationVertex, AbstractChangableAfterRun,
        LegacyPartitionerAPI):
=======
        TDMAAwareApplicationVertex, AbstractSpikeRecordable,
        AbstractChangableAfterRun, SimplePopulationSettable,
        LegacyPartitionerAPI, SupportsStructure):
>>>>>>> 804cc0dd
    """ A Poisson Spike source object
    """

    __slots__ = [
        "__change_requires_mapping",
        "__change_requires_data_generation",
        "__last_rate_read_time",
        "__model",
        "__model_name",
        "__n_atoms",
        "__rng",
        "__seed",
        "__spike_recorder",
        "__kiss_seed",  # dict indexed by vertex slice
        "__max_rate",
        "__max_n_rates",
        "__n_profile_samples",
        "__data",
        "__is_variable_rate",
        "__outgoing_projections",
        "__incoming_control_edge",
<<<<<<< HEAD
        "__allowed_parameters"]
=======
        "__structure"]
>>>>>>> 804cc0dd

    SPIKE_RECORDING_REGION_ID = 0

    def __init__(
            self, n_neurons, constraints, label, seed,
            max_atoms_per_core, model, rate=None, start=None,
            duration=None, rates=None, starts=None, durations=None,
            max_rate=None, splitter=None):
        """
        :param int n_neurons:
        :param constraints:
        :type constraints:
            iterable(~pacman.model.constraints.AbstractConstraint)
        :param str label:
        :param float seed:
        :param int max_atoms_per_core:
        :param ~spynnaker.pyNN.models.spike_source.SpikeSourcePoisson model:
        :param iterable(float) rate:
        :param iterable(int) start:
        :param iterable(int) duration:
        :param splitter:
        :type splitter:
            ~pacman.model.partitioner_splitters.abstract_splitters.AbstractSplitterCommon
        """
        # pylint: disable=too-many-arguments
        super().__init__(label, constraints, max_atoms_per_core, splitter)

        # atoms params
        self.__n_atoms = self.round_n_atoms(n_neurons, "n_neurons")
        self.__model_name = "SpikeSourcePoisson"
        self.__model = model
        self.__seed = seed
        self.__kiss_seed = dict()

        # check for changes parameters
        self.__change_requires_mapping = True
        self.__change_requires_data_generation = True

        self.__spike_recorder = MultiSpikeRecorder()

        # Check for disallowed pairs of parameters
        if (rates is not None) and (rate is not None):
            raise Exception("Exactly one of rate and rates can be specified")
        if (starts is not None) and (start is not None):
            raise Exception("Exactly one of start and starts can be specified")
        if (durations is not None) and (duration is not None):
            raise Exception(
                "Exactly one of duration and durations can be specified")
        if rate is None and rates is None:
            raise Exception("One of rate or rates must be specified")

        # Normalise the parameters
        self.__is_variable_rate = rates is not None
        if rates is None:
            if hasattr(rate, "__len__"):
                # Single rate per neuron for whole simulation
                rates = [numpy.array([r]) for r in rate]
            else:
                # Single rate for all neurons for whole simulation
                rates = numpy.array([rate])
        elif hasattr(rates[0], "__len__"):
            # Convert each list to numpy array
            rates = [numpy.array(r) for r in rates]
        else:
            rates = numpy.array(rates)
        if starts is None and start is not None:
            if hasattr(start, "__len__"):
                starts = [numpy.array([s]) for s in start]
            elif start is None:
                starts = numpy.array([0])
            else:
                starts = numpy.array([start])
        elif starts is not None and hasattr(starts[0], "__len__"):
            starts = [numpy.array(s) for s in starts]
        elif starts is not None:
            starts = numpy.array(starts)
        if durations is None and duration is not None:
            if hasattr(duration, "__len__"):
                durations = [numpy.array([d]) for d in duration]
            else:
                durations = numpy.array([duration])
        elif durations is not None and hasattr(durations[0], "__len__"):
            durations = [numpy.array(d) for d in durations]
        elif durations is not None:
            durations = numpy.array(durations)
        else:
            if hasattr(rates[0], "__len__"):
                durations = [numpy.array([0 for r in _rate])
                             for _rate in rates]
            else:
                durations = numpy.array([0 for _rate in rates])

        # Check that there is either one list for all neurons,
        # or one per neuron
        if hasattr(rates[0], "__len__") and len(rates) != n_neurons:
            raise Exception(
                "Must specify one rate for all neurons or one per neuron")
        if (starts is not None and hasattr(starts[0], "__len__") and
                len(starts) != n_neurons):
            raise Exception(
                "Must specify one start for all neurons or one per neuron")
        if (durations is not None and hasattr(durations[0], "__len__") and
                len(durations) != n_neurons):
            raise Exception(
                "Must specify one duration for all neurons or one per neuron")

        # Check that for each rate there is a start and duration if needed
        # TODO: Could be more efficient for case where parameters are not one
        #       per neuron
        for i in range(n_neurons):
            rate_set = rates
            if hasattr(rates[0], "__len__"):
                rate_set = rates[i]
            if not hasattr(rate_set, "__len__"):
                raise Exception("Multiple rates must be a list")
            if starts is None and len(rate_set) > 1:
                raise Exception(
                    "When multiple rates are specified,"
                    " each must have a start")
            elif starts is not None:
                start_set = starts
                if hasattr(starts[0], "__len__"):
                    start_set = starts[i]
                if len(start_set) != len(rate_set):
                    raise Exception("Each rate must have a start")
                if any(s is None for s in start_set):
                    raise Exception("Start must not be None")
            if durations is not None:
                duration_set = durations
                if hasattr(durations[0], "__len__"):
                    duration_set = durations[i]
                if len(duration_set) != len(rate_set):
                    raise Exception("Each rate must have its own duration")

        self.__data = RangeDictionary(n_neurons)
        self.__data["rates"] = RangedList(
            n_neurons, rates,
            use_list_as_value=not hasattr(rates[0], "__len__"))
        self.__data["starts"] = RangedList(
            n_neurons, starts,
            use_list_as_value=not hasattr(starts[0], "__len__"))
        self.__data["durations"] = RangedList(
            n_neurons, durations,
            use_list_as_value=not hasattr(durations[0], "__len__"))
        self.__rng = numpy.random.RandomState(seed)

        self.__n_profile_samples = get_config_int(
            "Reports", "n_profile_samples")

        # Prepare for recording, and to get spikes
        self.__spike_recorder = MultiSpikeRecorder()

        all_rates = list(_flatten(self.__data["rates"]))
        self.__max_rate = max_rate
        if max_rate is None and len(all_rates):
            self.__max_rate = numpy.amax(all_rates)
        elif max_rate is None:
            self.__max_rate = 0
        self.__max_n_rates = max(len(r) for r in self.__data["rates"])

        # Keep track of how many outgoing projections exist
        self.__outgoing_projections = list()
        self.__incoming_control_edge = None

<<<<<<< HEAD
        if self.__is_variable_rate:
            self.__allowed_parameters = {"rates", "durations", "starts"}
        else:
            self.__allowed_parameters = {"rate", "duration", "start"}

        self.__last_rate_read_time = None
=======
        self.__structure = None

    @overrides(SupportsStructure.set_structure)
    def set_structure(self, structure):
        self.__structure = structure
>>>>>>> 804cc0dd

    def add_outgoing_projection(self, projection):
        """ Add an outgoing projection from this vertex

        :param PyNNProjectionCommon projection: The projection to add
        """
        self.__outgoing_projections.append(projection)

    @property
    def outgoing_projections(self):
        """ The projections outgoing from this vertex

        :rtype: list(PyNNProjectionCommon)
        """
        return self.__outgoing_projections

    @property
    def n_profile_samples(self):
        return self.__n_profile_samples

    @property
    def time_to_spike(self):
        return self.__data["time_to_spike"]

    @property
    @overrides(AbstractChangableAfterRun.requires_mapping)
    def requires_mapping(self):
        return self.__change_requires_mapping

    @property
    @overrides(AbstractChangableAfterRun.requires_data_generation)
    def requires_data_generation(self):
        return self.__change_requires_data_generation

    @overrides(AbstractChangableAfterRun.mark_no_changes)
    def mark_no_changes(self):
        self.__change_requires_mapping = False
        self.__change_requires_data_generation = False

    def __read_parameters_now(self):
        # If we already read the parameters at this time, don't do it again
        current_time = SpynnakerDataView().get_current_run_time_ms()
        if self.__last_rate_read_time == current_time:
            return

        self.__last_rate_read_time = current_time
        for m_vertex in self.machine_vertices:
            placement = SpynnakerDataView.get_placement_of_vertex(m_vertex)
            m_vertex.read_parameters_from_machine(placement)

    def __read_parameter(self, name, selector):
        if (SpynnakerDataView.is_ran_last() and
                SpynnakerDataView.has_transceiver()):
            self.__read_parameters_now()
        return self.__data[name].get_values(selector)

    def __fix_names(self, names):
        if self.__is_variable_rate:
            return names
        return [f"{name}s" for name in self._as_list(names)]

    @overrides(PopulationApplicationVertex.get_parameter_values)
    def get_parameter_values(self, names, selector=None):
        self._check_parameters(names, self.__allowed_parameters)
        return ParameterHolder(
            self.__fix_names(names), self.__read_parameter, selector)

    @overrides(PopulationApplicationVertex.set_parameter_values)
    def set_parameter_values(self, name, value, selector=None):
        self._check_parameters(name, self.__allowed_parameters)
        if self.__is_variable_rate:
            raise KeyError(f"Cannot set the {name} of a variable rate Poisson")

        # If we have just run, we need to read parameters to avoid overwrite
        if SpynnakerDataView().is_ran_last():
            self.__read_parameters_now()
            self.__change_requires_data_generation = True
            for m_vertex in self.machine_vertices:
                m_vertex.set_rate_changed()

        # Must be parameter without the s
        fixed_name = f"{name}s"
        if hasattr(value, "__len__"):
            # Single start per neuron for whole simulation
            self.__data[fixed_name].set_value_by_selector(
                selector, [numpy.array([s]) for s in value])
        else:
            # Single start for all neurons for whole simulation
            self.__data[fixed_name].set_value_by_selector(
                selector, numpy.array([value]), use_list_as_value=True)

    @overrides(PopulationApplicationVertex.get_parameters)
    def get_parameters(self):
        return self.__allowed_parameters

    @overrides(PopulationApplicationVertex.get_units)
    def get_units(self, name):
        if name == "spikes":
            return ""
        if name == "rates" or name == "rates":
            return "Hz"
        if (name == "duration" or name == "start" or name == "durations" or
                name == "starts"):
            return "ms"
        raise KeyError(f"Units for {name} unknown")

    @overrides(PopulationApplicationVertex.get_recordable_variables)
    def get_recordable_variables(self):
        return ["spikes"]

    @overrides(PopulationApplicationVertex.can_record)
    def can_record(self, name):
        return name == "spikes"

    @overrides(PopulationApplicationVertex.set_recording)
    def set_recording(self, name, sampling_interval=None, indices=None):
        if name != "spikes":
            raise KeyError(f"Cannot record {name}")
        if sampling_interval is not None:
            logger.warning("Sampling interval currently not supported for "
                           "SpikeSourcePoisson so being ignored")
        if indices is not None:
            logger.warning("Indices currently not supported for "
                           "SpikeSourcePoisson so being ignored")
        if not self.__spike_recorder.record:
            self.__change_requires_mapping = True
        self.__spike_recorder.record = True

    @overrides(PopulationApplicationVertex.get_recording_variables)
    def get_recording_variables(self):
        if self.__spike_recorder.record:
            return ["spikes"]
        return []

    @overrides(PopulationApplicationVertex.is_recording_variable)
    def is_recording_variable(self, name):
        if name != "spikes":
            raise KeyError(f"Cannot record {name}")
        return self.__spike_recorder.record

    @overrides(PopulationApplicationVertex.set_not_recording)
    def set_not_recording(self, name, indices=None):
        if name != "spikes":
            raise KeyError(f"Cannot record {name}")
        if indices is not None:
            logger.warning("Indices currently not supported for "
                           "SpikeSourceArray so being ignored")
        self.__spike_recorder.record = False

    @overrides(PopulationApplicationVertex.get_recorded_data)
    def get_recorded_data(self, name):
        if name != "spikes":
            raise KeyError(f"Cannot record {name}")
        return self.__spike_recorder.get_spikes(
            self.label,
            SpikeSourcePoissonVertex.SPIKE_RECORDING_REGION_ID,
            self)

    @overrides(PopulationApplicationVertex.get_recording_sampling_interval)
    def get_recording_sampling_interval(self, name):
        if name != "spikes":
            raise KeyError(f"Cannot record {name}")
        return SpynnakerDataView.get_simulation_time_step_us()

    @overrides(PopulationApplicationVertex.get_recording_indices)
    def get_recording_indices(self, name):
        if name != "spikes":
            raise KeyError(f"Cannot record {name}")
        return range(self.n_atoms)

    @overrides(PopulationApplicationVertex.get_recording_type)
    def get_recording_type(self, name):
        if name != "spikes":
            raise KeyError(f"Cannot record {name}")
        return RecordingType.BIT_FIELD

    @overrides(PopulationApplicationVertex.clear_recording_data)
    def clear_recording_data(self, name):
        if name != "spikes":
            raise KeyError(f"Cannot record {name}")
        buffer_manager = SpynnakerDataView.get_buffer_manager()
        for machine_vertex in self.machine_vertices:
            placement = SpynnakerDataView.get_placement_of_vertex(
                machine_vertex)
            buffer_manager.clear_recorded_data(
                placement.x, placement.y, placement.p,
                SpikeSourcePoissonVertex.SPIKE_RECORDING_REGION_ID)

    def max_spikes_per_ts(self):
        ts_per_second = SpynnakerDataView.get_simulation_time_step_per_s()
        if float(self.__max_rate) / ts_per_second < \
                SLOW_RATE_PER_TICK_CUTOFF:
            return 1

        # Experiments show at 1000 this result is typically higher than actual
        chance_ts = 1000
        max_spikes_per_ts = scipy.stats.poisson.ppf(
            1.0 - (1.0 / float(chance_ts)),
            float(self.__max_rate) / ts_per_second)
        return int(math.ceil(max_spikes_per_ts)) + 1.0

    def get_recording_sdram_usage(self, vertex_slice):
        """
        :param ~pacman.model.graphs.common.Slice vertex_slice:
        """
        variable_sdram = self.__spike_recorder.get_sdram_usage_in_bytes(
            vertex_slice.n_atoms, self.max_spikes_per_ts())
        constant_sdram = ConstantSDRAM(
            variable_sdram.per_timestep * OVERFLOW_TIMESTEPS_FOR_SDRAM)
        return variable_sdram + constant_sdram

    @overrides(LegacyPartitionerAPI.get_sdram_used_by_atoms)
    def get_sdram_used_by_atoms(self, vertex_slice):
<<<<<<< HEAD
        poisson_params_sz = get_rates_bytes(
            vertex_slice.n_atoms, vertex_slice.n_atoms * self.__max_n_rates)
        poisson_expander_sz = get_expander_rates_bytes(
            vertex_slice.n_atoms, vertex_slice.n_atoms * self.__max_n_rates)
=======
        """
        :param ~pacman.model.graphs.common.Slice vertex_slice:
        """
        # pylint: disable=arguments-differ
        rates_sz = get_rates_bytes(vertex_slice, self.__data["rates"])
        params_sz = SpikeSourcePoissonMachineVertex.PARAMS_BASE_WORDS + (
            vertex_slice.n_atoms * BYTES_PER_WORD)
>>>>>>> 804cc0dd
        sdram_sz = get_sdram_edge_params_bytes(vertex_slice)
        other = ConstantSDRAM(
            SYSTEM_BYTES_REQUIREMENT +
            SpikeSourcePoissonMachineVertex.get_provenance_data_size(0) +
<<<<<<< HEAD
            poisson_params_sz + poisson_expander_sz +
=======
            rates_sz + params_sz + self.tdma_sdram_size_in_bytes +
>>>>>>> 804cc0dd
            recording_utilities.get_recording_header_size(1) +
            recording_utilities.get_recording_data_constant_size(1) +
            profile_utils.get_profile_region_size(self.__n_profile_samples) +
            sdram_sz)

        recording = self.get_recording_sdram_usage(vertex_slice)
        return recording + other

    @property
    def n_atoms(self):
        return self.__n_atoms

    @property
    @overrides(TDMAAwareApplicationVertex.atoms_shape)
    def atoms_shape(self):
        if isinstance(self.__structure, (Grid2D, Grid3D)):
            return self.__structure.calculate_size(self.__n_atoms)
        return super(SpikeSourcePoissonVertex, self).atoms_shape

    @overrides(LegacyPartitionerAPI.create_machine_vertex)
    def create_machine_vertex(
            self, vertex_slice, sdram, label=None, constraints=None):
        # pylint: disable=arguments-differ
        return SpikeSourcePoissonMachineVertex(
            sdram, self.__spike_recorder.record,
            constraints, label, self, vertex_slice)

    @property
    def max_rate(self):
        return self.__max_rate

    @property
    def max_n_rates(self):
        return self.__max_n_rates

    @property
    def seed(self):
        return self.__seed

    @seed.setter
    def seed(self, seed):
        self.__seed = seed
        self.__kiss_seed = dict()
        self.__rng = numpy.random.RandomState(seed)

    def kiss_seed(self, vertex_slice):
        if vertex_slice not in self.__kiss_seed:
            self.__kiss_seed[vertex_slice] = create_mars_kiss_seeds(
                self.__rng)
        return self.__kiss_seed[vertex_slice]

    def update_kiss_seed(self, vertex_slice, seed):
        """ updates a kiss seed from the machine

        :param vertex_slice: the vertex slice to update seed of
        :param seed: the seed
        :rtype: None
        """
        self.__kiss_seed[vertex_slice] = seed

    def describe(self):
        """ Return a human-readable description of the cell or synapse type.

        The output may be customised by specifying a different template\
        together with an associated template engine\
        (see :py:mod:`pyNN.descriptions`).

        If template is None, then a dictionary containing the template context\
        will be returned.

        :rtype: dict(str, ...)
        """

        parameters = self.get_parameter_values(self.__model.default_parameters)

        context = {
            "name": self.__model_name,
            "default_parameters": self.__model.default_parameters,
            "default_initial_values": self.__model.default_parameters,
            "parameters": parameters,
        }
        return context

    def set_live_poisson_control_edge(self, edge):
        if self.__incoming_control_edge is not None:
            raise Exception("The Poisson can only be controlled by one source")
        self.__incoming_control_edge = edge

    @property
    def incoming_control_edge(self):
        return self.__incoming_control_edge

    @property
    def data(self):
        return self.__data<|MERGE_RESOLUTION|>--- conflicted
+++ resolved
@@ -28,7 +28,7 @@
 from spinn_front_end_common.interface.buffer_management import (
     recording_utilities)
 from spinn_front_end_common.utilities.constants import (
-    SYSTEM_BYTES_REQUIREMENT, BYTES_PER_WORD)
+    SYSTEM_BYTES_REQUIREMENT)
 from spinn_front_end_common.interface.profiling import profile_utils
 from spynnaker.pyNN.data import SpynnakerDataView
 from spynnaker.pyNN.models.common import MultiSpikeRecorder
@@ -36,16 +36,9 @@
     SpikeSourcePoissonMachineVertex, _flatten, get_rates_bytes,
     get_sdram_edge_params_bytes, get_expander_rates_bytes)
 from spynnaker.pyNN.utilities.utility_calls import create_mars_kiss_seeds
-<<<<<<< HEAD
+from spynnaker.pyNN.models.abstract_models import SupportsStructure
 from spynnaker.pyNN.models.abstract_models import (
     PopulationApplicationVertex, ParameterHolder, RecordingType)
-=======
-from spynnaker.pyNN.models.abstract_models import SupportsStructure
-from spynnaker.pyNN.utilities.ranged.spynnaker_ranged_dict \
-    import SpynnakerRangeDictionary
-from spynnaker.pyNN.utilities.ranged.spynnaker_ranged_list \
-    import SpynnakerRangedList
->>>>>>> 804cc0dd
 
 logger = FormatAdapter(logging.getLogger(__name__))
 
@@ -66,14 +59,8 @@
 
 
 class SpikeSourcePoissonVertex(
-<<<<<<< HEAD
         PopulationApplicationVertex, AbstractChangableAfterRun,
-        LegacyPartitionerAPI):
-=======
-        TDMAAwareApplicationVertex, AbstractSpikeRecordable,
-        AbstractChangableAfterRun, SimplePopulationSettable,
         LegacyPartitionerAPI, SupportsStructure):
->>>>>>> 804cc0dd
     """ A Poisson Spike source object
     """
 
@@ -95,11 +82,8 @@
         "__is_variable_rate",
         "__outgoing_projections",
         "__incoming_control_edge",
-<<<<<<< HEAD
+        "__structure",
         "__allowed_parameters"]
-=======
-        "__structure"]
->>>>>>> 804cc0dd
 
     SPIKE_RECORDING_REGION_ID = 0
 
@@ -264,20 +248,18 @@
         self.__outgoing_projections = list()
         self.__incoming_control_edge = None
 
-<<<<<<< HEAD
+        self.__structure = None
+
         if self.__is_variable_rate:
             self.__allowed_parameters = {"rates", "durations", "starts"}
         else:
             self.__allowed_parameters = {"rate", "duration", "start"}
 
         self.__last_rate_read_time = None
-=======
-        self.__structure = None
 
     @overrides(SupportsStructure.set_structure)
     def set_structure(self, structure):
         self.__structure = structure
->>>>>>> 804cc0dd
 
     def add_outgoing_projection(self, projection):
         """ Add an outgoing projection from this vertex
@@ -491,29 +473,18 @@
 
     @overrides(LegacyPartitionerAPI.get_sdram_used_by_atoms)
     def get_sdram_used_by_atoms(self, vertex_slice):
-<<<<<<< HEAD
+        """
+        :param ~pacman.model.graphs.common.Slice vertex_slice:
+        """
         poisson_params_sz = get_rates_bytes(
             vertex_slice.n_atoms, vertex_slice.n_atoms * self.__max_n_rates)
         poisson_expander_sz = get_expander_rates_bytes(
             vertex_slice.n_atoms, vertex_slice.n_atoms * self.__max_n_rates)
-=======
-        """
-        :param ~pacman.model.graphs.common.Slice vertex_slice:
-        """
-        # pylint: disable=arguments-differ
-        rates_sz = get_rates_bytes(vertex_slice, self.__data["rates"])
-        params_sz = SpikeSourcePoissonMachineVertex.PARAMS_BASE_WORDS + (
-            vertex_slice.n_atoms * BYTES_PER_WORD)
->>>>>>> 804cc0dd
         sdram_sz = get_sdram_edge_params_bytes(vertex_slice)
         other = ConstantSDRAM(
             SYSTEM_BYTES_REQUIREMENT +
             SpikeSourcePoissonMachineVertex.get_provenance_data_size(0) +
-<<<<<<< HEAD
             poisson_params_sz + poisson_expander_sz +
-=======
-            rates_sz + params_sz + self.tdma_sdram_size_in_bytes +
->>>>>>> 804cc0dd
             recording_utilities.get_recording_header_size(1) +
             recording_utilities.get_recording_data_constant_size(1) +
             profile_utils.get_profile_region_size(self.__n_profile_samples) +
@@ -527,7 +498,7 @@
         return self.__n_atoms
 
     @property
-    @overrides(TDMAAwareApplicationVertex.atoms_shape)
+    @overrides(PopulationApplicationVertex.atoms_shape)
     def atoms_shape(self):
         if isinstance(self.__structure, (Grid2D, Grid3D)):
             return self.__structure.calculate_size(self.__n_atoms)
