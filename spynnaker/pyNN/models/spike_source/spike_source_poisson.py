from pacman.model.partitionable_graph.abstract_partitionable_vertex \
    import AbstractPartitionableVertex
from pacman.model.constraints.key_allocator_constraints\
    .key_allocator_contiguous_range_constraint \
    import KeyAllocatorContiguousRangeContraint

from spynnaker.pyNN.utilities import constants
from spynnaker.pyNN.models.neural_properties.randomDistributions\
    import generate_parameter
from spynnaker.pyNN.models.common.abstract_spike_recordable \
    import AbstractSpikeRecordable
<<<<<<< HEAD
from spynnaker.pyNN.models.common.population_settable_change_requires_mapping \
    import PopulationSettableChangeRequiresMapping
=======
>>>>>>> 5b06787c
from spynnaker.pyNN.models.common.spike_recorder import SpikeRecorder
from spynnaker.pyNN.utilities.conf import config

from spinn_front_end_common.abstract_models.abstract_data_specable_vertex\
    import AbstractDataSpecableVertex
from spinn_front_end_common.abstract_models.\
    abstract_provides_outgoing_edge_constraints import \
    AbstractProvidesOutgoingEdgeConstraints
<<<<<<< HEAD
from spinn_front_end_common.\
    abstract_models.abstract_uses_memory_mallocs import \
    AbstractPartitionableUsesMemoryMallocs
from spinn_front_end_common.utilities import constants as\
    front_end_common_constants
=======
from spinn_front_end_common.interface.buffer_management\
    .buffer_models.abstract_receive_buffers_to_host \
    import AbstractReceiveBuffersToHost
>>>>>>> 5b06787c

from data_specification.data_specification_generator\
    import DataSpecificationGenerator
from data_specification.enums.data_type import DataType

from enum import Enum
import math
import numpy
import logging

logger = logging.getLogger(__name__)

SLOW_RATE_PER_TICK_CUTOFF = 1.0
PARAMS_BASE_WORDS = 4
PARAMS_WORDS_PER_NEURON = 5
RANDOM_SEED_WORDS = 4


class SpikeSourcePoisson(
        AbstractPartitionableVertex, AbstractDataSpecableVertex,
        AbstractSpikeRecordable, AbstractProvidesOutgoingEdgeConstraints,
<<<<<<< HEAD
        PopulationSettableChangeRequiresMapping,
        AbstractPartitionableUsesMemoryMallocs):
    """A Poisson Spike source object
=======
        AbstractReceiveBuffersToHost):
    """ A Poisson Spike source object
>>>>>>> 5b06787c
    """

    _POISSON_SPIKE_SOURCE_REGIONS = Enum(
        value="_POISSON_SPIKE_SOURCE_REGIONS",
        names=[('SYSTEM_REGION', 0),
               ('POISSON_PARAMS_REGION', 1),
<<<<<<< HEAD
               ('SPIKE_HISTORY_REGION', 2)])
    _DEFAULT_MALLOCS_USED = 2
=======
               ('SPIKE_HISTORY_REGION', 2),
               ('BUFFERING_OUT_STATE', 3)])

    _N_POPULATION_RECORDING_REGIONS = 1
>>>>>>> 5b06787c

    # Technically, this is ~2900 in terms of DTCM, but is timescale dependent
    # in terms of CPU (2900 at 10 times slow down is fine, but not at
    # real-time)
    _model_based_max_atoms_per_core = 500

    def __init__(
            self, n_neurons, machine_time_step, timescale_factor,
            constraints=None, label="SpikeSourcePoisson", rate=1.0, start=0.0,
            duration=None, seed=None):
        """
        Creates a new SpikeSourcePoisson Object.
        """
        AbstractPartitionableVertex.__init__(
            self, n_atoms=n_neurons, label=label, constraints=constraints,
            max_atoms_per_core=self._model_based_max_atoms_per_core)
        AbstractDataSpecableVertex.__init__(
            self, machine_time_step=machine_time_step,
            timescale_factor=timescale_factor)
        AbstractSpikeRecordable.__init__(self)
<<<<<<< HEAD
        AbstractProvidesOutgoingEdgeConstraints.__init__(self)
        PopulationSettableChangeRequiresMapping.__init__(self)
        AbstractPartitionableUsesMemoryMallocs.__init__(self)
=======
        AbstractReceiveBuffersToHost.__init__(self)
>>>>>>> 5b06787c

        # Store the parameters
        self._rate = rate
        self._start = start
        self._duration = duration
        self._rng = numpy.random.RandomState(seed)

        # Prepare for recording, and to get spikes
        self._spike_recorder = SpikeRecorder(machine_time_step)
        self._spike_buffer_max_size = config.getint(
            "Buffers", "spike_buffer_size")
        self._buffer_size_before_receive = config.getint(
            "Buffers", "buffer_size_before_receive")
        self._time_between_requests = config.getint(
            "Buffers", "time_between_requests")

        # counter of how many machien time steps the vertex has extracted
        self._extracted_machine_time_steps = 0
        self._spikes_cache_file = None

    @property
    def rate(self):
        return self._rate

    @rate.setter
    def rate(self, rate):
        self._rate = rate

    @property
    def start(self):
        return self._start

    @start.setter
    def start(self, start):
        self._start = start

    @property
    def duration(self):
        return self._duration

    @duration.setter
    def duration(self, duration):
        self._duration = duration

    @property
    def seed(self):
        return self._seed

    @seed.setter
    def seed(self, seed):
        self._seed = seed

    @property
    def model_name(self):
        """
        Return a string representing a label for this class.
        """
        return "SpikeSourcePoisson"

    @staticmethod
    def set_model_max_atoms_per_core(new_value):
        """

        :param new_value:
        :return:
        """
        SpikeSourcePoisson._model_based_max_atoms_per_core = new_value

    @staticmethod
    def get_params_bytes(vertex_slice):
        """
        Gets the size of the poisson parameters in bytes
        :param vertex_slice:
        """
        return (RANDOM_SEED_WORDS + PARAMS_BASE_WORDS +
                (((vertex_slice.hi_atom - vertex_slice.lo_atom) + 1) *
                 PARAMS_WORDS_PER_NEURON)) * 4

    def reserve_memory_regions(self, spec, setup_sz, poisson_params_sz,
                               spike_hist_buff_sz):
        """
        Reserve memory regions for poisson source parameters
        and output buffer.
        :param spec:
        :param setup_sz:
        :param poisson_params_sz:
        :param spike_hist_buff_sz:
        :return:
        """
        spec.comment("\nReserving memory space for data regions:\n\n")

        # Reserve memory:
        spec.reserve_memory_region(
            region=self._POISSON_SPIKE_SOURCE_REGIONS.SYSTEM_REGION.value,
            size=setup_sz, label='setup')
        spec.reserve_memory_region(
            region=self._POISSON_SPIKE_SOURCE_REGIONS
                       .POISSON_PARAMS_REGION.value,
            size=poisson_params_sz, label='PoissonParams')
<<<<<<< HEAD
        if self._spike_recorder.record:
            spec.reserve_memory_region(
                region=self._POISSON_SPIKE_SOURCE_REGIONS
                           .SPIKE_HISTORY_REGION.value,
                size=spike_hist_buff_sz, label='spikeHistBuffer',
                empty=True)

    def write_setup_info(self, spec, spike_history_region_sz):
        """
        Write information used to control the simulation and gathering of
        results.
        Currently, this means the flag word used to signal whether information
        on neuron firing and neuron potential is either stored locally in a
        buffer or
        passed out of the simulation for storage/display as the simulation
        proceeds.

        The format of the information is as follows:
        Word 0: Flags selecting data to be gathered during simulation.
            Bit 0: Record spike history

=======
        self.reserve_buffer_regions(
            spec, self._POISSON_SPIKE_SOURCE_REGIONS.BUFFERING_OUT_STATE.value,
            [self._POISSON_SPIKE_SOURCE_REGIONS.SPIKE_HISTORY_REGION.value],
            [spike_hist_buff_sz])

    def _write_setup_info(
            self, spec, spike_history_region_sz, ip_tags,
            buffer_size_before_receive):
        """ Write information used to control the simulation and gathering of\
            results.
>>>>>>> 5b06787c
        :param spec:
        :param spike_history_region_sz:
        :param ip_rags
        :return:
        """

        self._write_basic_setup_info(
            spec, self._POISSON_SPIKE_SOURCE_REGIONS.SYSTEM_REGION.value)
        self.write_recording_data(
            spec, ip_tags, [spike_history_region_sz],
            buffer_size_before_receive, self._time_between_requests)

    def _write_poisson_parameters(self, spec, key, num_neurons):
        """
        Generate Neuron Parameter data for Poisson spike sources (region 2):
        :param spec:
        :param key:
        :param num_neurons:
        :return:
        """
        spec.comment("\nWriting Neuron Parameters for {} poisson sources:\n"
                     .format(num_neurons))

        # Set the focus to the memory region 2 (neuron parameters):
        spec.switch_write_focus(
            region=self._POISSON_SPIKE_SOURCE_REGIONS
                       .POISSON_PARAMS_REGION.value)

        # Write header info to the memory region:

        # Write Key info for this core:
        if key is None:
            # if there's no key, then two false will cover it.
            spec.write_value(data=0)
            spec.write_value(data=0)
        else:
            # has a key, thus set has key to 1 and then add key
            spec.write_value(data=1)
            spec.write_value(data=key)

        # Write the random seed (4 words), generated randomly!
        spec.write_value(data=self._rng.randint(0x7FFFFFFF))
        spec.write_value(data=self._rng.randint(0x7FFFFFFF))
        spec.write_value(data=self._rng.randint(0x7FFFFFFF))
        spec.write_value(data=self._rng.randint(0x7FFFFFFF))

        # For each neuron, get the rate to work out if it is a slow
        # or fast source
        slow_sources = list()
        fast_sources = list()
        for i in range(0, num_neurons):

            # Get the parameter values for source i:
            rate_val = generate_parameter(self._rate, i)
            start_val = generate_parameter(self._start, i)
            end_val = None
            if self._duration is not None:
                end_val = generate_parameter(self._duration, i) + start_val

            # Decide if it is a fast or slow source and
            spikes_per_tick = \
                (float(rate_val) * (self._machine_time_step / 1000000.0))
            if spikes_per_tick <= SLOW_RATE_PER_TICK_CUTOFF:
                slow_sources.append([i, rate_val, start_val, end_val])
            else:
                fast_sources.append([i, spikes_per_tick, start_val, end_val])

        # Write the numbers of each type of source
        spec.write_value(data=len(slow_sources))
        spec.write_value(data=len(fast_sources))

        # Now write one struct for each slow source as follows
        #
        #   typedef struct slow_spike_source_t
        #   {
        #     uint32_t neuron_id;
        #     uint32_t start_ticks;
        #     uint32_t end_ticks;
        #
        #     accum mean_isi_ticks;
        #     accum time_to_spike_ticks;
        #   } slow_spike_source_t;
        for (neuron_id, rate_val, start_val, end_val) in slow_sources:
            if rate_val == 0:
                isi_val = 0
            else:
                isi_val = float(1000000.0 /
                                (rate_val * self._machine_time_step))
            start_scaled = int(start_val * 1000.0 / self._machine_time_step)
            end_scaled = 0xFFFFFFFF
            if end_val is not None:
                end_scaled = int(end_val * 1000.0 / self._machine_time_step)
            spec.write_value(data=neuron_id, data_type=DataType.UINT32)
            spec.write_value(data=start_scaled, data_type=DataType.UINT32)
            spec.write_value(data=end_scaled, data_type=DataType.UINT32)
            spec.write_value(data=isi_val, data_type=DataType.S1615)
            spec.write_value(data=0x0, data_type=DataType.UINT32)

        # Now write
        #   typedef struct fast_spike_source_t
        #   {
        #     uint32_t neuron_id;
        #     uint32_t start_ticks;
        #     uint32_t end_ticks;
        #
        #     unsigned long fract exp_minus_lambda;
        #   } fast_spike_source_t;
        for (neuron_id, spikes_per_tick, start_val, end_val) in fast_sources:
            if spikes_per_tick == 0:
                exp_minus_lamda = 0
            else:
                exp_minus_lamda = math.exp(-1.0 * spikes_per_tick)
            start_scaled = int(start_val * 1000.0 / self._machine_time_step)
            end_scaled = 0xFFFFFFFF
            if end_val is not None:
                end_scaled = int(end_val * 1000.0 / self._machine_time_step)
            spec.write_value(data=neuron_id, data_type=DataType.UINT32)
            spec.write_value(data=start_scaled, data_type=DataType.UINT32)
            spec.write_value(data=end_scaled, data_type=DataType.UINT32)
            spec.write_value(data=exp_minus_lamda, data_type=DataType.U032)

    # @implements AbstractSpikeRecordable.is_recording_spikes
    def is_recording_spikes(self):
        return self._spike_recorder.record

    # @implements AbstractSpikeRecordable.set_recording_spikes
    def set_recording_spikes(self):
        ip_address = config.get("Buffers", "receive_buffer_host")
        port = config.getint("Buffers", "receive_buffer_port")
        self.set_buffering_output(ip_address, port)
        self._spike_recorder.record = True

    # @implements AbstractSpikeRecordable.delete_spikes
    def delete_spikes(self):
        self._spike_recorder.reset()

    # @implements AbstractSpikeRecordable.get_spikes
    def get_spikes(self, transceiver, n_machine_time_steps, placements,
                   graph_mapper, return_data=True):
        return self._spike_recorder.get_spikes(
            self._label, transceiver,
            self._POISSON_SPIKE_SOURCE_REGIONS.SPIKE_HISTORY_REGION.value,
            n_machine_time_steps, placements, graph_mapper, self, return_data)

    # inherited from partitionable vertex
    def get_sdram_usage_for_atoms(self, vertex_slice, graph):
        """
        method for calculating SDRAM usage
        :param vertex_slice:
        :param graph:
        :return:
        """
        poisson_params_sz = self.get_params_bytes(vertex_slice)
        spike_hist_buff_sz = min((
            self._spike_recorder.get_sdram_usage_in_bytes(
<<<<<<< HEAD
                vertex_slice.n_atoms, self._no_machine_time_steps)
        total_size = \
            ((constants.DATA_SPECABLE_BASIC_SETUP_INFO_N_WORDS * 4) + 8 +
             poisson_params_sz + spike_hist_buff_sz)
        total_size += self.get_number_of_mallocs_used_by_dsg(
            vertex_slice, graph.incoming_edges_to_vertex(self)) * \
            front_end_common_constants.SARK_PER_MALLOC_SDRAM_USAGE

        return total_size

    def get_number_of_mallocs_used_by_dsg(self, vertex_slice, in_edges):
        standard_mallocs = self._DEFAULT_MALLOCS_USED
        if self._spike_recorder.record:
            standard_mallocs += 1
        if config.getboolean("SpecExecution", "specExecOnHost"):
            return 1
        else:
            return standard_mallocs
=======
                vertex_slice.n_atoms, self._no_machine_time_steps),
            self._spike_buffer_max_size))
        return ((constants.DATA_SPECABLE_BASIC_SETUP_INFO_N_WORDS * 4) +
                self.get_recording_data_size(1) +
                self.get_buffer_state_region_size(1) +
                poisson_params_sz + spike_hist_buff_sz)
>>>>>>> 5b06787c

    def get_dtcm_usage_for_atoms(self, vertex_slice, graph):
        """
        method for calculating DTCM usage for a collection of atoms
        :param vertex_slice:
        :param graph:
        :return:
        """
        return 0

    def get_cpu_usage_for_atoms(self, vertex_slice, graph):
        """
        Gets the CPU requirements for a range of atoms

        :param vertex_slice:
        :param graph:
        :return:
        """
        return 0

    # inherited from dataspecable vertex
    def generate_data_spec(self, subvertex, placement, subgraph, graph,
                           routing_info, hostname, graph_mapper, report_folder,
                           ip_tags, reverse_ip_tags, write_text_specs,
                           application_run_time_folder):
        """
        Model-specific construction of the data blocks necessary to build a
        single SpikeSourcePoisson on one core.
        :param subvertex:
        :param placement:
        :param subgraph:
        :param graph:
        :param routing_info:
        :param hostname:
        :param graph_mapper:
        :param report_folder:
        :param ip_tags:
        :param reverse_ip_tags:
        :param write_text_specs:
        :param application_run_time_folder:
        :return:
        """
        data_writer, report_writer = \
            self.get_data_spec_file_writers(
                placement.x, placement.y, placement.p, hostname, report_folder,
                write_text_specs, application_run_time_folder)

        spec = DataSpecificationGenerator(data_writer, report_writer)

        vertex_slice = graph_mapper.get_subvertex_slice(subvertex)

        spike_hist_buff_sz = self._spike_recorder.get_sdram_usage_in_bytes(
            vertex_slice.n_atoms, self._no_machine_time_steps)
        buffer_size_before_receive = self._buffer_size_before_receive
        if config.getboolean("Buffers", "enable_buffered_recording"):
            if spike_hist_buff_sz < self._spike_buffer_max_size:
                buffer_size_before_receive = spike_hist_buff_sz + 256
            else:
                spike_hist_buff_sz = self._spike_buffer_max_size
        else:
            buffer_size_before_receive = spike_hist_buff_sz + 256

        spec.comment("\n*** Spec for SpikeSourcePoisson Instance ***\n\n")

        # Basic setup plus 8 bytes for recording flags and recording size
        setup_sz = ((constants.DATA_SPECABLE_BASIC_SETUP_INFO_N_WORDS * 4) +
                    self.get_recording_data_size(1))

        poisson_params_sz = self.get_params_bytes(vertex_slice)

        # Reserve SDRAM space for memory areas:
        self.reserve_memory_regions(
            spec, setup_sz, poisson_params_sz, spike_hist_buff_sz)

        self._write_setup_info(
            spec, spike_hist_buff_sz, ip_tags, buffer_size_before_receive)

        # Every subedge should have the same key
        key = None
        subedges = subgraph.outgoing_subedges_from_subvertex(subvertex)
        if len(subedges) > 0:
            keys_and_masks = routing_info.get_keys_and_masks_from_subedge(
                subedges[0])
            key = keys_and_masks[0].key

        self._write_poisson_parameters(spec, key, vertex_slice.n_atoms)

        # End-of-Spec:
        spec.end_specification()
        data_writer.close()

        return [data_writer.filename]

    def get_binary_file_name(self):
        """

        :return:
        """
        return "spike_source_poisson.aplx"

<<<<<<< HEAD
=======
    def get_spikes(self, placements, graph_mapper):
        return self._spike_recorder.get_spikes(
            self._label, self.buffer_manager,
            self._POISSON_SPIKE_SOURCE_REGIONS.SPIKE_HISTORY_REGION.value,
            self._POISSON_SPIKE_SOURCE_REGIONS.BUFFERING_OUT_STATE.value,
            placements, graph_mapper, self)

>>>>>>> 5b06787c
    def get_outgoing_edge_constraints(self, partitioned_edge, graph_mapper):
        """
        gets the constraints for edges going out of this vertex
        :param partitioned_edge: the partitioned edge that leaves this vertex
        :param graph_mapper: the graph mapper object
        :return: list of constraints
        """
        return [KeyAllocatorContiguousRangeContraint()]

    def is_data_specable(self):
        """
        helper method for isinstance
        :return:
        """
<<<<<<< HEAD
        return True
=======
        return True

    def is_receives_buffers_to_host(self):
        return True

    def get_value(self, key):
        """ Get a property of the overall model
        """
        if hasattr(self, key):
            return getattr(self, key)
        raise Exception("Population {} does not have parameter {}".format(
            self, key))
>>>>>>> 5b06787c
<|MERGE_RESOLUTION|>--- conflicted
+++ resolved
@@ -9,11 +9,8 @@
     import generate_parameter
 from spynnaker.pyNN.models.common.abstract_spike_recordable \
     import AbstractSpikeRecordable
-<<<<<<< HEAD
 from spynnaker.pyNN.models.common.population_settable_change_requires_mapping \
     import PopulationSettableChangeRequiresMapping
-=======
->>>>>>> 5b06787c
 from spynnaker.pyNN.models.common.spike_recorder import SpikeRecorder
 from spynnaker.pyNN.utilities.conf import config
 
@@ -22,17 +19,14 @@
 from spinn_front_end_common.abstract_models.\
     abstract_provides_outgoing_edge_constraints import \
     AbstractProvidesOutgoingEdgeConstraints
-<<<<<<< HEAD
 from spinn_front_end_common.\
     abstract_models.abstract_uses_memory_mallocs import \
     AbstractPartitionableUsesMemoryMallocs
 from spinn_front_end_common.utilities import constants as\
     front_end_common_constants
-=======
 from spinn_front_end_common.interface.buffer_management\
     .buffer_models.abstract_receive_buffers_to_host \
     import AbstractReceiveBuffersToHost
->>>>>>> 5b06787c
 
 from data_specification.data_specification_generator\
     import DataSpecificationGenerator
@@ -54,29 +48,21 @@
 class SpikeSourcePoisson(
         AbstractPartitionableVertex, AbstractDataSpecableVertex,
         AbstractSpikeRecordable, AbstractProvidesOutgoingEdgeConstraints,
-<<<<<<< HEAD
         PopulationSettableChangeRequiresMapping,
-        AbstractPartitionableUsesMemoryMallocs):
+        AbstractPartitionableUsesMemoryMallocs,
+        AbstractReceiveBuffersToHost):
     """A Poisson Spike source object
-=======
-        AbstractReceiveBuffersToHost):
-    """ A Poisson Spike source object
->>>>>>> 5b06787c
     """
 
     _POISSON_SPIKE_SOURCE_REGIONS = Enum(
         value="_POISSON_SPIKE_SOURCE_REGIONS",
         names=[('SYSTEM_REGION', 0),
                ('POISSON_PARAMS_REGION', 1),
-<<<<<<< HEAD
-               ('SPIKE_HISTORY_REGION', 2)])
-    _DEFAULT_MALLOCS_USED = 2
-=======
                ('SPIKE_HISTORY_REGION', 2),
                ('BUFFERING_OUT_STATE', 3)])
 
     _N_POPULATION_RECORDING_REGIONS = 1
->>>>>>> 5b06787c
+    _DEFAULT_MALLOCS_USED = 2
 
     # Technically, this is ~2900 in terms of DTCM, but is timescale dependent
     # in terms of CPU (2900 at 10 times slow down is fine, but not at
@@ -97,13 +83,10 @@
             self, machine_time_step=machine_time_step,
             timescale_factor=timescale_factor)
         AbstractSpikeRecordable.__init__(self)
-<<<<<<< HEAD
+        AbstractReceiveBuffersToHost.__init__(self)
         AbstractProvidesOutgoingEdgeConstraints.__init__(self)
         PopulationSettableChangeRequiresMapping.__init__(self)
         AbstractPartitionableUsesMemoryMallocs.__init__(self)
-=======
-        AbstractReceiveBuffersToHost.__init__(self)
->>>>>>> 5b06787c
 
         # Store the parameters
         self._rate = rate
@@ -120,10 +103,6 @@
         self._time_between_requests = config.getint(
             "Buffers", "time_between_requests")
 
-        # counter of how many machien time steps the vertex has extracted
-        self._extracted_machine_time_steps = 0
-        self._spikes_cache_file = None
-
     @property
     def rate(self):
         return self._rate
@@ -203,29 +182,6 @@
             region=self._POISSON_SPIKE_SOURCE_REGIONS
                        .POISSON_PARAMS_REGION.value,
             size=poisson_params_sz, label='PoissonParams')
-<<<<<<< HEAD
-        if self._spike_recorder.record:
-            spec.reserve_memory_region(
-                region=self._POISSON_SPIKE_SOURCE_REGIONS
-                           .SPIKE_HISTORY_REGION.value,
-                size=spike_hist_buff_sz, label='spikeHistBuffer',
-                empty=True)
-
-    def write_setup_info(self, spec, spike_history_region_sz):
-        """
-        Write information used to control the simulation and gathering of
-        results.
-        Currently, this means the flag word used to signal whether information
-        on neuron firing and neuron potential is either stored locally in a
-        buffer or
-        passed out of the simulation for storage/display as the simulation
-        proceeds.
-
-        The format of the information is as follows:
-        Word 0: Flags selecting data to be gathered during simulation.
-            Bit 0: Record spike history
-
-=======
         self.reserve_buffer_regions(
             spec, self._POISSON_SPIKE_SOURCE_REGIONS.BUFFERING_OUT_STATE.value,
             [self._POISSON_SPIKE_SOURCE_REGIONS.SPIKE_HISTORY_REGION.value],
@@ -236,7 +192,6 @@
             buffer_size_before_receive):
         """ Write information used to control the simulation and gathering of\
             results.
->>>>>>> 5b06787c
         :param spec:
         :param spike_history_region_sz:
         :param ip_rags
@@ -369,18 +324,6 @@
         self.set_buffering_output(ip_address, port)
         self._spike_recorder.record = True
 
-    # @implements AbstractSpikeRecordable.delete_spikes
-    def delete_spikes(self):
-        self._spike_recorder.reset()
-
-    # @implements AbstractSpikeRecordable.get_spikes
-    def get_spikes(self, transceiver, n_machine_time_steps, placements,
-                   graph_mapper, return_data=True):
-        return self._spike_recorder.get_spikes(
-            self._label, transceiver,
-            self._POISSON_SPIKE_SOURCE_REGIONS.SPIKE_HISTORY_REGION.value,
-            n_machine_time_steps, placements, graph_mapper, self, return_data)
-
     # inherited from partitionable vertex
     def get_sdram_usage_for_atoms(self, vertex_slice, graph):
         """
@@ -390,17 +333,19 @@
         :return:
         """
         poisson_params_sz = self.get_params_bytes(vertex_slice)
+                 poisson_params_sz = self.get_params_bytes(vertex_slice)
         spike_hist_buff_sz = min((
             self._spike_recorder.get_sdram_usage_in_bytes(
-<<<<<<< HEAD
-                vertex_slice.n_atoms, self._no_machine_time_steps)
+                vertex_slice.n_atoms, self._no_machine_time_steps),
+            self._spike_buffer_max_size))
         total_size = \
-            ((constants.DATA_SPECABLE_BASIC_SETUP_INFO_N_WORDS * 4) + 8 +
+            ((constants.DATA_SPECABLE_BASIC_SETUP_INFO_N_WORDS * 4) +
+             self.get_recording_data_size(1) +
+             self.get_buffer_state_region_size(1) +
              poisson_params_sz + spike_hist_buff_sz)
         total_size += self.get_number_of_mallocs_used_by_dsg(
             vertex_slice, graph.incoming_edges_to_vertex(self)) * \
             front_end_common_constants.SARK_PER_MALLOC_SDRAM_USAGE
-
         return total_size
 
     def get_number_of_mallocs_used_by_dsg(self, vertex_slice, in_edges):
@@ -411,15 +356,6 @@
             return 1
         else:
             return standard_mallocs
-=======
-                vertex_slice.n_atoms, self._no_machine_time_steps),
-            self._spike_buffer_max_size))
-        return ((constants.DATA_SPECABLE_BASIC_SETUP_INFO_N_WORDS * 4) +
-                self.get_recording_data_size(1) +
-                self.get_buffer_state_region_size(1) +
-                poisson_params_sz + spike_hist_buff_sz)
->>>>>>> 5b06787c
-
     def get_dtcm_usage_for_atoms(self, vertex_slice, graph):
         """
         method for calculating DTCM usage for a collection of atoms
@@ -519,8 +455,6 @@
         """
         return "spike_source_poisson.aplx"
 
-<<<<<<< HEAD
-=======
     def get_spikes(self, placements, graph_mapper):
         return self._spike_recorder.get_spikes(
             self._label, self.buffer_manager,
@@ -528,7 +462,6 @@
             self._POISSON_SPIKE_SOURCE_REGIONS.BUFFERING_OUT_STATE.value,
             placements, graph_mapper, self)
 
->>>>>>> 5b06787c
     def get_outgoing_edge_constraints(self, partitioned_edge, graph_mapper):
         """
         gets the constraints for edges going out of this vertex
@@ -543,19 +476,7 @@
         helper method for isinstance
         :return:
         """
-<<<<<<< HEAD
         return True
-=======
-        return True
 
     def is_receives_buffers_to_host(self):
-        return True
-
-    def get_value(self, key):
-        """ Get a property of the overall model
-        """
-        if hasattr(self, key):
-            return getattr(self, key)
-        raise Exception("Population {} does not have parameter {}".format(
-            self, key))
->>>>>>> 5b06787c
+        return True