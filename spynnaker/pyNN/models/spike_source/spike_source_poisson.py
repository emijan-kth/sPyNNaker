--- conflicted
+++ resolved
@@ -133,19 +133,9 @@
             start=default_parameters['start'],
             duration=default_parameters['duration'],
             seed=non_pynn_default_parameters['seed']):
-<<<<<<< HEAD
-        ApplicationVertex.__init__(
-            self, label, constraints, self._model_based_max_atoms_per_core)
-        AbstractSpikeRecordable.__init__(self)
-        AbstractProvidesOutgoingPartitionConstraints.__init__(self)
-        AbstractChangableAfterRun.__init__(self)
-        SimplePopulationSettable.__init__(self)
-        ProvidesKeyToAtomMappingImpl.__init__(self)
-=======
         # pylint: disable=too-many-arguments
         super(SpikeSourcePoisson, self).__init__(
             label, constraints, self._model_based_max_atoms_per_core)
->>>>>>> 66c2f47b
 
         config = globals_variables.get_simulator().config
 
