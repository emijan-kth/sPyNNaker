<<<<<<< HEAD
import logging
import math
import numpy
import random
import scipy.stats

=======
>>>>>>> 82ae5d8e
from data_specification.enums.data_type import DataType

from pacman.executor.injection_decorator import inject_items
from pacman.model.constraints.key_allocator_constraints\
    .key_allocator_contiguous_range_constraint \
    import KeyAllocatorContiguousRangeContraint
from pacman.model.decorators.overrides import overrides
from pacman.model.graphs.application.impl.application_vertex import \
    ApplicationVertex
from pacman.model.resources.cpu_cycles_per_tick_resource import \
    CPUCyclesPerTickResource
from pacman.model.resources.dtcm_resource import DTCMResource
from pacman.model.resources.resource_container import ResourceContainer
from pacman.model.resources.sdram_resource import SDRAMResource

from spinn_front_end_common.abstract_models. \
    abstract_changable_after_run import AbstractChangableAfterRun
from spinn_front_end_common.abstract_models. \
    abstract_provides_outgoing_partition_constraints import \
    AbstractProvidesOutgoingPartitionConstraints
from spinn_front_end_common.interface.simulation import simulation_utilities
from spinn_front_end_common.abstract_models\
    .abstract_generates_data_specification \
    import AbstractGeneratesDataSpecification
from spinn_front_end_common.utilities import helpful_functions
from spinn_front_end_common.interface.buffer_management \
    import recording_utilities
from spinn_front_end_common.abstract_models.abstract_has_associated_binary \
    import AbstractHasAssociatedBinary
<<<<<<< HEAD
from spinn_front_end_common.utilities import constants as\
    front_end_common_constants
from spinn_front_end_common.abstract_models.impl\
    .provides_key_to_atom_mapping_impl import ProvidesKeyToAtomMappingImpl
=======
from spinn_front_end_common.utilities import constants as \
    front_end_common_constants
from spinn_front_end_common.abstract_models\
    .abstract_rewrites_data_specification \
    import AbstractRewritesDataSpecification

>>>>>>> 82ae5d8e
from spinn_front_end_common.utilities.utility_objs.executable_start_type \
    import ExecutableStartType

from spynnaker.pyNN.models.common.abstract_spike_recordable \
    import AbstractSpikeRecordable
from spynnaker.pyNN.models.common.multi_spike_recorder \
    import MultiSpikeRecorder
from spynnaker.pyNN.models.spike_source.spike_source_poisson_machine_vertex \
    import SpikeSourcePoissonMachineVertex
from spynnaker.pyNN.utilities import constants
from spynnaker.pyNN.utilities import utility_calls
from spynnaker.pyNN.utilities.conf import config
from spynnaker.pyNN.models.abstract_models.abstract_read_parameters_before_set\
    import AbstractReadParametersBeforeSet
from spynnaker.pyNN.models.common.simple_population_settable \
    import SimplePopulationSettable


import logging
import math
import random
import scipy.stats
import numpy
from enum import Enum

logger = logging.getLogger(__name__)

# has key, key, random back-off, time_between_spikes, n_sources,
# seconds_per_timestep, timesteps_per_second, slow_rate_tick_cutoff
PARAMS_BASE_WORDS = 8

# start_scaled, end_scaled, is_fast_source, exp_minus_lambda, isi_val,
# time_to_spike
PARAMS_WORDS_PER_NEURON = 6

# seed1, seed2, seed3, seed4
RANDOM_SEED_WORDS = 4

# has key, key, random_back off, time_between_spikes,
# seed1, seed2, seed3 , seed4,
# n_sources, seconds_per_timestep, timesteps_per_second, slow_rate_tick_cutoff
START_OF_POISSON_GENERATOR_PARAMETERS = 12 * 4
MICROSECONDS_PER_SECOND = 1000000.0
MICROSECONDS_PER_MILLISECOND = 1000.0
SLOW_RATE_PER_TICK_CUTOFF = 1.0


class _PoissonStruct(Enum):
    """ The Poisson Data Structure
    """

    START_SCALED = (0, DataType.UINT32)
    END_SCALED = (1, DataType.UINT32)
    IS_FAST_SOURCE = (2, DataType.UINT32)
    EXP_MINUS_LAMDA = (3, DataType.U032)
    ISI_VAL = (4, DataType.S1615)
    TIME_TO_SPIKE = (5, DataType.S1615)

    def __new__(cls, value, data_type, doc=""):
        obj = object.__new__(cls)
        obj._value_ = value
        obj._data_type = data_type
        return obj

    def __init__(self, value, data_type, doc=""):
        self._value_ = value
        self._data_type = data_type
        self.__doc__ = doc

    def data_type(self):
        return self._data_type


class SpikeSourcePoisson(
        ApplicationVertex, AbstractGeneratesDataSpecification,
        AbstractHasAssociatedBinary, AbstractSpikeRecordable,
        AbstractProvidesOutgoingPartitionConstraints,
<<<<<<< HEAD
        PopulationSettableChangeRequiresMapping, ProvidesKeyToAtomMappingImpl):
=======
        AbstractChangableAfterRun, AbstractReadParametersBeforeSet,
        AbstractRewritesDataSpecification, SimplePopulationSettable):
>>>>>>> 82ae5d8e
    """ A Poisson Spike source object
    """
    _DEFAULT_MALLOCS_USED = 2

    # Technically, this is ~2900 in terms of DTCM, but is timescale dependent
    # in terms of CPU (2900 at 10 times slow down is fine, but not at
    # real-time)
    _model_based_max_atoms_per_core = 500

    # A count of the number of poisson vertices, to work out the random
    # back off range
    _n_poisson_machine_vertices = 0

    def __init__(
            self, n_neurons, constraints=None, label="SpikeSourcePoisson",
            rate=1.0, start=0.0, duration=None, seed=None):
        ApplicationVertex.__init__(
            self, label, constraints, self._model_based_max_atoms_per_core)
        AbstractSpikeRecordable.__init__(self)
        AbstractProvidesOutgoingPartitionConstraints.__init__(self)
<<<<<<< HEAD
        PopulationSettableChangeRequiresMapping.__init__(self)
        ProvidesKeyToAtomMappingImpl.__init__(self)
=======
        AbstractChangableAfterRun.__init__(self)
        SimplePopulationSettable.__init__(self)
>>>>>>> 82ae5d8e

        # atoms params
        self._n_atoms = n_neurons
        self._seed = None

        # check for changes parameters
        self._change_requires_mapping = True
        self._change_requires_neuron_parameters_reload = False

        # Store the parameters
        self._rate = utility_calls.convert_param_to_numpy(rate, n_neurons)
        self._start = utility_calls.convert_param_to_numpy(start, n_neurons)
        self._duration = utility_calls.convert_param_to_numpy(
            duration, n_neurons)
        self._time_to_spike = utility_calls.convert_param_to_numpy(
            0, n_neurons)
        self._rng = numpy.random.RandomState(seed)
        self._machine_time_step = None

        # Prepare for recording, and to get spikes
        self._spike_recorder = MultiSpikeRecorder()
        self._time_between_requests = config.getint(
            "Buffers", "time_between_requests")
        self._receive_buffer_host = config.get(
            "Buffers", "receive_buffer_host")
        self._receive_buffer_port = helpful_functions.read_config_int(
            config, "Buffers", "receive_buffer_port")
        self._minimum_buffer_sdram = config.getint(
            "Buffers", "minimum_buffer_sdram")
        self._using_auto_pause_and_resume = config.getboolean(
            "Buffers", "use_auto_pause_and_resume")

        spike_buffer_max_size = 0
        self._buffer_size_before_receive = None
        if config.getboolean("Buffers", "enable_buffered_recording"):
            spike_buffer_max_size = config.getint(
                "Buffers", "spike_buffer_size")
            self._buffer_size_before_receive = config.getint(
                "Buffers", "buffer_size_before_receive")
        self._maximum_sdram_for_buffering = [spike_buffer_max_size]

    @property
    @overrides(AbstractChangableAfterRun.requires_mapping)
    def requires_mapping(self):
        return self._change_requires_mapping

    @overrides(AbstractChangableAfterRun.mark_no_changes)
    def mark_no_changes(self):
        self._change_requires_mapping = False

    @overrides(SimplePopulationSettable.set_value)
    def set_value(self, key, value):
        SimplePopulationSettable.set_value(self, key, value)
        self._change_requires_neuron_parameters_reload = True

    def _max_spikes_per_ts(
            self, vertex_slice, n_machine_time_steps, machine_time_step):
        max_rate = numpy.amax(self._rate[vertex_slice.as_slice])
        ts_per_second = MICROSECONDS_PER_SECOND / float(machine_time_step)
        max_spikes_per_ts = scipy.stats.poisson.ppf(
            1.0 - (1.0 / float(n_machine_time_steps)),
            float(max_rate) / ts_per_second)
        return int(math.ceil(max_spikes_per_ts)) + 1.0

    @inject_items({
        "n_machine_time_steps": "TotalMachineTimeSteps",
        "machine_time_step": "MachineTimeStep"
    })
    @overrides(
        ApplicationVertex.get_resources_used_by_atoms,
        additional_arguments={"n_machine_time_steps", "machine_time_step"}
    )
    def get_resources_used_by_atoms(
            self, vertex_slice, n_machine_time_steps, machine_time_step):

        # build resources as i currently know
        container = ResourceContainer(
            sdram=SDRAMResource(self.get_sdram_usage_for_atoms(vertex_slice)),
            dtcm=DTCMResource(self.get_dtcm_usage_for_atoms()),
            cpu_cycles=CPUCyclesPerTickResource(
                self.get_cpu_usage_for_atoms()))

        recording_sizes = recording_utilities.get_recording_region_sizes(
            [self._spike_recorder.get_sdram_usage_in_bytes(
                vertex_slice.n_atoms, self._max_spikes_per_ts(
                    vertex_slice, n_machine_time_steps, machine_time_step),
                1)],
            n_machine_time_steps, self._minimum_buffer_sdram,
            self._maximum_sdram_for_buffering,
            self._using_auto_pause_and_resume)
        container.extend(recording_utilities.get_recording_resources(
            recording_sizes, self._receive_buffer_host,
            self._receive_buffer_port))
        return container

    @property
    def n_atoms(self):
        return self._n_atoms

    @inject_items({
        "n_machine_time_steps": "TotalMachineTimeSteps",
        "machine_time_step": "MachineTimeStep"
    })
    @overrides(
        ApplicationVertex.create_machine_vertex,
        additional_arguments={"n_machine_time_steps", "machine_time_step"}
    )
    def create_machine_vertex(
            self, vertex_slice, resources_required, n_machine_time_steps,
            machine_time_step, label=None, constraints=None):
        SpikeSourcePoisson._n_poisson_machine_vertices += 1
        buffered_sdram_per_timestep =\
            self._spike_recorder.get_sdram_usage_in_bytes(
                vertex_slice.n_atoms, self._max_spikes_per_ts(
                    vertex_slice, n_machine_time_steps, machine_time_step), 1)
        minimum_buffer_sdram = recording_utilities.get_minimum_buffer_sdram(
            [buffered_sdram_per_timestep], n_machine_time_steps,
            self._minimum_buffer_sdram)
        vertex = SpikeSourcePoissonMachineVertex(
            resources_required, self._spike_recorder.record,
            minimum_buffer_sdram[0], buffered_sdram_per_timestep,
            constraints, label)

        # return the machine vertex
        return vertex

    @property
    def rate(self):
        return self._rate

    @rate.setter
    def rate(self, rate):
        self._rate = utility_calls.convert_param_to_numpy(rate, self._n_atoms)

    @property
    def start(self):
        return self._start

    @start.setter
    def start(self, start):
        self._start = utility_calls.convert_param_to_numpy(
            start, self._n_atoms)

    @property
    def duration(self):
        return self._duration

    @duration.setter
    def duration(self, duration):
        self._duration = utility_calls.convert_param_to_numpy(
            duration, self._n_atoms)

    @property
    def seed(self):
        return self._seed

    @seed.setter
    def seed(self, seed):
        self._seed = seed

    @staticmethod
    def set_model_max_atoms_per_core(new_value):
        SpikeSourcePoisson._model_based_max_atoms_per_core = new_value

    @staticmethod
    def get_max_atoms_per_core():
        return SpikeSourcePoisson._model_based_max_atoms_per_core

    @staticmethod
    def get_params_bytes(vertex_slice):
        """ Gets the size of the poisson parameters in bytes

        :param vertex_slice:
        """
        return (RANDOM_SEED_WORDS + PARAMS_BASE_WORDS +
                (vertex_slice.n_atoms * PARAMS_WORDS_PER_NEURON)) * 4

    def reserve_memory_regions(self, spec, placement, graph_mapper):
        """ Reserve memory regions for poisson source parameters and output\
            buffer.

        :param spec: the data specification writer
        :param placement: the location this vertex resides on in the machine
        :param graph_mapper: the mapping between app and machine graphs
        :return: None
        """
        spec.comment("\nReserving memory space for data regions:\n\n")

        # Reserve memory:
        spec.reserve_memory_region(
            region=(SpikeSourcePoissonMachineVertex.
                    POISSON_SPIKE_SOURCE_REGIONS.SYSTEM_REGION.value),
            size=front_end_common_constants.SYSTEM_BYTES_REQUIREMENT,
            label='setup')

        # reserve poisson params dsg region
        self._reserve_poisson_params_region(placement, graph_mapper, spec)

        spec.reserve_memory_region(
            region=(SpikeSourcePoissonMachineVertex.
                    POISSON_SPIKE_SOURCE_REGIONS.SPIKE_HISTORY_REGION.value),
            size=recording_utilities.get_recording_header_size(1),
            label="Recording")
        placement.vertex.reserve_provenance_data_region(spec)

    def _reserve_poisson_params_region(self, placement, graph_mapper, spec):
        """ does the allocation for the poisson params region itself, as
        it can be reused for setters after an initial run

        :param placement: the location on machine for this vertex
        :param graph_mapper: the mapping between machine and application graphs
        :param spec: the dsg writer
        :return:  None
        """
        spec.reserve_memory_region(
            region=(SpikeSourcePoissonMachineVertex.
                    POISSON_SPIKE_SOURCE_REGIONS.POISSON_PARAMS_REGION.value),
            size=self.get_params_bytes(graph_mapper.get_slice(
                placement.vertex)), label='PoissonParams')

    def _write_poisson_parameters(
            self, spec, key, vertex_slice, machine_time_step,
            time_scale_factor):
        """ Generate Neuron Parameter data for Poisson spike sources

        :param spec: the data specification writer
        :param key: the routing key for this vertex
        :param vertex_slice:\
            the slice of atoms a machine vertex holds from its application\
            vertex
        :param machine_time_step: the time between timer tick updates.
        :param time_scale_factor:\
            the scaling between machine time step and real time
        :return: None
        """
        spec.comment("\nWriting Neuron Parameters for {} poisson sources:\n"
                     .format(vertex_slice.n_atoms))

        # Set the focus to the memory region 2 (neuron parameters):
        spec.switch_write_focus(
            region=(SpikeSourcePoissonMachineVertex.
                    POISSON_SPIKE_SOURCE_REGIONS.POISSON_PARAMS_REGION.value))

        # Write header info to the memory region:

        # Write Key info for this core:
        if key is None:
            # if there's no key, then two false will cover it.
            spec.write_value(data=0)
            spec.write_value(data=0)
        else:
            # has a key, thus set has key to 1 and then add key
            spec.write_value(data=1)
            spec.write_value(data=key)

        # Write the random back off value
        spec.write_value(random.randint(0, self._n_poisson_machine_vertices))

        # Write the number of microseconds between sending spikes
        total_mean_rate = numpy.sum(self._rate)
        if total_mean_rate > 0:
            max_spikes = scipy.stats.poisson.ppf(
                1.0 - (1.0 / total_mean_rate), total_mean_rate)
            spikes_per_timestep = (
                max_spikes / (MICROSECONDS_PER_SECOND / machine_time_step))
            time_between_spikes = (
                (machine_time_step * time_scale_factor) /
                (spikes_per_timestep * 2.0))
            spec.write_value(data=int(time_between_spikes))
        else:

            # If the rate is 0 or less, set a "time between spikes" of 1
            # to ensure that some time is put between spikes in event
            # of a rate change later on
            spec.write_value(data=1)

        # Write the random seed (4 words), generated randomly!
        spec.write_value(data=self._rng.randint(0x7FFFFFFF))
        spec.write_value(data=self._rng.randint(0x7FFFFFFF))
        spec.write_value(data=self._rng.randint(0x7FFFFFFF))
        spec.write_value(data=self._rng.randint(0x7FFFFFFF))

        # Write the number of sources
        spec.write_value(data=vertex_slice.n_atoms)

        # Write the number of seconds per timestep (unsigned long fract)
        spec.write_value(
            data=float(machine_time_step) / MICROSECONDS_PER_SECOND,
            data_type=DataType.U032)

        # Write the number of timesteps per second (accum)
        spec.write_value(
            data=MICROSECONDS_PER_SECOND / float(machine_time_step),
            data_type=DataType.S1615)

        # Write the slow-rate-per-tick-cutoff (accum)
        spec.write_value(
            data=SLOW_RATE_PER_TICK_CUTOFF, data_type=DataType.S1615)

        # Compute the start times in machine time steps
        start = self._start[vertex_slice.as_slice]
        start_scaled = self._convert_ms_to_n_timesteps(
            start, machine_time_step)

        # Compute the end times as start times + duration in machine time steps
        # (where duration is not None)
        duration = self._duration[vertex_slice.as_slice]
        end_scaled = numpy.zeros(len(duration), dtype="uint32")
        none_positions = numpy.isnan(duration)
        positions = numpy.invert(none_positions)
        end_scaled[none_positions] = 0xFFFFFFFF
        end_scaled[positions] = self._convert_ms_to_n_timesteps(
            start[positions] + duration[positions], machine_time_step)

        # Get the rates for the atoms
        rates = self._rate[vertex_slice.as_slice].astype("float")

        # Compute the spikes per tick for each atom
        spikes_per_tick = (
            rates * (float(machine_time_step) / MICROSECONDS_PER_SECOND))

        # Determine which sources are fast and which are slow
        is_fast_source = spikes_per_tick > SLOW_RATE_PER_TICK_CUTOFF

        # Compute the e^-(spikes_per_tick) for fast sources to allow fast
        # computation of the Poisson distribution to get the number of spikes
        # per timestep
        exp_minus_lambda = numpy.zeros(len(spikes_per_tick), dtype="float")
        exp_minus_lambda[is_fast_source] = numpy.exp(
            -1.0 * spikes_per_tick[is_fast_source])

        # Compute the inter-spike-interval for slow sources to get the average
        # number of timesteps between spikes
        isi_val = numpy.zeros(len(spikes_per_tick), dtype="float")
        elements = numpy.logical_not(is_fast_source) & (spikes_per_tick > 0)
        isi_val[elements] = 1.0 / spikes_per_tick[elements]

        # Get the time to spike value
        time_to_spike = self._time_to_spike[vertex_slice.as_slice]

        # Merge the arrays as parameters per atom
        data = numpy.dstack((
            start_scaled.astype("uint32"),
            end_scaled.astype("uint32"),
            is_fast_source.astype("uint32"),
            (exp_minus_lambda * (2 ** 32)).astype("uint32"),
            (isi_val * (2 ** 15)).astype("uint32"),
            (time_to_spike * (2 ** 15)).astype("uint32")
        ))[0]

        spec.write_array(data)

    @staticmethod
    def _convert_ms_to_n_timesteps(value, machine_time_step):
        return numpy.round(
            value * (MICROSECONDS_PER_MILLISECOND / float(machine_time_step)))

    @staticmethod
    def _convert_n_timesteps_to_ms(value, machine_time_step):
        return (
            value / (MICROSECONDS_PER_MILLISECOND / float(machine_time_step)))

    @overrides(AbstractSpikeRecordable.is_recording_spikes)
    def is_recording_spikes(self):
        return self._spike_recorder.record

    @overrides(AbstractSpikeRecordable.set_recording_spikes)
    def set_recording_spikes(self):
        self._change_requires_mapping = not self._spike_recorder.record
        self._spike_recorder.record = True

    def get_sdram_usage_for_atoms(self, vertex_slice):
        """ calculates total sdram usage for a set of atoms

        :param vertex_slice: the atoms to calculate sdram usage for
        :return: sdram usage as a number of bytes
        """
        poisson_params_sz = self.get_params_bytes(vertex_slice)
        total_size = \
            (front_end_common_constants.SYSTEM_BYTES_REQUIREMENT +
             SpikeSourcePoissonMachineVertex.get_provenance_data_size(0) +
             poisson_params_sz)
        total_size += self._get_number_of_mallocs_used_by_dsg() * \
            front_end_common_constants.SARK_PER_MALLOC_SDRAM_USAGE
        return total_size

    def _get_number_of_mallocs_used_by_dsg(self):
        """ Works out how many allocation requests are required by the tools

        :return: the number of allocation requests
        """
        standard_mallocs = self._DEFAULT_MALLOCS_USED
        if self._spike_recorder.record:
            standard_mallocs += 1
        return standard_mallocs

    @staticmethod
    def get_dtcm_usage_for_atoms():
        return 0

    @staticmethod
    def get_cpu_usage_for_atoms():
        return 0

    @inject_items({
        "machine_time_step": "MachineTimeStep",
        "time_scale_factor": "TimeScaleFactor",
        "graph_mapper": "MemoryGraphMapper",
        "routing_info": "MemoryRoutingInfos"})
    @overrides(
        AbstractRewritesDataSpecification.regenerate_data_specification,
        additional_arguments={
            "machine_time_step", "time_scale_factor", "graph_mapper",
            "routing_info"})
    def regenerate_data_specification(
            self, spec, placement, machine_time_step, time_scale_factor,
            graph_mapper, routing_info):

        # reserve the neuron parameters data region
        self._reserve_poisson_params_region(placement, graph_mapper, spec)

        # allocate parameters
        self._write_poisson_parameters(
            key=routing_info.get_first_key_from_pre_vertex(
                placement.vertex, constants.SPIKE_PARTITION_ID),
            spec=spec,
            vertex_slice=graph_mapper.get_slice(placement.vertex),
            machine_time_step=machine_time_step,
            time_scale_factor=time_scale_factor)

        # end spec
        spec.end_specification()

    @overrides(AbstractRewritesDataSpecification
               .requires_memory_regions_to_be_reloaded)
    def requires_memory_regions_to_be_reloaded(self):
        return self._change_requires_neuron_parameters_reload

    @overrides(AbstractRewritesDataSpecification.mark_regions_reloaded)
    def mark_regions_reloaded(self):
        self._change_requires_neuron_parameters_reload = False

    @overrides(AbstractReadParametersBeforeSet.read_parameters_from_machine)
    def read_parameters_from_machine(
            self, transceiver, placement, vertex_slice):

        # locate sdram address to where the neuron parameters are stored
        poisson_parameter_region_sdram_address = \
            helpful_functions.locate_memory_region_for_placement(
                placement,
                (SpikeSourcePoissonMachineVertex.POISSON_SPIKE_SOURCE_REGIONS.
                 POISSON_PARAMS_REGION.value),
                transceiver)

        # shift past the extra stuff before neuron parameters that we don't
        # need to read
        poisson_parameter_parameters_sdram_address = \
            poisson_parameter_region_sdram_address + \
            START_OF_POISSON_GENERATOR_PARAMETERS

        # get size of poisson params
        size_of_region = self.get_params_bytes(vertex_slice)
        size_of_region -= START_OF_POISSON_GENERATOR_PARAMETERS

        # get data from the machine
        byte_array = transceiver.read_memory(
            placement.x, placement.y,
            poisson_parameter_parameters_sdram_address, size_of_region)

        # Convert the data to parameter values
        param_types = [item.data_type() for item in _PoissonStruct]
        values, _ = utility_calls.translate_parameters(
            param_types, byte_array, 0, vertex_slice)

        # Convert start values as timesteps into milliseconds
        self._start[vertex_slice.as_slice] = self._convert_n_timesteps_to_ms(
            values[0], self._machine_time_step)

        # Convert end values as timesteps to durations in milliseconds
        self._duration[vertex_slice.as_slice] = \
            self._convert_n_timesteps_to_ms(
                values[1], self._machine_time_step) - self._start

        # Work out the spikes per tick depending on if the source is slow
        # or fast
        is_fast_source = values[2] == 1.0
        spikes_per_tick = numpy.zeros(len(is_fast_source), dtype="float")
        spikes_per_tick[is_fast_source] = numpy.log(
            values[3][is_fast_source]) * -1.0
        slow_elements = values[4] > 0
        spikes_per_tick[slow_elements] = 1.0 / values[4][slow_elements]

        # Convert spikes per tick to rates
        self._rate[vertex_slice.as_slice] = (
            spikes_per_tick *
            (MICROSECONDS_PER_SECOND / float(self._machine_time_step)))

        # Store the updated time until next spike so that it can be
        # rewritten when the parameters are loaded
        self._time_to_spike[vertex_slice.as_slice] = values[5]

    @inject_items({
        "machine_time_step": "MachineTimeStep",
        "time_scale_factor": "TimeScaleFactor",
        "graph_mapper": "MemoryGraphMapper",
        "routing_info": "MemoryRoutingInfos",
        "tags": "MemoryTags",
        "n_machine_time_steps": "TotalMachineTimeSteps"
    })
    @overrides(
        AbstractGeneratesDataSpecification.generate_data_specification,
        additional_arguments={
            "machine_time_step", "time_scale_factor", "graph_mapper",
            "routing_info", "tags", "n_machine_time_steps"
        }
    )
    def generate_data_specification(
            self, spec, placement, machine_time_step, time_scale_factor,
            graph_mapper, routing_info, tags, n_machine_time_steps):
        self._machine_time_step = machine_time_step
        vertex = placement.vertex
        vertex_slice = graph_mapper.get_slice(vertex)

        spec.comment("\n*** Spec for SpikeSourcePoisson Instance ***\n\n")

        # Reserve SDRAM space for memory areas:
        self.reserve_memory_regions(spec, placement, graph_mapper)

        # write setup data
        spec.switch_write_focus(
            SpikeSourcePoissonMachineVertex.
            POISSON_SPIKE_SOURCE_REGIONS.SYSTEM_REGION.value)
        spec.write_array(simulation_utilities.get_simulation_header_array(
            self.get_binary_file_name(), machine_time_step,
            time_scale_factor))

        # write recording data
        ip_tags = tags.get_ip_tags_for_vertex(vertex)
        spec.switch_write_focus(
            SpikeSourcePoissonMachineVertex.POISSON_SPIKE_SOURCE_REGIONS
            .SPIKE_HISTORY_REGION.value)
        recorded_region_sizes = recording_utilities.get_recorded_region_sizes(
            n_machine_time_steps,
            [self._spike_recorder.get_sdram_usage_in_bytes(
                vertex_slice.n_atoms, self._max_spikes_per_ts(
                    vertex_slice, n_machine_time_steps, machine_time_step),
                1)],
            self._maximum_sdram_for_buffering)
        spec.write_array(recording_utilities.get_recording_header_array(
            recorded_region_sizes, self._time_between_requests,
            self._buffer_size_before_receive, ip_tags))

        # write parameters
        key = routing_info.get_first_key_from_pre_vertex(
            vertex, constants.SPIKE_PARTITION_ID)
        self._write_poisson_parameters(
            spec, key, vertex_slice, machine_time_step, time_scale_factor)

        # End-of-Spec:
        spec.end_specification()

    @overrides(AbstractHasAssociatedBinary.get_binary_file_name)
    def get_binary_file_name(self):
        return "spike_source_poisson.aplx"

    @overrides(AbstractHasAssociatedBinary.get_binary_start_type)
    def get_binary_start_type(self):
        return ExecutableStartType.USES_SIMULATION_INTERFACE

    @overrides(AbstractSpikeRecordable.get_spikes)
    def get_spikes(
            self, placements, graph_mapper, buffer_manager, machine_time_step):
        return self._spike_recorder.get_spikes(
            self._label, buffer_manager, 0,
            placements, graph_mapper, self, machine_time_step)

    @overrides(AbstractProvidesOutgoingPartitionConstraints.
               get_outgoing_partition_constraints)
    def get_outgoing_partition_constraints(self, partition):
        return [KeyAllocatorContiguousRangeContraint()]<|MERGE_RESOLUTION|>--- conflicted
+++ resolved
@@ -1,12 +1,11 @@
-<<<<<<< HEAD
+import scipy.stats
 import logging
 import math
-import numpy
 import random
 import scipy.stats
-
-=======
->>>>>>> 82ae5d8e
+import numpy
+from enum import Enum
+
 from data_specification.enums.data_type import DataType
 
 from pacman.executor.injection_decorator import inject_items
@@ -36,19 +35,14 @@
     import recording_utilities
 from spinn_front_end_common.abstract_models.abstract_has_associated_binary \
     import AbstractHasAssociatedBinary
-<<<<<<< HEAD
-from spinn_front_end_common.utilities import constants as\
-    front_end_common_constants
-from spinn_front_end_common.abstract_models.impl\
-    .provides_key_to_atom_mapping_impl import ProvidesKeyToAtomMappingImpl
-=======
 from spinn_front_end_common.utilities import constants as \
     front_end_common_constants
 from spinn_front_end_common.abstract_models\
     .abstract_rewrites_data_specification \
     import AbstractRewritesDataSpecification
-
->>>>>>> 82ae5d8e
+from spinn_front_end_common.abstract_models.impl\
+    .provides_key_to_atom_mapping_impl import ProvidesKeyToAtomMappingImpl
+
 from spinn_front_end_common.utilities.utility_objs.executable_start_type \
     import ExecutableStartType
 
@@ -66,14 +60,6 @@
 from spynnaker.pyNN.models.common.simple_population_settable \
     import SimplePopulationSettable
 
-
-import logging
-import math
-import random
-import scipy.stats
-import numpy
-from enum import Enum
-
 logger = logging.getLogger(__name__)
 
 # has key, key, random back-off, time_between_spikes, n_sources,
@@ -126,14 +112,13 @@
         ApplicationVertex, AbstractGeneratesDataSpecification,
         AbstractHasAssociatedBinary, AbstractSpikeRecordable,
         AbstractProvidesOutgoingPartitionConstraints,
-<<<<<<< HEAD
-        PopulationSettableChangeRequiresMapping, ProvidesKeyToAtomMappingImpl):
-=======
         AbstractChangableAfterRun, AbstractReadParametersBeforeSet,
-        AbstractRewritesDataSpecification, SimplePopulationSettable):
->>>>>>> 82ae5d8e
+        AbstractRewritesDataSpecification, SimplePopulationSettable,
+        ProvidesKeyToAtomMappingImpl):
     """ A Poisson Spike source object
     """
+
+    _N_POPULATION_RECORDING_REGIONS = 1
     _DEFAULT_MALLOCS_USED = 2
 
     # Technically, this is ~2900 in terms of DTCM, but is timescale dependent
@@ -152,13 +137,9 @@
             self, label, constraints, self._model_based_max_atoms_per_core)
         AbstractSpikeRecordable.__init__(self)
         AbstractProvidesOutgoingPartitionConstraints.__init__(self)
-<<<<<<< HEAD
-        PopulationSettableChangeRequiresMapping.__init__(self)
-        ProvidesKeyToAtomMappingImpl.__init__(self)
-=======
         AbstractChangableAfterRun.__init__(self)
         SimplePopulationSettable.__init__(self)
->>>>>>> 82ae5d8e
+        ProvidesKeyToAtomMappingImpl.__init__(self)
 
         # atoms params
         self._n_atoms = n_neurons
