--- conflicted
+++ resolved
@@ -16,7 +16,6 @@
 from enum import Enum
 import numpy
 
-from spinn_utilities.config_holder import get_config_int
 from data_specification.enums import DataType
 from spinn_front_end_common.interface.buffer_management import (
     recording_utilities)
@@ -396,14 +395,8 @@
              for s in starts_split[:-1]])
 
         # Compute the spikes per tick for each rate for each atom
-<<<<<<< HEAD
-        spikes_per_tick = rates * (get_config_int(
-            "Machine", "machine_time_step") / MICRO_TO_SECOND_CONVERSION)
-
-=======
         spikes_per_tick = rates * (
                 machine_time_step() / MICRO_TO_SECOND_CONVERSION)
->>>>>>> 67bb04d0
         # Determine the properties of the sources
         is_fast_source = spikes_per_tick >= self.SLOW_RATE_PER_TICK_CUTOFF
         is_faster_source = spikes_per_tick >= self.FAST_RATE_PER_TICK_CUTOFF
@@ -499,7 +492,6 @@
         spec.write_value(incoming_mask)
 
         # Write the number of seconds per timestep (unsigned long fract)
-        machine_time_step = get_config_int("Machine", "machine_time_step")
         spec.write_value(
             data=machine_time_step() / MICRO_TO_SECOND_CONVERSION,
             data_type=DataType.U032)
@@ -588,12 +580,7 @@
     def _convert_ms_to_n_timesteps(value):
         return numpy.round(
             value * (MICRO_TO_MILLISECOND_CONVERSION /
-<<<<<<< HEAD
-                     float(get_config_int(
-                         "Machine", "machine_time_step")))).astype("uint32")
-=======
                      machine_time_step())).astype("uint32")
->>>>>>> 67bb04d0
 
     def poisson_param_region_address(self, placement, transceiver):
         return helpful_functions.locate_memory_region_for_placement(
@@ -666,11 +653,7 @@
                 i,
                 spikes_per_tick *
                 (MICRO_TO_SECOND_CONVERSION /
-<<<<<<< HEAD
-                 get_config_int("Machine", "machine_time_step")))
-=======
                  machine_time_step()))
->>>>>>> 67bb04d0
 
             # Store the updated time until next spike so that it can be
             # rewritten when the parameters are loaded
