# Copyright (c) 2017-2019 The University of Manchester
#
# This program is free software: you can redistribute it and/or modify
# it under the terms of the GNU General Public License as published by
# the Free Software Foundation, either version 3 of the License, or
# (at your option) any later version.
#
# This program is distributed in the hope that it will be useful,
# but WITHOUT ANY WARRANTY; without even the implied warranty of
# MERCHANTABILITY or FITNESS FOR A PARTICULAR PURPOSE.  See the
# GNU General Public License for more details.
#
# You should have received a copy of the GNU General Public License
# along with this program.  If not, see <http://www.gnu.org/licenses/>.
import struct
from enum import Enum

import numpy

from data_specification.enums import DataType
from spinn_front_end_common.interface.buffer_management import (
    recording_utilities)
from spinn_front_end_common.interface.simulation import simulation_utilities
from spinn_front_end_common.utilities import (
    helpful_functions, globals_variables)
from spinn_front_end_common.utilities.constants import (
    MICRO_TO_SECOND_CONVERSION, SIMULATION_N_BYTES, BYTES_PER_WORD,
    MICRO_TO_MILLISECOND_CONVERSION)
from spinn_utilities.overrides import overrides
from pacman.executor.injection_decorator import inject_items
from pacman.model.graphs.machine import MachineVertex
from spinn_front_end_common.abstract_models import (
    AbstractHasAssociatedBinary, AbstractSupportsDatabaseInjection,
    AbstractRecordable, AbstractRewritesDataSpecification,
    AbstractGeneratesDataSpecification)
from spinn_front_end_common.interface.provenance import (
    ProvidesProvenanceDataFromMachineImpl)
from spinn_front_end_common.interface.buffer_management.buffer_models import (
    AbstractReceiveBuffersToHost)
from spinn_front_end_common.utilities.exceptions import ConfigurationException
from spinn_front_end_common.utilities.helpful_functions import (
    locate_memory_region_for_placement)
from spinn_front_end_common.utilities.utility_objs import ExecutableType
from spinn_front_end_common.interface.profiling import (
    AbstractHasProfileData, profile_utils)
from spinn_front_end_common.interface.profiling.profile_utils import (
    get_profiling_data)
from spynnaker.pyNN.models.abstract_models import (
    AbstractMaxSpikes, AbstractReadParametersBeforeSet)
from spynnaker.pyNN.utilities import constants
from spynnaker.pyNN.utilities.constants import (
    LIVE_POISSON_CONTROL_PARTITION_ID)
from spynnaker.pyNN.utilities.struct import Struct


def _flatten(alist):
    for item in alist:
        if hasattr(item, "__iter__"):
            for subitem in _flatten(item):
                yield subitem
        else:
            yield item


def get_rates_bytes(vertex_slice, rate_data):
    """ Gets the size of the Poisson rates in bytes

    :param ~pacman.model.graphs.common.Slice vertex_slice:
    :rtype: int
    """
    n_rates = sum(len(rate_data[i]) for i in range(
        vertex_slice.lo_atom, vertex_slice.hi_atom + 1))
    return ((vertex_slice.n_atoms * PARAMS_WORDS_PER_NEURON) +
            (n_rates * PARAMS_WORDS_PER_RATE)) * BYTES_PER_WORD


# uint32_t n_rates; uint32_t index
PARAMS_WORDS_PER_NEURON = 2

# start_scaled, end_scaled, next_scaled, is_fast_source, exp_minus_lambda,
# sqrt_lambda, isi_val, time_to_spike
PARAMS_WORDS_PER_RATE = 8


class SpikeSourcePoissonMachineVertex(
        MachineVertex, AbstractReceiveBuffersToHost,
        ProvidesProvenanceDataFromMachineImpl, AbstractRecordable,
        AbstractSupportsDatabaseInjection, AbstractHasProfileData,
        AbstractHasAssociatedBinary, AbstractRewritesDataSpecification,
        AbstractGeneratesDataSpecification, AbstractReadParametersBeforeSet):

    __slots__ = [
        "__buffered_sdram_per_timestep",
        "__is_recording",
        "__minimum_buffer_sdram",
        "__resources",
        "__change_requires_neuron_parameters_reload"]

    class POISSON_SPIKE_SOURCE_REGIONS(Enum):
        SYSTEM_REGION = 0
        POISSON_PARAMS_REGION = 1
        RATES_REGION = 2
        SPIKE_HISTORY_REGION = 3
        PROVENANCE_REGION = 4
        PROFILER_REGION = 5
        TDMA_REGION = 6

    PROFILE_TAG_LABELS = {
        0: "TIMER",
        1: "PROB_FUNC"}

    _PoissonStruct = Struct([
        DataType.UINT32,  # Start Scaled
        DataType.UINT32,  # End Scaled
        DataType.UINT32,  # Next Scaled
        DataType.UINT32,  # is_fast_source
        DataType.U032,  # exp^(-spikes_per_tick)
        DataType.S1615,  # sqrt(spikes_per_tick)
        DataType.UINT32,  # inter-spike-interval
        DataType.UINT32])  # timesteps to next spike

    class EXTRA_PROVENANCE_DATA_ENTRIES(Enum):
        """ Entries for the provenance data generated by standard neuron \
            models.
        """
        #: The number of pre-synaptic events
        TDMA_MISSED_SLOTS = 0

    # The maximum timestep - this is the maximum value of a uint32
    _MAX_TIMESTEP = 0xFFFFFFFF

    # as suggested by MH (between Exp and Knuth)
    SLOW_RATE_PER_TICK_CUTOFF = 0.01

    # between Knuth algorithm and Gaussian approx.
    FAST_RATE_PER_TICK_CUTOFF = 10

    # 1. uint32_t has_key; 2. uint32_t key;
    # 3. uint32_t set_rate_neuron_id_mask;
    # 4. UFRACT seconds_per_tick; 5. REAL ticks_per_second;
    # 6. REAL slow_rate_per_tick_cutoff; 7. REAL fast_rate_per_tick_cutoff;
    # 8. uint32_t first_source_id; 9. uint32_t n_spike_sources;
    # 10,11,12,13 mars_kiss64_seed_t (uint[4]) spike_source_seed;
    PARAMS_BASE_WORDS = 13

    # Seed offset in parameters and size on bytes
    SEED_OFFSET_BYTES = 9 * 4
    SEED_SIZE_BYTES = 4 * 4

    def __init__(
            self, resources_required, is_recording, constraints=None,
            label=None, app_vertex=None, vertex_slice=None):
        # pylint: disable=too-many-arguments
        super(SpikeSourcePoissonMachineVertex, self).__init__(
            label, constraints=constraints, app_vertex=app_vertex,
            vertex_slice=vertex_slice)
        self.__is_recording = is_recording
        self.__resources = resources_required
        self.__change_requires_neuron_parameters_reload = False

    @property
    @overrides(MachineVertex.resources_required)
    def resources_required(self):
        return self.__resources

    @property
    @overrides(ProvidesProvenanceDataFromMachineImpl._provenance_region_id)
    def _provenance_region_id(self):
        return self.POISSON_SPIKE_SOURCE_REGIONS.PROVENANCE_REGION.value

    @property
    @overrides(
        ProvidesProvenanceDataFromMachineImpl._n_additional_data_items)
    def _n_additional_data_items(self):
        return 1

    @overrides(AbstractRecordable.is_recording)
    def is_recording(self):
        return self.__is_recording

    @overrides(AbstractReceiveBuffersToHost.get_recorded_region_ids)
    def get_recorded_region_ids(self):
        if self.__is_recording:
            return [0]
        return []

    @overrides(AbstractReceiveBuffersToHost.get_recording_region_base_address)
    def get_recording_region_base_address(self, txrx, placement):
        return locate_memory_region_for_placement(
            placement,
            self.POISSON_SPIKE_SOURCE_REGIONS.SPIKE_HISTORY_REGION.value,
            txrx)

    @property
    @overrides(AbstractSupportsDatabaseInjection.is_in_injection_mode)
    def is_in_injection_mode(self):
        # pylint: disable=no-value-for-parameter
        return self._is_in_injection_mode()

    @inject_items({"graph": "MemoryMachineGraph"})
    def _is_in_injection_mode(self, graph):
        # pylint: disable=arguments-differ
        in_edges = graph.get_edges_ending_at_vertex_with_partition_name(
            self, LIVE_POISSON_CONTROL_PARTITION_ID)
        if len(in_edges) > 1:
            raise ConfigurationException(
                "Poisson source can only have one incoming control")
        return len(in_edges) == 1

    @overrides(AbstractHasProfileData.get_profile_data)
    def get_profile_data(self, transceiver, placement):
        return get_profiling_data(
            self.POISSON_SPIKE_SOURCE_REGIONS.PROFILER_REGION.value,
            self.PROFILE_TAG_LABELS, transceiver, placement)

    @overrides(ProvidesProvenanceDataFromMachineImpl.
               _get_extra_provenance_items)
    def _get_extra_provenance_items(
            self, label, location, names, provenance_data):
        n_times_tdma_fell_behind = provenance_data[
            self.EXTRA_PROVENANCE_DATA_ENTRIES.TDMA_MISSED_SLOTS.value]
        x, y, p = location

<<<<<<< HEAD
        yield self._app_vertex.get_tdma_provenance_item(
            names, x, y, p, n_times_tdma_fell_behind)
=======
        _, x, y, p, names = self._get_placement_details(placement)

        provenance_items.append(
            self._app_vertex.get_tdma_provenance_item(
                names, x, y, p, n_times_tdma_fell_behind))
        return provenance_items
>>>>>>> 71732815

    @overrides(AbstractHasAssociatedBinary.get_binary_file_name)
    def get_binary_file_name(self):
        return "spike_source_poisson.aplx"

    @overrides(AbstractHasAssociatedBinary.get_binary_start_type)
    def get_binary_start_type(self):
        return ExecutableType.USES_SIMULATION_INTERFACE

    @overrides(AbstractMaxSpikes.max_spikes_per_second)
    def max_spikes_per_second(self):
        return self.app_vertex.max_rate

    @overrides(AbstractMaxSpikes.max_spikes_per_ts)
    def max_spikes_per_ts(self, machine_time_step):
        return self.app_vertex.max_spikes_per_ts(machine_time_step)

    @inject_items({"first_machine_time_step": "FirstMachineTimeStep"})
    @overrides(AbstractRewritesDataSpecification.reload_required,
               additional_arguments={"first_machine_time_step"})
    def reload_required(self, first_machine_time_step):
        # pylint: disable=arguments-differ
        return (self.__change_requires_neuron_parameters_reload or
                first_machine_time_step == 0)

    @overrides(AbstractRewritesDataSpecification.set_reload_required)
    def set_reload_required(self, new_value):
        self.__change_requires_neuron_parameters_reload = new_value

    @inject_items({
        "machine_time_step": "MachineTimeStep",
        "routing_info": "MemoryRoutingInfos",
        "graph": "MemoryMachineGraph",
        "first_machine_time_step": "FirstMachineTimeStep"})
    @overrides(
        AbstractRewritesDataSpecification.regenerate_data_specification,
        additional_arguments={
            "machine_time_step", "routing_info", "graph",
            "first_machine_time_step"})
    def regenerate_data_specification(
            self, spec, placement, machine_time_step, routing_info, graph,
            first_machine_time_step):
        """
        :param int machine_time_step:
        :param ~pacman.model.routing_info.RoutingInfo routing_info:
        :param ~pacman.model.graphs.machine.MachineGraph graph:
        :param int first_machine_time_step:
        """
        # pylint: disable=too-many-arguments, arguments-differ

        # reserve the neuron parameters data region
        self._reserve_poisson_params_rates_region(placement, spec)

        # write parameters
        self._write_poisson_parameters(
            spec=spec, graph=graph, placement=placement,
            routing_info=routing_info,
            machine_time_step=machine_time_step)

        # write rates
        self._write_poisson_rates(
            spec, machine_time_step, first_machine_time_step)

        # end spec
        spec.end_specification()

    @inject_items({
        "machine_time_step": "MachineTimeStep",
        "time_scale_factor": "TimeScaleFactor",
        "routing_info": "MemoryRoutingInfos",
        "data_n_time_steps": "DataNTimeSteps",
        "graph": "MemoryMachineGraph",
        "first_machine_time_step": "FirstMachineTimeStep"
    })
    @overrides(
        AbstractGeneratesDataSpecification.generate_data_specification,
        additional_arguments={
            "machine_time_step", "time_scale_factor", "routing_info",
            "data_n_time_steps", "graph", "first_machine_time_step"
        }
    )
    def generate_data_specification(
            self, spec, placement, machine_time_step, time_scale_factor,
            routing_info, data_n_time_steps, graph, first_machine_time_step):
        """
        :param int machine_time_step:
        :param int time_scale_factor:
        :param ~pacman.model.routing_info.RoutingInfo routing_info:
        :param int data_n_time_steps:
        :param ~pacman.model.graphs.machine.MachineGraph graph:
        :param int first_machine_time_step:
        """
        # pylint: disable=too-many-arguments, arguments-differ

        spec.comment("\n*** Spec for SpikeSourcePoisson Instance ***\n\n")

        # Reserve SDRAM space for memory areas:
        self.reserve_memory_regions(spec, placement)

        # write setup data
        spec.switch_write_focus(
            self.POISSON_SPIKE_SOURCE_REGIONS.SYSTEM_REGION.value)
        spec.write_array(simulation_utilities.get_simulation_header_array(
            placement.vertex.get_binary_file_name(), machine_time_step,
            time_scale_factor))

        # write recording data
        spec.switch_write_focus(
            self.POISSON_SPIKE_SOURCE_REGIONS.SPIKE_HISTORY_REGION.value)
        sdram = self._app_vertex.get_recording_sdram_usage(
            self.vertex_slice, machine_time_step)
        recorded_region_sizes = [sdram.get_total_sdram(data_n_time_steps)]
        spec.write_array(recording_utilities.get_recording_header_array(
            recorded_region_sizes))

        # write parameters
        self._write_poisson_parameters(
            spec, graph, placement, routing_info, machine_time_step)

        # write rates
        self._write_poisson_rates(
            spec, machine_time_step, first_machine_time_step)

        # write profile data
        profile_utils.write_profile_region_data(
            spec, self.POISSON_SPIKE_SOURCE_REGIONS.PROFILER_REGION.value,
            self._app_vertex.n_profile_samples)

        # write tdma params
        spec.switch_write_focus(
            self.POISSON_SPIKE_SOURCE_REGIONS.TDMA_REGION.value)
        spec.write_array(
            self._app_vertex.generate_tdma_data_specification_data(
                self._app_vertex.vertex_slices.index(self.vertex_slice)))

        # End-of-Spec:
        spec.end_specification()

    def _write_poisson_rates(
            self, spec, machine_time_step, first_machine_time_step):
        """ Generate Rate data for Poisson spike sources

        :param ~data_specification.DataSpecification spec:
            the data specification writer
        :param int machine_time_step: the time between timer tick updates.
        :param int first_machine_time_step:
            First machine time step to start from the correct index
        """
        spec.comment("\nWriting Rates for {} poisson sources:\n"
                     .format(self.vertex_slice.n_atoms))

        # Set the focus to the memory region 2 (neuron parameters):
        spec.switch_write_focus(
            self.POISSON_SPIKE_SOURCE_REGIONS.RATES_REGION.value)

        # Extract the data on which to work and convert to appropriate form
        starts = numpy.array(list(_flatten(
            self._app_vertex.start[self.vertex_slice.as_slice]))).astype(
                "float")
        durations = numpy.array(list(_flatten(
            self._app_vertex.duration[self.vertex_slice.as_slice]))).astype(
                "float")
        local_rates = self._app_vertex.rates[self.vertex_slice.as_slice]
        n_rates = numpy.array([len(r) for r in local_rates])
        splits = numpy.cumsum(n_rates)
        rates = numpy.array(list(_flatten(local_rates)))
        time_to_spike = numpy.array(list(_flatten(
            self._app_vertex.time_to_spike[
                self.vertex_slice.as_slice]))).astype("u4")
        rate_change = self._app_vertex.rate_change[self.vertex_slice.as_slice]

        # Convert start times to start time steps
        starts_scaled = self._convert_ms_to_n_timesteps(
            starts, machine_time_step)

        # Convert durations to end time steps, using the maximum for "None"
        # duration (which means "until the end")
        no_duration = numpy.isnan(durations)
        durations_filtered = numpy.where(no_duration, 0, durations)
        ends_scaled = self._convert_ms_to_n_timesteps(
            durations_filtered, machine_time_step) + starts_scaled
        ends_scaled = (
            numpy.where(no_duration, self._MAX_TIMESTEP, ends_scaled))

        # Work out the timestep at which the next rate activates, using
        # the maximum value at the end (meaning there is no "next")
        starts_split = numpy.array_split(starts_scaled, splits)
        next_scaled = numpy.concatenate(
            [numpy.append(s[1:], self._MAX_TIMESTEP)
             for s in starts_split[:-1]])

        # Compute the spikes per tick for each rate for each atom
        spikes_per_tick = rates * (float(machine_time_step) /
                                   MICRO_TO_SECOND_CONVERSION)

        # Determine the properties of the sources
        is_fast_source = spikes_per_tick >= self.SLOW_RATE_PER_TICK_CUTOFF
        is_faster_source = spikes_per_tick >= self.FAST_RATE_PER_TICK_CUTOFF
        not_zero = spikes_per_tick > 0
        # pylint: disable=assignment-from-no-return
        is_slow_source = numpy.logical_not(is_fast_source)

        # Compute the e^-(spikes_per_tick) for fast sources to allow fast
        # computation of the Poisson distribution to get the number of
        # spikes per timestep
        exp_minus_lambda = DataType.U032.encode_as_numpy_int_array(
            numpy.where(is_fast_source, numpy.exp(-1.0 * spikes_per_tick), 0))

        # Compute sqrt(lambda) for "faster" sources to allow Gaussian
        # approximation of the Poisson distribution to get the number of
        # spikes per timestep
        sqrt_lambda = DataType.S1615.encode_as_numpy_int_array(
            numpy.where(is_faster_source, numpy.sqrt(spikes_per_tick), 0))

        # Compute the inter-spike-interval for slow sources to get the
        # average number of timesteps between spikes
        isi_val = numpy.where(
            not_zero & is_slow_source,
            (1.0 / spikes_per_tick).astype(int), 0).astype("uint32")

        # Reuse the time-to-spike read from the machine (if has been run)
        # or don't if the rate has since been changed
        time_to_spike_split = numpy.array_split(time_to_spike, splits)
        time_to_spike = numpy.concatenate(
            [t if rate_change[i] else numpy.repeat(0, len(t))
             for i, t in enumerate(time_to_spike_split[:-1])])

        # Turn the fast source booleans into uint32
        is_fast_source = is_fast_source.astype("uint32")

        # Group together the rate data for the core by rate
        core_data = numpy.dstack((
            starts_scaled, ends_scaled, next_scaled, is_fast_source,
            exp_minus_lambda, sqrt_lambda, isi_val, time_to_spike))[0]

        # Group data by neuron id
        core_data_split = numpy.array_split(core_data, splits)

        # Work out the index where the core should start based on the given
        # first timestep
        ends_scaled_split = numpy.array_split(ends_scaled, splits)
        indices = [numpy.argmax(e > first_machine_time_step)
                   for e in ends_scaled_split[:-1]]

        # Build the final data for this core, and write it
        final_data = numpy.concatenate([
            numpy.concatenate(([len(d), indices[i]], numpy.concatenate(d)))
            for i, d in enumerate(core_data_split[:-1])])
        spec.write_array(final_data)

    def _write_poisson_parameters(
            self, spec, graph, placement, routing_info, machine_time_step):
        """ Generate Parameter data for Poisson spike sources

        :param ~data_specification.DataSpecification spec:
            the data specification writer
        :param ~pacman.model.graphs.machine.MachineGraph graph:
        :param ~pacman.model.placements.Placement placement:
        :param ~pacman.model.routing_info.RoutingInfo routing_info:
        :param int machine_time_step: the time between timer tick updates.
        """
        # pylint: disable=too-many-arguments, too-many-locals
        spec.comment("\nWriting Parameters for {} poisson sources:\n"
                     .format(self.vertex_slice.n_atoms))

        # Set the focus to the memory region 2 (neuron parameters):
        spec.switch_write_focus(
            self.POISSON_SPIKE_SOURCE_REGIONS.POISSON_PARAMS_REGION.value)

        # Write Key info for this core:
        key = routing_info.get_first_key_from_pre_vertex(
            placement.vertex, constants.SPIKE_PARTITION_ID)
        spec.write_value(data=1 if key is not None else 0)
        spec.write_value(data=key if key is not None else 0)

        # Write the incoming mask if there is one
        in_edges = graph.get_edges_ending_at_vertex_with_partition_name(
            placement.vertex, constants.LIVE_POISSON_CONTROL_PARTITION_ID)
        if len(in_edges) > 1:
            raise ConfigurationException(
                "Only one control edge can end at a Poisson vertex")
        incoming_mask = 0
        if len(in_edges) == 1:
            in_edge = in_edges[0]

            # Get the mask of the incoming keys
            incoming_mask = \
                routing_info.get_routing_info_for_edge(in_edge).first_mask
            incoming_mask = ~incoming_mask & 0xFFFFFFFF
        spec.write_value(incoming_mask)

        # Write the number of seconds per timestep (unsigned long fract)
        spec.write_value(
            data=float(machine_time_step) / MICRO_TO_SECOND_CONVERSION,
            data_type=DataType.U032)

        # Write the number of timesteps per second (integer)
        spec.write_value(
            data=int(MICRO_TO_SECOND_CONVERSION / float(machine_time_step)))

        # Write the slow-rate-per-tick-cutoff (accum)
        spec.write_value(
            data=self.SLOW_RATE_PER_TICK_CUTOFF, data_type=DataType.S1615)

        # Write the fast-rate-per-tick-cutoff (accum)
        spec.write_value(
            data=self.FAST_RATE_PER_TICK_CUTOFF, data_type=DataType.S1615)

        # Write the lo_atom ID
        spec.write_value(data=self.vertex_slice.lo_atom)

        # Write the number of sources
        spec.write_value(data=self.vertex_slice.n_atoms)

        # Write the random seed (4 words), generated randomly!
        for value in self._app_vertex.kiss_seed(self.vertex_slice):
            spec.write_value(data=value)

    def reserve_memory_regions(self, spec, placement):
        """ Reserve memory regions for Poisson source parameters and output\
            buffer.

        :param ~data_specification.DataSpecificationGenerator spec:
            the data specification writer
        :param ~pacman.model.placements.Placement placement:
            the location this vertex resides on in the machine
        :return: None
        """
        spec.comment("\nReserving memory space for data regions:\n\n")

        # Reserve memory:
        spec.reserve_memory_region(
            region=self.POISSON_SPIKE_SOURCE_REGIONS.SYSTEM_REGION.value,
            size=SIMULATION_N_BYTES,
            label='setup')

        # reserve poisson parameters and rates DSG region
        self._reserve_poisson_params_rates_region(placement, spec)

        spec.reserve_memory_region(
            region=(
                self.POISSON_SPIKE_SOURCE_REGIONS.SPIKE_HISTORY_REGION.value),
            size=recording_utilities.get_recording_header_size(1),
            label="Recording")

        profile_utils.reserve_profile_region(
            spec, self.POISSON_SPIKE_SOURCE_REGIONS.PROFILER_REGION.value,
            self._app_vertex.n_profile_samples)

        spec.reserve_memory_region(
            region=self.POISSON_SPIKE_SOURCE_REGIONS.TDMA_REGION.value,
            label="tdma_region",
            size=self._app_vertex.tdma_sdram_size_in_bytes)

        placement.vertex.reserve_provenance_data_region(spec)

    def _reserve_poisson_params_rates_region(self, placement, spec):
        """ Allocate space for the Poisson parameters and rates regions as\
            they can be reused for setters after an initial run

        :param ~pacman.models.placements.Placement placement:
            the location on machine for this vertex
        :param ~data_specification.DataSpecification spec: the DSG writer
        :return: None
        """
        spec.reserve_memory_region(
            region=(
                self.POISSON_SPIKE_SOURCE_REGIONS.POISSON_PARAMS_REGION.value),
            size=self.PARAMS_BASE_WORDS * BYTES_PER_WORD,
            label="PoissonParams")
        spec.reserve_memory_region(
            region=self.POISSON_SPIKE_SOURCE_REGIONS.RATES_REGION.value,
            size=get_rates_bytes(
                placement.vertex.vertex_slice, self._app_vertex.rates),
            label='PoissonRates')

    @staticmethod
    def _convert_ms_to_n_timesteps(value, machine_time_step):
        return numpy.round(
            value * (MICRO_TO_MILLISECOND_CONVERSION /
                     float(machine_time_step))).astype("uint32")

    @staticmethod
    def _convert_n_timesteps_to_ms(value, machine_time_step):
        return (
            value / (MICRO_TO_MILLISECOND_CONVERSION /
                     float(machine_time_step)))

    def poisson_param_region_address(self, placement, transceiver):
        return helpful_functions.locate_memory_region_for_placement(
            placement,
            self.POISSON_SPIKE_SOURCE_REGIONS.POISSON_PARAMS_REGION.value,
            transceiver)

    def poisson_rate_region_address(self, placement, transceiver):
        return helpful_functions.locate_memory_region_for_placement(
            placement,
            self.POISSON_SPIKE_SOURCE_REGIONS.RATES_REGION.value,
            transceiver)

    @overrides(
        AbstractReadParametersBeforeSet.read_parameters_from_machine)
    def read_parameters_from_machine(
            self, transceiver, placement, vertex_slice):

        # locate SDRAM address where parameters are stored
        poisson_params = self.poisson_param_region_address(
            placement, transceiver)
        seed_array = transceiver.read_memory(
            placement.x, placement.y, poisson_params + self.SEED_OFFSET_BYTES,
            self.SEED_SIZE_BYTES)
        self._app_vertex.update_kiss_seed(
            vertex_slice, struct.unpack_from("<4I", seed_array))

        # locate SDRAM address where the rates are stored
        poisson_rate_region_sdram_address = (
            self.poisson_rate_region_address(placement, transceiver))

        # get size of poisson params
        size_of_region = get_rates_bytes(vertex_slice, self._app_vertex.rates)

        # get data from the machine
        byte_array = transceiver.read_memory(
            placement.x, placement.y,
            poisson_rate_region_sdram_address, size_of_region)

        # For each atom, read the number of rates and the rate parameters
        offset = 0
        for i in range(vertex_slice.lo_atom, vertex_slice.hi_atom + 1):
            n_values = struct.unpack_from("<I", byte_array, offset)[0]
            offset += 4

            # Skip reading the index, as it will be recalculated on data write
            offset += 4

            (_start, _end, _next, is_fast_source, exp_minus_lambda,
             sqrt_lambda, isi, time_to_next_spike) = (
                 self._PoissonStruct.read_data(byte_array, offset, n_values))
            offset += (
                self._PoissonStruct.get_size_in_whole_words(
                    n_values) * BYTES_PER_WORD)

            # Work out the spikes per tick depending on if the source is
            # slow (isi), fast (exp) or faster (sqrt)
            is_fast_source = is_fast_source == 1.0
            spikes_per_tick = numpy.zeros(len(is_fast_source), dtype="float")
            spikes_per_tick[is_fast_source] = numpy.log(
                exp_minus_lambda[is_fast_source]) * -1.0
            is_faster_source = sqrt_lambda > 0
            # pylint: disable=assignment-from-no-return
            spikes_per_tick[is_faster_source] = numpy.square(
                sqrt_lambda[is_faster_source])
            slow_elements = isi > 0
            spikes_per_tick[slow_elements] = 1.0 / isi[slow_elements]

            # Convert spikes per tick to rates
            machine_time_step = (
                globals_variables.get_simulator().machine_time_step)
            self._app_vertex.rates.set_value_by_id(
                i,
                spikes_per_tick *
                (MICRO_TO_SECOND_CONVERSION / float(machine_time_step)))

            # Store the updated time until next spike so that it can be
            # rewritten when the parameters are loaded
            self._app_vertex.time_to_spike.set_value_by_id(
                i, time_to_next_spike)<|MERGE_RESOLUTION|>--- conflicted
+++ resolved
@@ -221,17 +221,8 @@
             self.EXTRA_PROVENANCE_DATA_ENTRIES.TDMA_MISSED_SLOTS.value]
         x, y, p = location
 
-<<<<<<< HEAD
         yield self._app_vertex.get_tdma_provenance_item(
             names, x, y, p, n_times_tdma_fell_behind)
-=======
-        _, x, y, p, names = self._get_placement_details(placement)
-
-        provenance_items.append(
-            self._app_vertex.get_tdma_provenance_item(
-                names, x, y, p, n_times_tdma_fell_behind))
-        return provenance_items
->>>>>>> 71732815
 
     @overrides(AbstractHasAssociatedBinary.get_binary_file_name)
     def get_binary_file_name(self):
