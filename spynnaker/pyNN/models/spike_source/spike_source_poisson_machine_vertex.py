from pacman.model.decorators.overrides import overrides
from spinn_front_end_common.utilities import helpful_functions
from pacman.model.graphs.machine import MachineVertex
from spinn_front_end_common.abstract_models.abstract_recordable \
    import AbstractRecordable
from spinn_front_end_common.interface.provenance\
    .provides_provenance_data_from_machine_impl \
    import ProvidesProvenanceDataFromMachineImpl
from spinn_front_end_common.interface.buffer_management.buffer_models\
    .abstract_receive_buffers_to_host import AbstractReceiveBuffersToHost
from spinn_front_end_common.interface.buffer_management \
    import recording_utilities

from enum import Enum


class SpikeSourcePoissonMachineVertex(
        MachineVertex, AbstractReceiveBuffersToHost,
        ProvidesProvenanceDataFromMachineImpl, AbstractRecordable):
    POISSON_SPIKE_SOURCE_REGIONS = Enum(
        value="POISSON_SPIKE_SOURCE_REGIONS",
        names=[('SYSTEM_REGION', 0),
               ('POISSON_PARAMS_REGION', 1),
               ('SPIKE_HISTORY_REGION', 2),
               ('PROVENANCE_REGION', 3)])

    def __init__(
            self, resources_required, is_recording, minimum_buffer_sdram,
            buffered_sdram_per_timestep, constraints=None, label=None):
        MachineVertex.__init__(self, label, constraints=constraints)
<<<<<<< HEAD
=======
        ProvidesProvenanceDataFromMachineImpl.__init__(
            self, self.POISSON_SPIKE_SOURCE_REGIONS.PROVENANCE_REGION.value,
            0)
>>>>>>> 82ae5d8e
        AbstractRecordable.__init__(self)
        self._is_recording = is_recording
        self._resources = resources_required
        self._minimum_buffer_sdram = minimum_buffer_sdram
        self._buffered_sdram_per_timestep = buffered_sdram_per_timestep

    @property
    @overrides(MachineVertex.resources_required)
    def resources_required(self):
        return self._resources

    @property
    @overrides(ProvidesProvenanceDataFromMachineImpl._provenance_region_id)
    def _provenance_region_id(self):
        return self._POISSON_SPIKE_SOURCE_REGIONS.PROVENANCE_REGION.value

    @property
    @overrides(
        ProvidesProvenanceDataFromMachineImpl._n_additional_data_items)
    def _n_additional_data_items(self):
        return 0

    @overrides(AbstractRecordable.is_recording)
    def is_recording(self):
        return self._is_recording

    @overrides(AbstractReceiveBuffersToHost.get_minimum_buffer_sdram_usage)
    def get_minimum_buffer_sdram_usage(self):
        return self._minimum_buffer_sdram

    @overrides(AbstractReceiveBuffersToHost.get_n_timesteps_in_buffer_space)
    def get_n_timesteps_in_buffer_space(self, buffer_space, machine_time_step):
        return recording_utilities.get_n_timesteps_in_buffer_space(
            buffer_space, [self._buffered_sdram_per_timestep])

    @overrides(AbstractReceiveBuffersToHost.get_recorded_region_ids)
    def get_recorded_region_ids(self):
        if self._is_recording:
            return [0]
        return []

    @overrides(AbstractReceiveBuffersToHost.get_recording_region_base_address)
    def get_recording_region_base_address(self, txrx, placement):
        return helpful_functions.locate_memory_region_for_placement(
            placement,
            self.POISSON_SPIKE_SOURCE_REGIONS.SPIKE_HISTORY_REGION.value,
            txrx)<|MERGE_RESOLUTION|>--- conflicted
+++ resolved
@@ -28,12 +28,6 @@
             self, resources_required, is_recording, minimum_buffer_sdram,
             buffered_sdram_per_timestep, constraints=None, label=None):
         MachineVertex.__init__(self, label, constraints=constraints)
-<<<<<<< HEAD
-=======
-        ProvidesProvenanceDataFromMachineImpl.__init__(
-            self, self.POISSON_SPIKE_SOURCE_REGIONS.PROVENANCE_REGION.value,
-            0)
->>>>>>> 82ae5d8e
         AbstractRecordable.__init__(self)
         self._is_recording = is_recording
         self._resources = resources_required
