--- conflicted
+++ resolved
@@ -43,23 +43,13 @@
         "__minimum_buffer_sdram",
         "__resources"]
 
-<<<<<<< HEAD
     class POISSON_SPIKE_SOURCE_REGIONS(Enum):
         SYSTEM_REGION = 0
         POISSON_PARAMS_REGION = 1
-        SPIKE_HISTORY_REGION = 2
-        PROVENANCE_REGION = 3
-        PROFILER_REGION = 4
-=======
-    POISSON_SPIKE_SOURCE_REGIONS = Enum(
-        value="POISSON_SPIKE_SOURCE_REGIONS",
-        names=[('SYSTEM_REGION', 0),
-               ('POISSON_PARAMS_REGION', 1),
-               ('RATES_REGION', 2),
-               ('SPIKE_HISTORY_REGION', 3),
-               ('PROVENANCE_REGION', 4),
-               ('PROFILER_REGION', 5)])
->>>>>>> e2e5b2db
+        RATES_REGION = 2
+        SPIKE_HISTORY_REGION = 3
+        PROVENANCE_REGION = 4
+        PROFILER_REGION = 5
 
     PROFILE_TAG_LABELS = {
         0: "TIMER",
