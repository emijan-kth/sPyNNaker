# Copyright (c) 2017-2019 The University of Manchester
#
# This program is free software: you can redistribute it and/or modify
# it under the terms of the GNU General Public License as published by
# the Free Software Foundation, either version 3 of the License, or
# (at your option) any later version.
#
# This program is distributed in the hope that it will be useful,
# but WITHOUT ANY WARRANTY; without even the implied warranty of
# MERCHANTABILITY or FITNESS FOR A PARTICULAR PURPOSE.  See the
# GNU General Public License for more details.
#
# You should have received a copy of the GNU General Public License
# along with this program.  If not, see <http://www.gnu.org/licenses/>.

from collections import Counter
import logging
import numpy
from spinn_utilities.log import FormatAdapter
from spinn_utilities.overrides import overrides
from spinn_front_end_common.utility_models import ReverseIpTagMultiCastSource
from spynnaker.pyNN.data import SpynnakerDataView
from spynnaker.pyNN.models.common import EIEIOSpikeRecorder
from spynnaker.pyNN.utilities import constants
from spynnaker.pyNN.models.abstract_models import (
    PopulationApplicationVertex, RecordingType, ParameterHolder,
    SupportsStructure)
from spynnaker.pyNN.utilities.ranged import SpynnakerRangedList
from pyNN.space import Grid2D, Grid3D

logger = FormatAdapter(logging.getLogger(__name__))

# Cutoff to warn too many spikes sent at one time
TOO_MANY_SPIKES = 100


def _as_numpy_ticks(times, time_step):
    return numpy.ceil(
        numpy.floor(numpy.array(times) * 1000.0) / time_step).astype("int64")


def _send_buffer_times(spike_times, time_step):
    # Convert to ticks
    if len(spike_times) and hasattr(spike_times[0], "__len__"):
        data = []
        for times in spike_times:
            data.append(_as_numpy_ticks(times, time_step))
        return data
    else:
        return _as_numpy_ticks(spike_times, time_step)


class SpikeSourceArrayVertex(
        ReverseIpTagMultiCastSource, PopulationApplicationVertex,
        SupportsStructure):
    """ Model for play back of spikes
    """

    SPIKE_RECORDING_REGION_ID = 0

    def __init__(
            self, n_neurons, spike_times, label,
            max_atoms_per_core, model, splitter):
        # pylint: disable=too-many-arguments
        self.__model_name = "SpikeSourceArray"
        self.__model = model
        self.__structure = None

        if spike_times is None:
            spike_times = []
        use_list_as_value = (
            not len(spike_times) or not hasattr(spike_times[0], '__iter__'))
        self._spike_times = SpynnakerRangedList(
            n_neurons, spike_times, use_list_as_value=use_list_as_value)

        time_step = SpynnakerDataView.get_simulation_time_step_us()

        super().__init__(
            n_keys=n_neurons, label=label,
            max_atoms_per_core=max_atoms_per_core,
            send_buffer_times=_send_buffer_times(spike_times, time_step),
            send_buffer_partition_id=constants.SPIKE_PARTITION_ID,
            splitter=splitter)

        self._check_spike_density()
        # handle recording
        self.__spike_recorder = EIEIOSpikeRecorder()

    def _check_spike_density(self):
        if len(self._spike_times):
            if hasattr(self._spike_times[0], '__iter__'):
                self._check_density_double_list()
            else:
                self._check_density_single_list()
        else:
            logger.warning("SpikeSourceArray has no spike times")

    def _check_density_single_list(self):
        counter = Counter(self._spike_times)
        top = counter.most_common(1)
        val, count = top[0]
        if count * self.n_atoms > TOO_MANY_SPIKES:
            if self.n_atoms > 1:
                logger.warning(
                    "Danger of SpikeSourceArray sending too many spikes "
                    "at the same time. "
                    f"This is because ({self.n_atoms}) neurons "
                    f"share the same spike list")
            else:
                logger.warning(
                    "Danger of SpikeSourceArray sending too many spikes "
                    "at the same time. "
                    f"For example at time {val} {count * self.n_atoms} "
                    f"spikes will be sent")

    def _check_density_double_list(self):
        counter = Counter()
        for neuron_id in range(0, self.n_atoms):
            counter.update(self._spike_times[neuron_id])
        top = counter.most_common(1)
        val, count = top[0]
        if count > TOO_MANY_SPIKES:
            logger.warning(
                "Danger of SpikeSourceArray sending too many spikes "
                "at the same time. "
                f"For example at time {val} {count} spikes will be sent")

    @overrides(SupportsStructure.set_structure)
    def set_structure(self, structure):
        self.__structure = structure

    @property
    @overrides(ReverseIpTagMultiCastSource.atoms_shape)
    def atoms_shape(self):
        if isinstance(self.__structure, (Grid2D, Grid3D)):
            return self.__structure.calculate_size(self.n_atoms)
        return super(ReverseIpTagMultiCastSource, self).atoms_shape

    def _to_early_spikes_single_list(self, spike_times):
        """
        Checks if there is one or more spike_times before the current time

        Logs a warning for the first oen found

        :param iterable(int spike_times:
        """
        current_time = SpynnakerDataView.get_current_run_time_ms()
        for i in range(len(spike_times)):
            if spike_times[i] < current_time:
                logger.warning(
                    "SpikeSourceArray {} has spike_times that are lower than "
                    "the current time {} For example {} - "
                    "these will be ignored.".format(
                        self, current_time, float(spike_times[i])))
                return

    def _check_spikes_double_list(self, spike_times):
        """
        Checks if there is one or more spike_times before the current time

        Logs a warning for the first oen found

        :param iterable(iterable(int) spike_times:
        """
        current_time = SpynnakerDataView.get_current_run_time_ms()
        for neuron_id in range(0, self.n_atoms):
            id_times = spike_times[neuron_id]
            for i in range(len(id_times)):
                if id_times[i] < current_time:
                    logger.warning(
                       "SpikeSourceArray {} has spike_times that are lower "
                       "than the current time {} For example {} - "
                       "these will be ignored.".format(
                            self, current_time, float(id_times[i])))
                    return

    def __set_spike_buffer_times(self, spike_times):
        """ Set the spike source array's buffer spike times

        """
        time_step = SpynnakerDataView.get_simulation_time_step_us()
        # warn the user if they are asking for a spike time out of range
        if spike_times:  # in case of empty list do not check
            if hasattr(spike_times[0], '__iter__'):
                self._check_spikes_double_list(spike_times)
            else:
                self._to_early_spikes_single_list(spike_times)
        self.send_buffer_times = _send_buffer_times(spike_times, time_step)
<<<<<<< HEAD
=======
        self._spike_times = spike_times
        self._check_spike_density()

    @overrides(AbstractSpikeRecordable.is_recording_spikes)
    def is_recording_spikes(self):
        return self.__spike_recorder.record
>>>>>>> 0b6c9457

    def __read_parameter(self, name, selector):
        # pylint: disable=unused-argument
        # This can only be spike times
        return self._spike_times.get_values(selector)

    @overrides(PopulationApplicationVertex.get_parameter_values)
    def get_parameter_values(self, names, selector=None):
        self._check_parameters(names, {"spike_times"})
        return ParameterHolder(names, self.__read_parameter, selector)

    @overrides(PopulationApplicationVertex.set_parameter_values)
    def set_parameter_values(self, name, value, selector=None):
        self._check_parameters(name, {"spike_times"})
        self.__set_spike_buffer_times(value)
        use_list_as_value = (
            not len(value) or not hasattr(value[0], '__iter__'))
        self._spike_times.set_value_by_selector(
            selector, value, use_list_as_value)

    @overrides(PopulationApplicationVertex.get_parameters)
    def get_parameters(self):
        return ["spike_times"]

    @overrides(PopulationApplicationVertex.get_units)
    def get_units(self, name):
        if name == "spikes":
            return ""
        if name == "spike_times":
            return "ms"
        raise KeyError(f"Units for {name} unknown")

    @overrides(PopulationApplicationVertex.get_recordable_variables)
    def get_recordable_variables(self):
        return ["spikes"]

    @overrides(PopulationApplicationVertex.can_record)
    def can_record(self, name):
        return name == "spikes"

    @overrides(PopulationApplicationVertex.set_recording)
    def set_recording(self, name, sampling_interval=None, indices=None):
        if name != "spikes":
            raise KeyError(f"Cannot record {name}")
        if sampling_interval is not None:
            logger.warning("Sampling interval currently not supported for "
                           "SpikeSourceArray so being ignored")
        if indices is not None:
            logger.warning("Indices currently not supported for "
                           "SpikeSourceArray so being ignored")
        self.enable_recording(True)
        SpynnakerDataView.set_requires_mapping()

    @overrides(PopulationApplicationVertex.set_not_recording)
    def set_not_recording(self, name, indices=None):
        if name != "spikes":
            raise KeyError(f"Cannot record {name}")
        if indices is not None:
            logger.warning("Indices currently not supported for "
                           "SpikeSourceArray so being ignored")
        self.enable_recording(False)

    @overrides(PopulationApplicationVertex.get_recording_variables)
    def get_recording_variables(self):
        if self._is_recording:
            return ["spikes"]
        return []

    @overrides(PopulationApplicationVertex.is_recording_variable)
    def is_recording_variable(self, name):
        if name != "spikes":
            raise KeyError(f"Cannot record {name}")
        return self._is_recording

    @overrides(PopulationApplicationVertex.get_recorded_data)
    def get_recorded_data(self, name):
        if name != "spikes":
            raise KeyError(f"Cannot record {name}")
        return self.__spike_recorder.get_spikes(
            self.label, 0, self,
            lambda vertex:
                vertex.virtual_key
                if vertex.virtual_key is not None
                else 0)

    @overrides(PopulationApplicationVertex.get_recording_sampling_interval)
    def get_recording_sampling_interval(self, name):
        if name != "spikes":
            raise KeyError(f"Cannot record {name}")
        return SpynnakerDataView.get_simulation_time_step_us()

    @overrides(PopulationApplicationVertex.get_recording_indices)
    def get_recording_indices(self, name):
        if name != "spikes":
            raise KeyError(f"Cannot record {name}")
        return range(self.n_atoms)

    @overrides(PopulationApplicationVertex.get_recording_type)
    def get_recording_type(self, name):
        if name != "spikes":
            raise KeyError(f"Cannot record {name}")
        return RecordingType.BIT_FIELD

    @overrides(PopulationApplicationVertex.clear_recording_data)
    def clear_recording_data(self, name):
        if name != "spikes":
            raise KeyError(f"Cannot record {name}")
        buffer_manager = SpynnakerDataView.get_buffer_manager()
        for machine_vertex in self.machine_vertices:
            placement = SpynnakerDataView.get_placement_of_vertex(
                machine_vertex)
            buffer_manager.clear_recorded_data(
                placement.x, placement.y, placement.p,
                SpikeSourceArrayVertex.SPIKE_RECORDING_REGION_ID)

    def describe(self):
        """ Returns a human-readable description of the cell or synapse type.

        The output may be customised by specifying a different template\
        together with an associated template engine\
        (see :py:mod:`pyNN.descriptions`).

        If template is None, then a dictionary containing the template\
        context will be returned.
        """

        parameters = self.get_parameter_values(self.__model.default_parameters)

        context = {
            "name": self.__model_name,
            "default_parameters": self.__model.default_parameters,
            "default_initial_values": self.__model.default_parameters,
            "parameters": parameters,
        }
        return context<|MERGE_RESOLUTION|>--- conflicted
+++ resolved
@@ -186,15 +186,7 @@
             else:
                 self._to_early_spikes_single_list(spike_times)
         self.send_buffer_times = _send_buffer_times(spike_times, time_step)
-<<<<<<< HEAD
-=======
-        self._spike_times = spike_times
         self._check_spike_density()
-
-    @overrides(AbstractSpikeRecordable.is_recording_spikes)
-    def is_recording_spikes(self):
-        return self.__spike_recorder.record
->>>>>>> 0b6c9457
 
     def __read_parameter(self, name, selector):
         # pylint: disable=unused-argument
