# Copyright (c) 2017-2019 The University of Manchester
#
# This program is free software: you can redistribute it and/or modify
# it under the terms of the GNU General Public License as published by
# the Free Software Foundation, either version 3 of the License, or
# (at your option) any later version.
#
# This program is distributed in the hope that it will be useful,
# but WITHOUT ANY WARRANTY; without even the implied warranty of
# MERCHANTABILITY or FITNESS FOR A PARTICULAR PURPOSE.  See the
# GNU General Public License for more details.
#
# You should have received a copy of the GNU General Public License
# along with this program.  If not, see <http://www.gnu.org/licenses/>.

import logging
import numpy
from spinn_utilities.log import FormatAdapter
from spinn_utilities.overrides import overrides
from spinn_front_end_common.utility_models import ReverseIpTagMultiCastSource
from spynnaker.pyNN.data import SpynnakerDataView
from spynnaker.pyNN.models.common import EIEIOSpikeRecorder
from spynnaker.pyNN.utilities import constants
from spynnaker.pyNN.models.abstract_models import (
    PopulationApplicationVertex, RecordingType, ParameterHolder,
    SupportsStructure)
from spynnaker.pyNN.utilities.ranged import SpynnakerRangedList
from pyNN.space import Grid2D, Grid3D

logger = FormatAdapter(logging.getLogger(__name__))


def _as_numpy_ticks(times, time_step):
    return numpy.ceil(
        numpy.floor(numpy.array(times) * 1000.0) / time_step).astype("int64")


def _send_buffer_times(spike_times, time_step):
    # Convert to ticks
    if len(spike_times) and hasattr(spike_times[0], "__len__"):
        data = []
        for times in spike_times:
            data.append(_as_numpy_ticks(times, time_step))
        return data
    else:
        return _as_numpy_ticks(spike_times, time_step)


class SpikeSourceArrayVertex(
<<<<<<< HEAD
        ReverseIpTagMultiCastSource, PopulationApplicationVertex,
        AbstractChangableAfterRun, SupportsStructure):
=======
        ReverseIpTagMultiCastSource, AbstractSpikeRecordable,
        SimplePopulationSettable, SupportsStructure):
>>>>>>> f95d1aef
    """ Model for play back of spikes
    """

    SPIKE_RECORDING_REGION_ID = 0

    def __init__(
            self, n_neurons, spike_times, label,
            max_atoms_per_core, model, splitter):
        # pylint: disable=too-many-arguments
        self.__model_name = "SpikeSourceArray"
        self.__model = model

        if spike_times is None:
            spike_times = []
        use_list_as_value = (
            not len(spike_times) or not hasattr(spike_times[0], '__iter__'))
        self._spike_times = SpynnakerRangedList(
            n_neurons, spike_times, use_list_as_value=use_list_as_value)

        time_step = SpynnakerDataView.get_simulation_time_step_us()

        super().__init__(
            n_keys=n_neurons, label=label,
            max_atoms_per_core=max_atoms_per_core,
            send_buffer_times=_send_buffer_times(spike_times, time_step),
            send_buffer_partition_id=constants.SPIKE_PARTITION_ID,
            splitter=splitter)

        # handle recording
        self.__spike_recorder = EIEIOSpikeRecorder()

    @overrides(SupportsStructure.set_structure)
    def set_structure(self, structure):
        self.__structure = structure

    @property
    @overrides(ReverseIpTagMultiCastSource.atoms_shape)
    def atoms_shape(self):
        if isinstance(self.__structure, (Grid2D, Grid3D)):
            return self.__structure.calculate_size(self.n_atoms)
        return super(ReverseIpTagMultiCastSource, self).atoms_shape

    @property
<<<<<<< HEAD
    @overrides(AbstractChangableAfterRun.requires_mapping)
    def requires_mapping(self):
        return self.__requires_mapping

    @overrides(AbstractChangableAfterRun.mark_no_changes)
    def mark_no_changes(self):
        self.__requires_mapping = False
=======
    def spike_times(self):
        """ The spike times of the spike source array
        """
        return list(self._spike_times)
>>>>>>> f95d1aef

    def _to_early_spikes_single_list(self, spike_times):
        """
        Checks if there is one or more spike_times before the current time

        Logs a warning for the first oen found

        :param iterable(int spike_times:
        """
        current_time = SpynnakerDataView.get_current_run_time_ms()
        for i in range(len(spike_times)):
            if spike_times[i] < current_time:
                logger.warning(
                    "SpikeSourceArray {} has spike_times that are lower than "
                    "the current time {} For example {} - "
                    "these will be ignored.".format(
                        self, current_time, float(spike_times[i])))
                return

    def _check_spikes_double_list(self, spike_times):
        """
        Checks if there is one or more spike_times before the current time

        Logs a warning for the first oen found

        :param iterable(iterable(int) spike_times:
        """
        current_time = SpynnakerDataView.get_current_run_time_ms()
        for neuron_id in range(0, self.n_atoms):
            id_times = spike_times[neuron_id]
            for i in range(len(id_times)):
                if id_times[i] < current_time:
                    logger.warning(
                       "SpikeSourceArray {} has spike_times that are lower "
                       "than the current time {} For example {} - "
                       "these will be ignored.".format(
                            self, current_time, float(id_times[i])))
                    return

    def __set_spike_buffer_times(self, spike_times):
        """ Set the spike source array's buffer spike times

        """
        time_step = SpynnakerDataView.get_simulation_time_step_us()
        # warn the user if they are asking for a spike time out of range
        if spike_times:  # in case of empty list do not check
            if hasattr(spike_times[0], '__iter__'):
                self._check_spikes_double_list(spike_times)
            else:
                self._to_early_spikes_single_list(spike_times)
        self.send_buffer_times = _send_buffer_times(spike_times, time_step)

    def __read_parameter(self, name, selector):
        # pylint: disable=unused-argument
        # This can only be spike times
        return self._spike_times.get_values(selector)

    @overrides(PopulationApplicationVertex.get_parameter_values)
    def get_parameter_values(self, names, selector=None):
        self._check_parameters(names, {"spike_times"})
        return ParameterHolder(names, self.__read_parameter, selector)

    @overrides(PopulationApplicationVertex.set_parameter_values)
    def set_parameter_values(self, name, value, selector=None):
        self._check_parameters(name, {"spike_times"})
        self.__set_spike_buffer_times(value)
        use_list_as_value = (
            not len(value) or not hasattr(value[0], '__iter__'))
        self._spike_times.set_value_by_selector(
            selector, value, use_list_as_value)

    @overrides(PopulationApplicationVertex.get_parameters)
    def get_parameters(self):
        return ["spike_times"]

    @overrides(PopulationApplicationVertex.get_units)
    def get_units(self, name):
        if name == "spikes":
            return ""
        if name == "spike_times":
            return "ms"
        raise KeyError(f"Units for {name} unknown")

    @overrides(PopulationApplicationVertex.get_recordable_variables)
    def get_recordable_variables(self):
        return ["spikes"]

    @overrides(PopulationApplicationVertex.can_record)
    def can_record(self, name):
        return name == "spikes"

    @overrides(PopulationApplicationVertex.set_recording)
    def set_recording(self, name, sampling_interval=None, indices=None):
        if name != "spikes":
            raise KeyError(f"Cannot record {name}")
        if sampling_interval is not None:
            logger.warning("Sampling interval currently not supported for "
                           "SpikeSourceArray so being ignored")
        if indices is not None:
            logger.warning("Indices currently not supported for "
                           "SpikeSourceArray so being ignored")
<<<<<<< HEAD
        self.enable_recording(True)

    @overrides(PopulationApplicationVertex.set_not_recording)
    def set_not_recording(self, name, indices=None):
        if name != "spikes":
            raise KeyError(f"Cannot record {name}")
        if indices is not None:
            logger.warning("Indices currently not supported for "
                           "SpikeSourceArray so being ignored")
        self.enable_recording(False)

    @overrides(PopulationApplicationVertex.get_recording_variables)
    def get_recording_variables(self):
        if self._is_recording:
            return ["spikes"]
        return []

    @overrides(PopulationApplicationVertex.is_recording_variable)
    def is_recording_variable(self, name):
        if name != "spikes":
            raise KeyError(f"Cannot record {name}")
        return self._is_recording

    @overrides(PopulationApplicationVertex.get_recorded_data)
    def get_recorded_data(self, name):
        if name != "spikes":
            raise KeyError(f"Cannot record {name}")
=======
        self.enable_recording(new_state)
        if self.__spike_recorder.record:
            SpynnakerDataView.set_requires_mapping()
        self.__spike_recorder.record = new_state

    @overrides(AbstractSpikeRecordable.get_spikes_sampling_interval)
    def get_spikes_sampling_interval(self):
        return SpynnakerDataView.get_simulation_time_step_us()

    @overrides(AbstractSpikeRecordable.get_spikes)
    def get_spikes(self):
>>>>>>> f95d1aef
        return self.__spike_recorder.get_spikes(
            self.label, 0, self,
            lambda vertex:
                vertex.virtual_key
                if vertex.virtual_key is not None
                else 0)

    @overrides(PopulationApplicationVertex.get_recording_sampling_interval)
    def get_recording_sampling_interval(self, name):
        if name != "spikes":
            raise KeyError(f"Cannot record {name}")
        return SpynnakerDataView.get_simulation_time_step_us()

    @overrides(PopulationApplicationVertex.get_recording_indices)
    def get_recording_indices(self, name):
        if name != "spikes":
            raise KeyError(f"Cannot record {name}")
        return range(self.n_atoms)

    @overrides(PopulationApplicationVertex.get_recording_type)
    def get_recording_type(self, name):
        if name != "spikes":
            raise KeyError(f"Cannot record {name}")
        return RecordingType.BIT_FIELD

    @overrides(PopulationApplicationVertex.clear_recording_data)
    def clear_recording_data(self, name):
        if name != "spikes":
            raise KeyError(f"Cannot record {name}")
        buffer_manager = SpynnakerDataView.get_buffer_manager()
        for machine_vertex in self.machine_vertices:
            placement = SpynnakerDataView.get_placement_of_vertex(
                machine_vertex)
            buffer_manager.clear_recorded_data(
                placement.x, placement.y, placement.p,
                SpikeSourceArrayVertex.SPIKE_RECORDING_REGION_ID)

    def describe(self):
        """ Returns a human-readable description of the cell or synapse type.

        The output may be customised by specifying a different template\
        together with an associated template engine\
        (see :py:mod:`pyNN.descriptions`).

        If template is None, then a dictionary containing the template\
        context will be returned.
        """

        parameters = self.get_parameter_values(self.__model.default_parameters)

        context = {
            "name": self.__model_name,
            "default_parameters": self.__model.default_parameters,
            "default_initial_values": self.__model.default_parameters,
            "parameters": parameters,
        }
        return context<|MERGE_RESOLUTION|>--- conflicted
+++ resolved
@@ -47,13 +47,8 @@
 
 
 class SpikeSourceArrayVertex(
-<<<<<<< HEAD
         ReverseIpTagMultiCastSource, PopulationApplicationVertex,
-        AbstractChangableAfterRun, SupportsStructure):
-=======
-        ReverseIpTagMultiCastSource, AbstractSpikeRecordable,
-        SimplePopulationSettable, SupportsStructure):
->>>>>>> f95d1aef
+        SupportsStructure):
     """ Model for play back of spikes
     """
 
@@ -65,6 +60,7 @@
         # pylint: disable=too-many-arguments
         self.__model_name = "SpikeSourceArray"
         self.__model = model
+        self.__structure = None
 
         if spike_times is None:
             spike_times = []
@@ -95,22 +91,6 @@
         if isinstance(self.__structure, (Grid2D, Grid3D)):
             return self.__structure.calculate_size(self.n_atoms)
         return super(ReverseIpTagMultiCastSource, self).atoms_shape
-
-    @property
-<<<<<<< HEAD
-    @overrides(AbstractChangableAfterRun.requires_mapping)
-    def requires_mapping(self):
-        return self.__requires_mapping
-
-    @overrides(AbstractChangableAfterRun.mark_no_changes)
-    def mark_no_changes(self):
-        self.__requires_mapping = False
-=======
-    def spike_times(self):
-        """ The spike times of the spike source array
-        """
-        return list(self._spike_times)
->>>>>>> f95d1aef
 
     def _to_early_spikes_single_list(self, spike_times):
         """
@@ -212,8 +192,8 @@
         if indices is not None:
             logger.warning("Indices currently not supported for "
                            "SpikeSourceArray so being ignored")
-<<<<<<< HEAD
         self.enable_recording(True)
+        SpynnakerDataView.set_requires_mapping()
 
     @overrides(PopulationApplicationVertex.set_not_recording)
     def set_not_recording(self, name, indices=None):
@@ -240,19 +220,6 @@
     def get_recorded_data(self, name):
         if name != "spikes":
             raise KeyError(f"Cannot record {name}")
-=======
-        self.enable_recording(new_state)
-        if self.__spike_recorder.record:
-            SpynnakerDataView.set_requires_mapping()
-        self.__spike_recorder.record = new_state
-
-    @overrides(AbstractSpikeRecordable.get_spikes_sampling_interval)
-    def get_spikes_sampling_interval(self):
-        return SpynnakerDataView.get_simulation_time_step_us()
-
-    @overrides(AbstractSpikeRecordable.get_spikes)
-    def get_spikes(self):
->>>>>>> f95d1aef
         return self.__spike_recorder.get_spikes(
             self.label, 0, self,
             lambda vertex:
