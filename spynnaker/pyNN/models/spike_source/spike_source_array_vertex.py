--- conflicted
+++ resolved
@@ -22,14 +22,11 @@
 from spynnaker.pyNN.data import SpynnakerDataView
 from spynnaker.pyNN.models.common import EIEIOSpikeRecorder
 from spynnaker.pyNN.utilities import constants
-<<<<<<< HEAD
 from spynnaker.pyNN.models.abstract_models import (
-    PopulationApplicationVertex, RecordingType, ParameterHolder)
+    PopulationApplicationVertex, RecordingType, ParameterHolder,
+    SupportsStructure)
 from spynnaker.pyNN.utilities.ranged import SpynnakerRangedList
-=======
-from spynnaker.pyNN.models.abstract_models import SupportsStructure
 from pyNN.space import Grid2D, Grid3D
->>>>>>> 804cc0dd
 
 logger = FormatAdapter(logging.getLogger(__name__))
 
@@ -51,14 +48,8 @@
 
 
 class SpikeSourceArrayVertex(
-<<<<<<< HEAD
         ReverseIpTagMultiCastSource, PopulationApplicationVertex,
-        AbstractChangableAfterRun):
-=======
-        ReverseIpTagMultiCastSource, AbstractSpikeRecordable,
-        SimplePopulationSettable, AbstractChangableAfterRun,
-        SupportsStructure):
->>>>>>> 804cc0dd
+        AbstractChangableAfterRun, SupportsStructure):
     """ Model for play back of spikes
     """
 
