--- conflicted
+++ resolved
@@ -56,12 +56,8 @@
 
 class SpikeSourceArray(
         AbstractDataSpecableVertex, AbstractPartitionableVertex,
-<<<<<<< HEAD
         AbstractOutgoingEdgeSameContiguousKeysRestrictor,
         AbstractPopulationRecordableVertex):
-=======
-        AbstractOutgoingEdgeSameContiguousKeysRestrictor):
->>>>>>> 0e2b6c7b
     """
     model for play back of spikes
     """
