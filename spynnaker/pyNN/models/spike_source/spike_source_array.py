--- conflicted
+++ resolved
@@ -1,33 +1,22 @@
-<<<<<<< HEAD
 """
 SpikeSourceArray
 """
 from spynnaker.pyNN.utilities import constants
-from spynnaker.pyNN.models.spike_source.abstract_spike_source \
-    import AbstractSpikeSource
-from spynnaker.pyNN import exceptions
-from spynnaker.pyNN import model_binaries
-
-from spinn_front_end_common.utilities import packet_conversions
-from spinn_front_end_common.utilities import constants as \
-    front_end_common_constants
-=======
-from spynnaker.pyNN.buffer_management.storage_objects.buffered_sending_region\
-    import BufferedSendingRegion
-from spynnaker.pyNN.exceptions import ConfigurationException
 from spynnaker.pyNN.models.abstract_models\
     .abstract_population_outgoing_edge_restrictor\
     import AbstractPopulationOutgoingEdgeRestrictor
+from spynnaker.pyNN.utilities.conf import config
+from spynnaker.pyNN.models.spike_source.spike_source_array_partitioned_vertex\
+    import SpikeSourceArrayPartitionedVertex
+from spynnaker.pyNN.buffer_management.storage_objects.buffered_sending_region\
+    import BufferedSendingRegion
 from spynnaker.pyNN.buffer_management.buffer_manager import BufferManager
-from spinnman.messages.eieio.command_messages.event_stop_request\
-    import EventStopRequest
-from spynnaker.pyNN.models.abstract_models.abstract_data_specable_vertex \
+
+from spinn_front_end_common.utilities import constants as \
+    front_end_common_constants
+from spinn_front_end_common.abstract_models.abstract_data_specable_vertex \
     import AbstractDataSpecableVertex
-from spynnaker.pyNN.models.spike_source.spike_source_array_partitioned_vertex \
-    import SpikeSourceArrayPartitionedVertex
-from spynnaker.pyNN.utilities.conf import config
-from spynnaker.pyNN.utilities import constants
->>>>>>> 1c2ef1c3
+from spinn_front_end_common.utilities.exceptions import ConfigurationException
 
 from pacman.model.partitionable_graph.abstract_partitionable_vertex \
     import AbstractPartitionableVertex
@@ -35,35 +24,25 @@
     .tag_allocator_require_iptag_constraint\
     import TagAllocatorRequireIptagConstraint
 
-<<<<<<< HEAD
-import math
-import os
-from collections import defaultdict
-import logging
-=======
 from data_specification.data_specification_generator\
     import DataSpecificationGenerator
->>>>>>> 1c2ef1c3
+
+from spinnman.messages.eieio.command_messages.event_stop_request\
+    import EventStopRequest
 
 from enum import Enum
 import logging
 
 
-<<<<<<< HEAD
-class SpikeSourceArray(AbstractSpikeSource):
-    """
-    SpikeSourceArray model (represnets a play backable model)
-    """
-=======
 logger = logging.getLogger(__name__)
->>>>>>> 1c2ef1c3
 
 
 class SpikeSourceArray(AbstractDataSpecableVertex,
                        AbstractPartitionableVertex,
                        AbstractPopulationOutgoingEdgeRestrictor):
 
-    CORE_APP_IDENTIFIER = constants.SPIKE_INJECTOR_CORE_APPLICATION_ID
+    CORE_APP_IDENTIFIER = (front_end_common_constants
+                           .SPIKE_INJECTOR_CORE_APPLICATION_ID)
     _CONFIGURATION_REGION_SIZE = 36
 
     # limited to the n of the x,y,p,n key format
@@ -104,13 +83,10 @@
             tag_id=tag))
 
         if self._max_on_chip_memory_usage_for_spikes is None:
-            self._max_on_chip_memory_usage_for_spikes = \
-                constants.DEFAULT_MEG_LIMIT
+            self._max_on_chip_memory_usage_for_spikes = 8 * 1024 * 1024
 
         # check the values do not conflict with chip memory limit
-        if (self._max_on_chip_memory_usage_for_spikes >
-                constants.MAX_MEG_LIMIT or
-                self._max_on_chip_memory_usage_for_spikes < 0):
+        if self._max_on_chip_memory_usage_for_spikes < 0:
             raise ConfigurationException(
                 "The memory usage on chip is either beyond what is supportable"
                 " on the spinnaker board being supported or you have requested"
@@ -130,12 +106,11 @@
     @staticmethod
     def set_model_max_atoms_per_core(new_value):
         """
-        
-        :param new_value: 
-        :return:
-        """
-        SpikeSourceArray.\
-            _model_based_max_atoms_per_core = new_value
+
+        :param new_value:
+        :return:
+        """
+        SpikeSourceArray._model_based_max_atoms_per_core = new_value
 
     def create_subvertex(self, vertex_slice, resources_required, label=None,
                          constraints=list()):
@@ -195,116 +170,14 @@
             send_buffer = self._send_buffers[key]
         return send_buffer
 
-<<<<<<< HEAD
-            # This is in official PyNN format, all neurons use the same list:
-            neuron_list = list(range(vertex_slice.n_atoms))
-            for timeStamp in self._spike_times:
-                time_stamp_in_ticks = \
-                    int((timeStamp * 1000.0) / self._machine_time_step)
-
-                spike_dict[time_stamp_in_ticks].extend(neuron_list)
-
-        return spike_dict
-
-    @staticmethod
-    def get_spike_block_row_length(n_atoms):
-        """
-        
-        :param n_atoms: 
-        :return:
-        """
-        return int(math.ceil(n_atoms
-                             / front_end_common_constants.BITS_PER_WORD))
-
-    @staticmethod
-    def get_spike_region_bytes(spike_block_row_length, no_active_timesteps):
-        """
-        
-        :param spike_block_row_length: 
-        :param no_active_timesteps: 
-        :return:
-        """
-        return spike_block_row_length * no_active_timesteps * 4
-
-    def get_spike_buffer_size(self, vert_slice):
-        """
-        Gets the size of the spike buffer for a range of neurons and time steps
-        """
-        if not self._record:
-            return 0
-
-        if self._no_machine_time_steps is None:
-            return 0
-
-        out_spike_spikes = \
-            int(math.ceil((vert_slice.hi_atom - vert_slice.lo_atom + 1)
-                          / 32.0)) * 4
-        return self.get_recording_region_size(out_spike_spikes)
-
-    @staticmethod
-    def get_block_index_bytes(no_active_timesteps):
-        return (constants.BLOCK_INDEX_HEADER_WORDS + (no_active_timesteps *
-                constants.BLOCK_INDEX_ROW_WORDS)) * 4
-
-    def process_spike_array_info(self, subvertex, graph_mapper):
-        """
-        Parse python definitons of the required spike arrays and construct
-        both the spike blocks, containing lists of spike IDs for each time
-        step, and the index table, which gives the address in memory to access
-        the spike block for the current time step.
-        """
-        vertex_slice = graph_mapper.get_subvertex_slice(subvertex)
-        spike_dict = self.get_spikes_per_timestep(vertex_slice)
-
-        # Dict spikeDict now has entries based on timeStamp and each entry
-        # is a list of neurons firing at that time.
-        # Get keys in time order:
-        time_keys = spike_dict.keys()
-        time_keys.sort()
-
-        # Calculate how big the spike rows will be:
-        n_atoms = (vertex_slice.hi_atom - vertex_slice.lo_atom) + 1
-        spike_block_row_length = \
-            self.get_spike_block_row_length(n_atoms)
-        spike_region_size = self.get_spike_region_bytes(spike_block_row_length,
-                                                        len(time_keys))
-
-        # Create a new tableEntry for each unique time stamp, then
-        # build a spike Block, tracking its size:
-        table_entries = list()
-        spike_blocks = list()
-        spike_block_start_addr = 0
-        for timeStamp in time_keys:
-            current_spike_block = list()
-
-            # Create tableEntry:
-            table_entries.append([timeStamp, spike_block_start_addr])
-
-            # Construct spikeBlock:
-            list_of_spike_indices = spike_dict[timeStamp]
-            for spikeIndex in list_of_spike_indices:
-                current_spike_block.append(spikeIndex - vertex_slice.lo_atom)
-
-            # Add the spike block for this time step to the spike blocks list:
-            spike_blocks.append(current_spike_block)
-            spike_block_start_addr += spike_block_row_length
-        return n_atoms, table_entries, spike_blocks, spike_region_size
-
-    def reserve_memory_regions(self, spec, setup_sz, block_index_region_size,
-                               spike_region_size, spike_hist_buff_sz):
-=======
     def _reserve_memory_regions(self, spec, spike_region_size):
->>>>>>> 1c2ef1c3
-        """
-        *** Modified version of same routine in abstract_models.py These could
-        be combined to form a common routine, perhaps by passing a list of
-        entries. ***
-        Reserve memory for the system, indices and spike data regions.
-        The indices region will be copied to DTCM by the executable.
+        """ Reserve memory for the system, indices and spike data regions.
+            The indices region will be copied to DTCM by the executable.
         """
         spec.reserve_memory_region(
             region=self._SPIKE_SOURCE_REGIONS.SYSTEM_REGION.value,
-            size=12, label='systemInfo')
+            size=constants.DATA_SPECABLE_BASIC_SETUP_INFO_N_WORDS * 4,
+            label='systemInfo')
 
         spec.reserve_memory_region(
             region=self._SPIKE_SOURCE_REGIONS.CONFIGURATION_REGION.value,
@@ -332,93 +205,11 @@
             Bit 5: Output neuron potential
             Bit 6: Output spike rate
         """
-        # What recording commands were set for the parent pynn_population.py?
-<<<<<<< HEAD
         self._write_basic_setup_info(
             spec, SpikeSourceArray.CORE_APP_IDENTIFIER,
             self._SPIKE_SOURCE_REGIONS.SYSTEM_REGION.value)
-        recording_info = 0
-        if (spike_history_region_sz > 0) and self._record:
-            recording_info |= constants.RECORD_SPIKE_BIT
-        recording_info |= 0xBEEF0000
-
-        # Write this to the system region (to be picked up by the simulation):
+
         spec.switch_write_focus(
-            region=self._SPIKE_SOURCE_REGIONS.SYSTEM_REGION.value)
-        spec.write_value(data=recording_info)
-        spec.write_value(data=spike_history_region_sz)
-
-    def write_block_index_region(self, spec, key,
-                                 num_neurons, table_entries):
-        """
-        Spike block index table. Gives address of each block of spikes.
-        numNeurons is the total number of spike sources to be modelled.
-        tableEntries is a list of the entries, each of which consists of:
-        struct {
-            uint32 timeStamp          # In simulation ticks
-            uint32 addressOfBlockWord # Relative to start of spikeDataRegion
-        } entry
-
-        """
-        spec.switch_write_focus(
-            region=self._SPIKE_SOURCE_REGIONS.BLOCK_INDEX_REGION.value)
-
-        if key is None:
-            raise exceptions.ConfigurationException(
-                "This spike source array does not send its spikes anywhere. "
-                "This is deemed to be an error. Please fix this and try again")
-        spec.write_value(data=key)
-
-        # Word 1 is the total number of 'neurons' (i.e. spike sources) in
-        # the pynn_population.py:
-        spec.write_value(data=num_neurons)
-=======
-        self._write_basic_setup_info(spec,
-                                     SpikeSourceArray.CORE_APP_IDENTIFIER)
->>>>>>> 1c2ef1c3
-
-        # add the params saying how big each
-        spec.switch_write_focus(
-<<<<<<< HEAD
-            region=self._SPIKE_SOURCE_REGIONS.SPIKE_DATA_REGION.value)
-        vector_len = int(math.ceil(num_neurons / 32.0))
-        for block in spike_blocks:
-            spike_bit_vectors = [0] * vector_len
-
-            # Process this block of spike indices, setting a bit corresponding
-            # to this index for each spiking neuron source:
-            for index in block:
-                word_num = index >> 5
-                bit_num = index & 0x1F
-                or_mask = 1 << bit_num
-
-                # Set the target bit:
-                spike_bit_vectors[word_num] |= or_mask
-
-            # Write this to spikeBlock region:
-            for i in range(vector_len):
-                spec.write_value(data=spike_bit_vectors[i])
-
-    def get_spikes(self, txrx, placements, graph_mapper,
-                   compatible_output=False):
-        """
-        
-        :param txrx: 
-        :param placements: 
-        :param graph_mapper: 
-        :param compatible_output: 
-        :return:
-        """
-        # Use standard behaviour to read spikes
-        return self._get_spikes(
-            transciever=txrx, placements=placements,
-            graph_mapper=graph_mapper, compatible_output=compatible_output,
-            spike_recording_region=self._SPIKE_SOURCE_REGIONS
-                                       .SPIKE_HISTORY_REGION.value,
-            sub_vertex_out_spike_bytes_function=(
-                lambda subvertex, subvertex_slice:
-                    int(math.ceil(subvertex_slice.n_atoms / 32.0)) * 4))
-=======
             region=self._SPIKE_SOURCE_REGIONS.CONFIGURATION_REGION.value)
 
         # write configs for reverse ip tag
@@ -440,28 +231,27 @@
 
         ip_tag = iter(ip_tags).next()
         spec.write_value(data=ip_tag.tag)
->>>>>>> 1c2ef1c3
 
     # inherited from dataspecable vertex
     def generate_data_spec(
-            self, subvertex, placement, subgraph, graph, routing_info, hostname, 
-            graph_mapper, report_folder, ip_tags, reverse_ip_tags, 
+            self, subvertex, placement, subgraph, graph, routing_info,
+            hostname, graph_mapper, report_folder, ip_tags, reverse_ip_tags,
             write_text_specs, application_run_time_folder):
         """
         Model-specific construction of the data blocks necessary to build a
         single SpikeSource Array on one core.
-        :param subvertex: 
-        :param placement: 
-        :param subgraph: 
-        :param graph: 
-        :param routing_info: 
-        :param hostname: 
-        :param graph_mapper: 
-        :param report_folder: 
-        :param ip_tags: 
-        :param reverse_ip_tags: 
-        :param write_text_specs: 
-        :param application_run_time_folder: 
+        :param subvertex:
+        :param placement:
+        :param subgraph:
+        :param graph:
+        :param routing_info:
+        :param hostname:
+        :param graph_mapper:
+        :param report_folder:
+        :param ip_tags:
+        :param reverse_ip_tags:
+        :param write_text_specs:
+        :param application_run_time_folder:
         :return:
         """
         data_writer, report_writer = \
@@ -471,40 +261,14 @@
 
         spec = DataSpecificationGenerator(data_writer, report_writer)
 
-<<<<<<< HEAD
-        # get slice from mapper
-        subvert_slice = graph_mapper.get_subvertex_slice(subvertex)
-
-        # Setup words + 1 for flags + 1 for recording size
-        setup_size = (constants.DATA_SPECABLE_BASIC_SETUP_INFO_N_WORDS + 2) * 4
-
-        spike_history_region_sz = self.get_spike_buffer_size(subvert_slice)
-
-=======
->>>>>>> 1c2ef1c3
         spec.comment("\n*** Spec for SpikeSourceArray Instance ***\n\n")
 
         # ###################################################################
         # Reserve SDRAM space for memory areas:
-
         spec.comment("\nReserving memory space for spike data region:\n\n")
-
-        # Create the data regions for the spike source array:
-<<<<<<< HEAD
-        self.reserve_memory_regions(
-            spec, setup_size, block_index_region_size, spike_region_size,
-            spike_history_region_sz)
-        self.write_setup_info(spec, spike_history_region_sz)
-
-        # Every subedge should have the same key
-        keys_and_masks = routing_info.get_keys_and_masks_from_subedge(
-            subgraph.outgoing_subedges_from_subvertex(subvertex)[0])
-        key = keys_and_masks[0].key
-=======
         spike_buffer = self._get_spike_send_buffer(
             graph_mapper.get_subvertex_slice(subvertex))
         self._reserve_memory_regions(spec, spike_buffer.buffer_size)
->>>>>>> 1c2ef1c3
 
         self._write_setup_info(
             spec, spike_buffer.buffer_size, ip_tags)
@@ -514,78 +278,23 @@
         data_writer.close()
 
     def get_binary_file_name(self):
-<<<<<<< HEAD
-        """
-        
-        :return:
-        """
-        return "spike_source_array.aplx"
+        """
+
+        :return:
+        """
+        return "reverse_iptag_multicast_source.aplx"
 
     # inherited from partitionable vertex
     def get_cpu_usage_for_atoms(self, vertex_slice, graph):
         """
-        
-        :param vertex_slice: 
-        :param graph: 
-=======
-        return "reverse_iptag_multicast_source.aplx"
-
-    # inherited from partitionable vertex
-    def get_cpu_usage_for_atoms(self, vertex_slice, graph):
-        """ assumed correct cpu usage is not important
 
         :param vertex_slice:
         :param graph:
->>>>>>> 1c2ef1c3
         :return:
         """
         return 0
 
     def get_sdram_usage_for_atoms(self, vertex_slice, vertex_in_edges):
-<<<<<<< HEAD
-        """
-        
-        :param vertex_slice: 
-        :param vertex_in_edges: 
-        :return:
-        """
-        spike_dict = self.get_spikes_per_timestep(vertex_slice)
-        no_active_timesteps = len(spike_dict)
-        spike_block_row_length = self.get_spike_block_row_length(
-            ((vertex_slice.hi_atom - vertex_slice.lo_atom) + 1))
-        spike_region_sz = self.get_spike_region_bytes(spike_block_row_length,
-                                                      no_active_timesteps)
-        block_index_region_size = self.get_block_index_bytes(
-            no_active_timesteps)
-
-        spike_history_region_sz = self.get_spike_buffer_size(vertex_slice)
-        return ((constants.DATA_SPECABLE_BASIC_SETUP_INFO_N_WORDS * 4)
-                + spike_region_sz + block_index_region_size
-                + spike_history_region_sz)
-
-    def get_dtcm_usage_for_atoms(self, vertex_slice, graph):
-        """
-        
-        :param vertex_slice: 
-        :param graph: 
-        :return:
-        """
-        return 0
-
-    def is_recordable(self):
-        """
-        
-        :return:
-        """
-        return True
-
-    def is_abstract_spike_source(self):
-        """
-        
-        :return:
-        """
-        return True
-=======
         """ calculates the total sdram usage of the spike source array. If the
         memory requirement is beyond what is deemed to be the usage of the
         processor, then it executes a buffered format.
@@ -596,14 +305,14 @@
         """
         send_buffer = self._get_spike_send_buffer(vertex_slice)
         send_size = send_buffer.buffer_size
-        return constants.SETUP_SIZE + send_size
+        return ((constants.DATA_SPECABLE_BASIC_SETUP_INFO_N_WORDS * 4) +
+                SpikeSourceArray._CONFIGURATION_REGION_SIZE + send_size)
 
     def get_dtcm_usage_for_atoms(self, vertex_slice, graph):
-        """ assumed that correct dtcm usage is not required
+        """
 
         :param vertex_slice:
         :param graph:
         :return:
         """
-        return 0
->>>>>>> 1c2ef1c3
+        return 0