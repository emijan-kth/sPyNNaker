--- conflicted
+++ resolved
@@ -9,13 +9,7 @@
 
 
 class SpikeSourceFromFile(SpikeSourceArray):
-<<<<<<< HEAD
-    """
-    helper class that allows spikes from a  file to be read in and added to a
-    buffered spike source
-=======
     """ SpikeSourceArray that works from a file
->>>>>>> 53139c1e
     """
 
     def __init__(
