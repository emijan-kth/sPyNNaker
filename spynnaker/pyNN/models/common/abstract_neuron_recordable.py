--- conflicted
+++ resolved
@@ -55,7 +55,8 @@
         :param machine_time_step:
         :return:
         """
-<<<<<<< HEAD
+        # pylint: disable=too-many-arguments
+        pass
 
     @abstractmethod
     def get_neuron_sampling_interval(self, variable):
@@ -63,8 +64,4 @@
         Returns the current sampling interval for this variable
         :param variable: PyNN name of the variable
         :return: Sampling interval in micro seconds
-        """
-=======
-        # pylint: disable=too-many-arguments
-        pass
->>>>>>> c45feefa
+        """