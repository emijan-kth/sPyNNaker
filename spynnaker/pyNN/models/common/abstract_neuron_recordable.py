# Copyright (c) 2017-2019 The University of Manchester
#
# This program is free software: you can redistribute it and/or modify
# it under the terms of the GNU General Public License as published by
# the Free Software Foundation, either version 3 of the License, or
# (at your option) any later version.
#
# This program is distributed in the hope that it will be useful,
# but WITHOUT ANY WARRANTY; without even the implied warranty of
# MERCHANTABILITY or FITNESS FOR A PARTICULAR PURPOSE.  See the
# GNU General Public License for more details.
#
# You should have received a copy of the GNU General Public License
# along with this program.  If not, see <http://www.gnu.org/licenses/>.

from six import add_metaclass
from spinn_utilities.abstract_base import AbstractBase, abstractmethod


@add_metaclass(AbstractBase)
class AbstractNeuronRecordable(object):
    """ Indicates that a variable (e.g., membrane voltage) can be recorded\
        from this object.
    """

    __slots__ = ()

    @abstractmethod
    def get_recordable_variables(self):
        """ Returns a list of the PyNN names of variables this model is \
            expected to collect

        :rtype: list(str)
        """

    @abstractmethod
    def is_recording(self, variable):
        """ Determines if variable is being recorded.

        :param str variable: PyNN name of the variable
        :return: True if variable are being recorded, False otherwise
        :rtype: bool
        """

    @abstractmethod
    def set_recording(self, variable, new_state=True, sampling_interval=None,
                      indexes=None):
        """ Sets variable to being recorded

        :param str variable: PyNN name of the variable
        :param bool new_state:
        :param sampling_interval:
        :type sampling_interval: int or None
        :param indexes: Which indices are to be recorded (or None for all)
        :type indexes: list or None
        """

    @abstractmethod
<<<<<<< HEAD
    def get_machine_vertices_for(self, variable, graph_mapper):
        """ gives the machine vertices for a given variable from a given app \
        vertex

        :param variable: the variable to get
        :param graph_mapper:  the mapping between graphs
        :return: iterable of machine vertex
        """

    @abstractmethod
    def clear_recording(self, variable, buffer_manager, placements,
                        graph_mapper):
=======
    def clear_recording(self, variable, buffer_manager, placements):
>>>>>>> 6cd54837
        """ Clear the recorded data from the object

        :param str variable: PyNN name of the variable
        :param buffer_manager: the buffer manager object
        :type buffer_manager:
            ~spinn_front_end_common.interface.buffer_management.BufferManager
        :param ~pacman.model.placements.Placements placements:
            the placements object
        :rtype: None
        """

    @abstractmethod
    def get_data(self, variable, n_machine_time_steps, placements,
                 buffer_manager, machine_time_step):
        """ Get the recorded data

        :param str variable: PyNN name of the variable
        :param int n_machine_time_steps:
        :param ~pacman.model.placements.Placements placements:
        :param buffer_manager:
        :type buffer_manager:
            ~spinn_front_end_common.interface.buffer_management.BufferManager
        :param int machine_time_step: microseconds
        :return: (data, recording_indices, sampling_interval)
        :rtype: tuple(~numpy.ndarray,list(int),float)
        """
        # pylint: disable=too-many-arguments

    @abstractmethod
    def get_neuron_sampling_interval(self, variable):
        """ Returns the current sampling interval for this variable

<<<<<<< HEAD
        :param variable: PyNN name of the variable
        :return: Sampling interval in micro seconds
        """

    @abstractmethod
    def get_expected_n_rows(
            self, n_machine_time_steps, sampling_rate, vertex, variable):
        """ Returns the number of expected rows for a given runtime

        :param n_machine_time_steps: map of vertex to steps.
        :param sampling_rate: the sampling rate for this vertex
        :param vertex: the machine vertex
        :param variable: the variable being recorded
        :return: the number of rows expected.
        """

    @abstractmethod
    def get_recording_slice(self, graph_mapper, vertex):
        """ returns the slice of vertex for this machine vertex in recording \
        space.

        :param graph_mapper: the graph mapper
        :param vertex: the machine vertex
        :return: the slice of recorded atoms.
=======
        :param str variable: PyNN name of the variable
        :return: Sampling interval in microseconds
        :rtype: float
>>>>>>> 6cd54837
        """<|MERGE_RESOLUTION|>--- conflicted
+++ resolved
@@ -56,22 +56,7 @@
         """
 
     @abstractmethod
-<<<<<<< HEAD
-    def get_machine_vertices_for(self, variable, graph_mapper):
-        """ gives the machine vertices for a given variable from a given app \
-        vertex
-
-        :param variable: the variable to get
-        :param graph_mapper:  the mapping between graphs
-        :return: iterable of machine vertex
-        """
-
-    @abstractmethod
-    def clear_recording(self, variable, buffer_manager, placements,
-                        graph_mapper):
-=======
     def clear_recording(self, variable, buffer_manager, placements):
->>>>>>> 6cd54837
         """ Clear the recorded data from the object
 
         :param str variable: PyNN name of the variable
@@ -104,9 +89,9 @@
     def get_neuron_sampling_interval(self, variable):
         """ Returns the current sampling interval for this variable
 
-<<<<<<< HEAD
-        :param variable: PyNN name of the variable
-        :return: Sampling interval in micro seconds
+        :param str variable: PyNN name of the variable
+        :return: Sampling interval in microseconds
+        :rtype: float
         """
 
     @abstractmethod
@@ -129,9 +114,4 @@
         :param graph_mapper: the graph mapper
         :param vertex: the machine vertex
         :return: the slice of recorded atoms.
-=======
-        :param str variable: PyNN name of the variable
-        :return: Sampling interval in microseconds
-        :rtype: float
->>>>>>> 6cd54837
         """