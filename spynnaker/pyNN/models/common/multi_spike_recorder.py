--- conflicted
+++ resolved
@@ -21,11 +21,6 @@
 from pacman.model.resources.variable_sdram import VariableSDRAM
 from spinn_front_end_common.utilities.constants import (
     BYTES_PER_WORD, BITS_PER_WORD)
-<<<<<<< HEAD
-from spynnaker.pyNN.data import SpynnakerDataView
-from spynnaker.pyNN.utilities.neo_buffer_database import NeoBufferDatabase
-=======
->>>>>>> 36987e29
 
 logger = FormatAdapter(logging.getLogger(__name__))
 _TWO_WORDS = struct.Struct("<II")
@@ -59,25 +54,4 @@
         out_spike_bytes = (
             int(math.ceil(n_neurons / BITS_PER_WORD)) * BYTES_PER_WORD)
         return VariableSDRAM(0, (2 * BYTES_PER_WORD) + (
-<<<<<<< HEAD
-            out_spike_bytes * spikes_per_timestep))
-
-    def write_spike_metadata(self, application_vertex, region, population):
-        """
-        Write the metadata to retrieve spikes based on just the data
-
-        :param ApplicatioNvertex application_vertex:
-        :param int region: local region this vertex will write to
-        :param ~spynnaker.pyNN.models.populations.Population population:
-            the population to record for
-        """
-        if self.record:
-            with NeoBufferDatabase() as db:
-                vertices = application_vertex.machine_vertices
-                for vertex in vertices:
-                    db.write_multi_spikes_metadata(
-                        vertex, "spikes", region, population,
-                        SpynnakerDataView.get_simulation_time_step_ms())
-=======
-            out_spike_bytes * spikes_per_timestep))
->>>>>>> 36987e29
+            out_spike_bytes * spikes_per_timestep))