--- conflicted
+++ resolved
@@ -622,14 +622,10 @@
             len(self.__sampling_rates)
 
     def _get_fixed_sdram_usage(self, vertex_slice):
-<<<<<<< HEAD
-=======
-        """
-        :param ~pacman.model.graphs.common.Slice vertex_slice:
-        :rtype: int
-        """
-        total_neurons = vertex_slice.hi_atom - vertex_slice.lo_atom + 1
->>>>>>> 144bd5dc
+        """
+        :param ~pacman.model.graphs.common.Slice vertex_slice:
+        :rtype: int
+        """
         fixed_sdram = 0
         # Recording rate for each neuron
         fixed_sdram += self._N_BYTES_PER_RATE
