# Copyright (c) 2017-2019 The University of Manchester
#
# This program is free software: you can redistribute it and/or modify
# it under the terms of the GNU General Public License as published by
# the Free Software Foundation, either version 3 of the License, or
# (at your option) any later version.
#
# This program is distributed in the hope that it will be useful,
# but WITHOUT ANY WARRANTY; without even the implied warranty of
# MERCHANTABILITY or FITNESS FOR A PARTICULAR PURPOSE.  See the
# GNU General Public License for more details.
#
# You should have received a copy of the GNU General Public License
# along with this program.  If not, see <http://www.gnu.org/licenses/>.
import itertools
import logging
import math
import numpy
from spinn_utilities.log import FormatAdapter
from pacman.model.resources.variable_sdram import VariableSDRAM
from data_specification.enums import DataType
from spinn_front_end_common.utilities.exceptions import ConfigurationException
from spinn_front_end_common.utilities.constants import (
    BYTES_PER_WORD, BITS_PER_WORD)
from spynnaker.pyNN.data import SpynnakerDataView
<<<<<<< HEAD
from spynnaker.pyNN.utilities.neo_buffer_database import NeoBufferDatabase
=======
from .population_application_vertex import RecordingType
>>>>>>> 0696d520

logger = FormatAdapter(logging.getLogger(__name__))

# The number to add to generate that all neurons are in the given state
_REPEAT_PER_NEURON_RECORDED = 0x7FFFFFFF

# The number to add to generate that all neurons are recorded
_REPEAT_PER_NEURON = 0xFFFFFFFF

# The flag to add to generate that the count is recorded
_RECORDED_FLAG = 0x80000000

# The flag (or lack thereof) to add to generate that the count is not recorded
_NOT_RECORDED_FLAG = 0x00000000


class _ReadOnlyDict(dict):
    def __readonly__(self, *args, **kwargs):  # pylint: disable=unused-argument
        raise RuntimeError("Cannot modify ReadOnlyDict")

    __setitem__ = __readonly__
    __delitem__ = __readonly__
    pop = __readonly__
    popitem = __readonly__
    clear = __readonly__
    update = __readonly__
    setdefault = __readonly__
    del __readonly__


def get_sampling_interval(sampling_rate):
    """ Return the current sampling interval given a sampling rate

    :param float sampling_rate: The sampling rate in time steps
    :return: Sampling interval in microseconds
    :rtype: float
    """
    return sampling_rate * SpynnakerDataView.get_simulation_time_step_ms()


class NeuronRecorder(object):
    __slots__ = [
        "__indexes",
        "__n_neurons",
        "__sampling_rates",
        "__data_types",
        "__bitfield_variables",
        "__per_timestep_variables",
        "__per_timestep_datatypes",
        "__per_timestep_recording",
        "__events_per_core_variables",
        "__events_per_core_datatypes",
        "__events_per_core_recording",
        "__events_per_ts",
        "__region_ids",
        "__offset_added"]

    _N_BYTES_FOR_TIMESTAMP = BYTES_PER_WORD
    _N_BYTES_PER_RATE = BYTES_PER_WORD
    _N_BYTES_PER_ENUM = BYTES_PER_WORD
    _N_BYTES_PER_GEN_ITEM = BYTES_PER_WORD

    #: size of a index in terms of position into recording array
    _N_BYTES_PER_INDEX = DataType.UINT16.size  # currently uint16

    #: size of the counter for spike recording
    _N_BYTES_PER_COUNT = BYTES_PER_WORD

    #: size of the increment for spike recording
    _N_BYTES_PER_INCREMENT = BYTES_PER_WORD
    _N_BYTES_PER_SIZE = BYTES_PER_WORD

    # sampling temporal value size (how many ticks between recordings)
    _N_CPU_CYCLES_PER_NEURON = 8
    _N_BYTES_PER_POINTER = BYTES_PER_WORD
    _SARK_BLOCK_SIZE = 2 * BYTES_PER_WORD  # Seen in sark.c

    #: size of the counter for outstanding recording
    _N_BYTES_PER_OUTSTANDING_RECORDING = BYTES_PER_WORD

    #: number of items types (currently non-bitfield and bitfield)
    _N_ITEM_TYPES = 2

    #: flag for spikes
    SPIKES = "spikes"

    #: packets-per-timestep
    PACKETS = "packets-per-timestep"

    #: packets-per-timestep data type
    PACKETS_TYPE = DataType.UINT32

    #: rewiring
    REWIRING = "rewiring"

    #: rewiring data type
    REWIRING_TYPE = DataType.UINT32

    #: max_rewires
    MAX_REWIRES = "max_rewires"

    _MAX_RATE = 2 ** 32 - 1  # To allow a unit32_t to be used to store the rate

    def __init__(
            self, allowed_variables, data_types, bitfield_variables,
            n_neurons, per_timestep_variables, per_timestep_datatypes,
            events_per_core_variables, events_per_core_datatypes):
        """
        :param list(str) allowed_variables:
        :param list(str) data_types:
        :param list(str) bitfield_variables:
        :param int n_neurons:
        """
        self.__sampling_rates = dict()
        self.__indexes = dict()
        self.__data_types = data_types
        self.__n_neurons = n_neurons
        self.__bitfield_variables = bitfield_variables

        self.__per_timestep_variables = per_timestep_variables
        self.__per_timestep_datatypes = per_timestep_datatypes
        self.__per_timestep_recording = set()

        self.__events_per_core_variables = events_per_core_variables
        self.__events_per_core_datatypes = events_per_core_datatypes
        self.__events_per_core_recording = set()
        self.__events_per_ts = dict()
        self.__events_per_ts[self.MAX_REWIRES] = 0  # record('all')

        # Get info on variables like these
        for variable in itertools.chain(allowed_variables, bitfield_variables):
            self.__sampling_rates[variable] = 0
            self.__indexes[variable] = None

        # Get region ids for all variables
        self.__region_ids = dict()
        for region_id, variable in enumerate(itertools.chain(
                    allowed_variables, bitfield_variables,
                    events_per_core_variables, per_timestep_variables)):
            self.__region_ids[variable] = region_id

        self.__offset_added = False

    def add_region_offset(self, offset):
        """ Add an offset to the regions.  Used when there are multiple\
            recorders on a single core

        :param int offset: The offset to add
        """
        if not self.__offset_added:
            self.__region_ids = dict(
                (var, region + offset)
                for var, region in self.__region_ids.items())

        self.__offset_added = True

    def get_region(self, variable):
        """ Get the region of a variable

        :param str variable: The variable to get the region of
        :rtype: int
        """
        return self.__region_ids[variable]

    def _count_recording_per_slice(
            self, variable, vertex_slice):
        """
        :param str variable:
        :param ~pacman.model.graphs.common.Slice vertex_slice:
        :rtype: int or None
        """
        if variable not in self.__sampling_rates:
            return None
        if self.__sampling_rates[variable] == 0:
            return 0
        if self.__indexes[variable] is None:
            return vertex_slice.n_atoms
        return sum(vertex_slice.lo_atom <= index <= vertex_slice.hi_atom
                   for index in self.__indexes[variable])

    def _max_recording_per_slice(self, variable, n_atoms):
        """
        """
        if variable not in self.__sampling_rates:
            return None
        if self.__sampling_rates[variable] == 0:
            return 0
        if self.__indexes[variable] is None:
            return n_atoms
        indices = self.__indexes[variable]
        max_index = numpy.amax(indices)
        existence = numpy.zeros(max_index + 1)
        existence[indices] = 1
        splits = numpy.arange(n_atoms, max_index + 1, n_atoms)
        split_array = numpy.array_split(existence, splits)
        return max([numpy.sum(s) for s in split_array])

    def _neurons_recording(self, variable, vertex_slice, atoms_shape):
        """
        :param str variable:
        :param ~pacman.model.graphs.common.Slice vertex_slice:
        :param tuple(int) atoms_shape:
        :rtype: iterable(int)
        """
        if self.__sampling_rates[variable] == 0:
            return []
        if self.__indexes[variable] is None:
            return vertex_slice.get_raster_ids(atoms_shape)
        indexes = self.__indexes[variable]
        return [
            i for i in vertex_slice.get_raster_ids(atoms_shape)
            if i in indexes]

    def _convert_placement_matrix_data(
            self, row_data, n_rows, data_row_length, n_neurons, data_type):

        surplus_bytes = self._N_BYTES_FOR_TIMESTAMP
        var_data = (row_data[:, surplus_bytes:].reshape(
            n_rows * data_row_length))
        placement_data = data_type.decode_array(var_data).reshape(
            n_rows, n_neurons)
        return placement_data

    @staticmethod
    def _process_missing_data(
            missing_str, placement, expected_rows, n_neurons, times,
            sampling_rate, label, placement_data, region):
        missing_str += "({}, {}, {}); ".format(
            placement.x, placement.y, placement.p)
        # Start the fragment for this slice empty
        fragment = numpy.empty((expected_rows, n_neurons))
        for i in range(0, expected_rows):
            time = i * sampling_rate
            # Check if there is data for this time step
            local_indexes = numpy.where(times == time)
            if len(local_indexes[0]) == 1:
                fragment[i] = placement_data[local_indexes[0]]
            elif len(local_indexes[0]) > 1:
                fragment[i] = placement_data[local_indexes[0][0]]
                logger.warning(
                    "Population {} has multiple recorded data for time {}"
                    " in region {} ", label, time, region)
            else:
                # Set row to nan
                fragment[i] = numpy.full(n_neurons, numpy.nan)
        return fragment

<<<<<<< HEAD
    def __read_data(
            self, label, application_vertex,
            sampling_rate, data_type, variable):
        with NeoBufferDatabase() as db:
            return db.get_deta(label, variable)
=======
    def _get_placement_matrix_data(
            self, vertex, region, expected_rows,
            missing_str, sampling_rate, label, data_type, n_per_timestep):
        """ processes a placement for matrix data

        :param ~pacman.model.placements.Placements placements:
            the placements object
        :param ~pacman.model.graphs.machine.MachineVertex vertex:
            the vertex to read from
        :param int region: the recording region id
        :param int expected_rows:
            how many rows the tools think should be recorded
        :param str missing_str: string for reporting missing stuff
        :param int sampling_rate: the rate of sampling
        :param str label: the vertex label.
        :return: placement data
        :rtype: ~numpy.ndarray
        """
        placement = SpynnakerDataView.get_placement_of_vertex(vertex)
        if n_per_timestep == 0:
            return None

        # for buffering output info is taken form the buffer manager
        buffer_manager = SpynnakerDataView.get_buffer_manager()
        record_raw, missing_data = buffer_manager.get_data_by_placement(
            placement, region)
        record_length = len(record_raw)

        # If there is no data, return empty for all timesteps
        if record_length == 0:
            return numpy.zeros((expected_rows, n_per_timestep),
                               dtype="float64")

        # There is one column for time and one for each neuron recording
        data_row_length = n_per_timestep * data_type.size
        full_row_length = data_row_length + self._N_BYTES_FOR_TIMESTAMP
        n_rows = record_length // full_row_length
        row_data = numpy.asarray(record_raw, dtype="uint8").reshape(
            n_rows, full_row_length)
        placement_data = self._convert_placement_matrix_data(
            row_data, n_rows, data_row_length, n_per_timestep, data_type)

        # If everything is there, return it
        if not missing_data and n_rows == expected_rows:
            return placement_data

        # Got data but its missing bits, so get times
        time_bytes = (
            row_data[:, 0: self._N_BYTES_FOR_TIMESTAMP].reshape(
                n_rows * self._N_BYTES_FOR_TIMESTAMP))
        times = time_bytes.view("<i4").reshape(n_rows, 1)

        # process data from core for missing data
        placement_data = self._process_missing_data(
            missing_str, placement, expected_rows, n_per_timestep, times,
            sampling_rate, label, placement_data, region)
        return placement_data

    def get_recorded_indices(self, application_vertex, variable):
        """ Get the indices being recorded for a given variable

        :param ApplicationVertex application_vertex: The vertex being recorded
        :param str variable: The name of the variable to get the indices of
        :rtype: list(int)
        """
        if variable not in self.__sampling_rates:
            return []
        if self.__indexes[variable] is None:
            return range(application_vertex.n_atoms)
        return self.__indexes[variable]

    def get_sampling_interval(self, variable):
        """ Get the sampling interval of a variable

        :param str variable: The variable to get the sampling interval of
        :rtype: float
        """
        if (variable in self.__per_timestep_variables or
                variable in self.__events_per_core_variables):
            return get_sampling_interval(1)

        return get_sampling_interval(self.__sampling_rates[variable])

    def __read_data(
            self, label, application_vertex,
            sampling_rate, data_type, variable):
        n_machine_time_steps = SpynnakerDataView.get_current_run_timesteps()
        vertices = (
            application_vertex.splitter.machine_vertices_for_recording(
                variable))
        region = self.__region_ids[variable]
        missing_str = ""
        pop_level_data = None

        progress = ProgressBar(
            vertices, "Getting {} for {}".format(variable, label))

        indexes = []
        for i, vertex in enumerate(progress.over(vertices)):
            expected_rows = int(
                math.ceil(n_machine_time_steps / sampling_rate))

            n_items_per_timestep = 1
            if variable in self.__sampling_rates:
                neurons = self._neurons_recording(
                    variable, vertex.vertex_slice,
                    application_vertex.atoms_shape)
                n_items_per_timestep = len(neurons)
                indexes.extend(neurons)
            else:
                indexes.append(i)
            placement_data = self._get_placement_matrix_data(
                vertex, region, expected_rows,
                missing_str, sampling_rate, label, data_type,
                n_items_per_timestep)

            if placement_data is not None:
                # append to the population data
                if pop_level_data is None:
                    pop_level_data = placement_data
                else:
                    # Add the slice fragment on axis 1
                    # which is IDs/channel_index
                    pop_level_data = numpy.append(
                        pop_level_data, placement_data, axis=1)

        # warn user of missing data
        if len(missing_str) > 0:
            logger.warning(
                "Population {} is missing recorded data in region {} from the"
                " following cores: {}", label, region, missing_str)

        indexes = numpy.array(indexes)
        order = numpy.argsort(indexes)
        return pop_level_data[:, order]

    def get_recorded_data(self, label, application_vertex, variable):
        """ Get recorded data based on type

        :param str label: vertex label
        :param application_vertex:
        :type application_vertex:
            ~pacman.model.graphs.application.ApplicationVertex
        :param str variable: PyNN name for the variable (`V`, `gsy_inh`, etc.)
        :rtype: ~numpy.ndarray
        """
        if not self.is_recording(variable):
            raise KeyError(f"Variable {variable} was not recorded")
        if variable in self.__bitfield_variables:
            return self.get_spikes(label, application_vertex, variable)
        if variable in self.__events_per_core_variables:
            return self.get_events(label, application_vertex, variable)
        if (variable in self.__sampling_rates or
                variable in self.__per_timestep_variables):
            return self.get_matrix_data(label, application_vertex, variable)
        raise KeyError(f"This vertex cannot record {variable}")

    def get_recorded_data_type(self, variable):
        if variable in self.__bitfield_variables:
            return RecordingType.BIT_FIELD
        if variable in self.__events_per_core_variables:
            return RecordingType.EVENT
        if (variable in self.__sampling_rates or
                variable in self.__per_timestep_variables):
            return RecordingType.MATRIX
        raise KeyError(f"This vertex cannot record {variable}")
>>>>>>> 0696d520

    def get_matrix_data(self, label, application_vertex, variable):
        """ Read a data mapped to time and neuron IDs from the SpiNNaker\
            machine and converts to required data types with scaling if needed.

        :param str label: vertex label
        :param application_vertex:
        :type application_vertex:
            ~pacman.model.graphs.application.ApplicationVertex
        :param str variable: PyNN name for the variable (`V`, `gsy_inh`, etc.)
        :rtype: ~numpy.ndarray
        """
        if variable in self.__bitfield_variables:
            msg = ("Variable {} is not supported by get_matrix_data, use "
                   "get_spikes(...)").format(variable)
            raise ConfigurationException(msg)
        if variable in self.__events_per_core_variables:
            msg = ("Variable {} is not supported by get_matrix_data, use "
                   "get_events(...)").format(variable)
            raise ConfigurationException(msg)
        if variable in self.__per_timestep_variables:
            sampling_rate = 1
            data_type = self.__per_timestep_datatypes[variable]
        else:
            sampling_rate = self.__sampling_rates[variable]
            data_type = self.__data_types[variable]
        return self.__read_data(
            label, application_vertex, sampling_rate, data_type, variable)

    def __write_matrix_metadata(
            self, application_vertex,
            sampling_rate, data_type, variable):
        """
        Write the metadata to retrieve matrix data based on just the database

        :param ApplicationVertex application_vertex:
        :param int sampling_rate: Sampling rate in timesteps
        :param DataType data_type: type of data being recorded
        :param str variable: name of the variable.
        """
        vertices = (
            application_vertex.splitter.machine_vertices_for_recording(
                variable))
        region = self.__region_ids[variable]

        for i, vertex in enumerate(vertices):
            if variable in self.__sampling_rates:
                neurons = self._neurons_recording(
                    variable, vertex.vertex_slice,
                    application_vertex.atoms_shape)
            else:
                neurons = [i]
            with NeoBufferDatabase() as db:
                db.write_matrix_metadata(vertex, variable, region, neurons,
                                         data_type, sampling_rate)

    def write_matrix_metadata(self, application_vertex, variable):
        if variable in self.__bitfield_variables:
            msg = ("Variable {} is not supported by get_matrix_data, use "
                   "get_spikes(...)").format(variable)
            raise ConfigurationException(msg)
        if variable in self.__events_per_core_variables:
            msg = ("Variable {} is not supported by get_matrix_data, use "
                   "get_events(...)").format(variable)
            raise ConfigurationException(msg)
        if variable in self.__per_timestep_variables:
            sampling_rate = 1
            data_type = self.__per_timestep_datatypes[variable]
        else:
            sampling_rate = self.__sampling_rates[variable]
            data_type = self.__data_types[variable]
        self.__write_matrix_metadata(
            application_vertex, sampling_rate, data_type, variable)

    def get_spikes(self, label, variable):
        """ Read spikes mapped to time and neuron IDs from the SpiNNaker\
            machine.

        :param str label: vertex label
        :param str variable:
        :return:
        :rtype: ~numpy.ndarray(tuple(int,int))
        """
        with NeoBufferDatabase() as db:
            return db.get_deta(label, variable)

    def write_spike_metadata(self, application_vertex):
        """
        Write the metadata to retreive spikes based on just the database

        :param ApplicationVertex application_vertex:
            vertex which will supply the data
        """
        vertices = (
            application_vertex.splitter.machine_vertices_for_recording(
                self.SPIKES))
        region = self.__region_ids[self.SPIKES]

        with NeoBufferDatabase() as db:
            for vertex in vertices:
                neurons = self._neurons_recording(
                    self.SPIKES, vertex.vertex_slice,
                    application_vertex.atoms_shape)
                db.write_spikes_metadata(vertex, self.SPIKES, region, neurons)

    def write_events_metadata(self, application_vertex, variable):
        """
        Write the metadata to retrieve rewires data based on just the database

        :param ApplicatioNVertex application_vertex:
        :param str variable:
        """
        if variable == self.REWIRING:
            return self.__write_rewires_metadata(application_vertex, variable)
        else:
            # Unspecified event variable
            msg = (
                "Variable {} is not supported. Supported event variables are: "
                "{}".format(variable, self.get_event_recordable_variables()))
            raise ConfigurationException(msg)

    def get_events(self, label, application_vertex, variable):
        """ Read events mapped to time and neuron IDs from the SpiNNaker\
            machine.

        :param str label: vertex label
        :param application_vertex:
        :type application_vertex:
            ~pacman.model.graphs.application.ApplicationVertex
        :param str variable:
        :return:
        :rtype: ~numpy.ndarray(tuple(int,int,int,int))
        """
        if variable == self.REWIRING:
            return self._get_rewires(
                label, application_vertex, variable)
        else:
            # Unspecified event variable
            msg = (
                "Variable {} is not supported. Supported event variables are: "
                "{}".format(variable, self.get_event_recordable_variables()))
            raise ConfigurationException(msg)

    def _get_rewires(
            self, label, application_vertex, variable):
        """ Read rewires mapped to time and neuron IDs from the SpiNNaker\
            machine.

        :param str label: vertex label
        :param application_vertex:
        :type application_vertex:
            ~pacman.model.graphs.application.ApplicationVertex
        :param str variable:
        :return:
        :rtype: ~numpy.ndarray(tuple(int,int,int,int))
        """
        with NeoBufferDatabase() as db:
            return db.get_deta(label, variable)

    def __write_rewires_metadata(self, application_vertex, variable):
        """
        Write the metadata to retrieve rewires data based on just the database

        :param ApplicationVeretx application_vertex:
        :param str variable: name of the variable.
        """
        vertices = (
            application_vertex.splitter.machine_vertices_for_recording(
                variable))
        region = self.__region_ids[variable]

        for i, vertex in enumerate(vertices):
            with NeoBufferDatabase() as db:
                db.write_rewires_metadata(vertex, variable, region)

    def get_recordable_variables(self):
        """
        :rtype: iterable(str)
        """
        variables = list(self.__sampling_rates.keys())
        variables.extend(self.__events_per_core_variables)
        variables.extend(self.__per_timestep_variables)
        return variables

    def get_event_recordable_variables(self):
        """
        :rtype: iterable(str)
        """
        variables = list(self.__events_per_core_variables)
        return variables

    def is_recording(self, variable):
        """
        :param str variable:
        :rtype: bool
        """
        try:
            return self.__sampling_rates[variable] > 0
        except KeyError:
            if (variable in self.__events_per_core_recording or
                    variable in self.__per_timestep_recording):
                return True
        return False

    def is_recordable(self, variable):
        """ Identify if the given variable can be recorded

        :param str variable: The variable to check for
        :rtype: bool
        """
        return (variable in self.__sampling_rates or
                variable in self.__per_timestep_variables or
                variable in self.__events_per_core_variables)

    @property
    def recording_variables(self):
        """
        :rtype: list(str)
        """
        results = list()
        for variable, rate in self.__sampling_rates.items():
            if rate > 0:
                results.append(variable)
        for variable in self.__events_per_core_variables:
            if variable in self.__events_per_core_recording:
                results.append(variable)
        for variable in self.__per_timestep_variables:
            if variable in self.__per_timestep_recording:
                results.append(variable)
        return results

    @property
    def recorded_region_ids(self):
        """
        :rtype: list(int)
        """
        results = list()
        for variable, rate in self.__sampling_rates.items():
            if rate > 0:
                results.append(self.__region_ids[variable])
        # events per core regions come after normal regions
        for variable in self.__events_per_core_variables:
            if variable in self.__events_per_core_recording:
                results.append(self.__region_ids[variable])
        # Per timestep regions come next
        for variable in self.__per_timestep_variables:
            if variable in self.__per_timestep_recording:
                results.append(self.__region_ids[variable])
        return results

    def _is_recording(self, variable, vertex_slice):
        """
        :param str variable:
        :param ~pacman.model.graphs.common.Slice vertex_slice:
        :rtype: bool
        """
        # event per core and per_timestep variables are not recorded by slice,
        # so True if present
        if variable in self.__events_per_core_recording:
            return True
        if variable in self.__per_timestep_recording:
            return True
        if self.__sampling_rates[variable] == 0:
            return False
        if self.__indexes[variable] is None:
            return True
        indexes = self.__indexes[variable]
        for index in range(vertex_slice.lo_atom, vertex_slice.hi_atom+1):
            if index in indexes:
                return True
        return False

    def recorded_ids_by_slice(self, vertex_slice):
        """
        :param ~pacman.model.graphs.common.Slice vertex_slice:
        :rtype: list(int)
        """
        variables = [
            self.__region_ids[variable]
            for variable in self.__sampling_rates
            if self._is_recording(variable, vertex_slice)]
        # event per core variables are always defined, but the region is
        # declared after the other variables
        variables.extend([
            self.__region_ids[variable]
            for variable in self.__events_per_core_variables
            if variable in self.__events_per_core_recording])
        # per-timestep variables are always defined, but the region is declared
        # after the other variables
        variables.extend([
            self.__region_ids[variable]
            for variable in self.__per_timestep_variables
            if variable in self.__per_timestep_recording])
        return variables

    def _compute_rate(self, sampling_interval):
        """ Convert a sampling interval into a rate. \
            Remember, machine time step is in nanoseconds

        :param int sampling_interval: interval between samples in microseconds
        :return: rate
        :rtype: int
        """
        if sampling_interval is None:
            return 1

        step = SpynnakerDataView.get_simulation_time_step_ms()
        rate = int(sampling_interval / step)
        if sampling_interval != rate * step:
            msg = "sampling_interval {} is not an an integer multiple of the "\
                  "simulation timestep {}".format(sampling_interval, step)
            raise ConfigurationException(msg)
        if rate > self._MAX_RATE:
            msg = "sampling_interval {} higher than max allowed which is {}" \
                  "".format(sampling_interval, step * self._MAX_RATE)
            raise ConfigurationException(msg)
        return rate

    def check_indexes(self, indexes):
        """
        :param list(int) indexes:
        """
        if indexes is None:
            return

        if len(indexes) == 0:
            raise ConfigurationException("Empty indexes list")

        found = False
        warning = None
        for index in indexes:
            if index < 0:
                raise ConfigurationException(
                    "Negative indexes are not supported")
            elif index >= self.__n_neurons:
                warning = "Ignoring indexes greater than population size."
            else:
                found = True
            if warning is not None:
                logger.warning(warning)
        if not found:
            raise ConfigurationException(
                "All indexes larger than population size")

    def __check_per_timestep_params(
            self, variable, sampling_interval, indexes):
        """ Check if certain parameters have been provided for a per-timestep
            variable and if so, raise an Exception

        :param str variable:
        :param int sampling_interval:
        :param iterable(int) indexes:
        """
        if sampling_interval is not None:
            raise Exception(
                "Variable {} does not support a sampling interval".format(
                    variable))
        if indexes is not None:
            raise Exception(
                "Variable {} can only be recorded on the whole population"
                .format(variable))

    def __check_events_per_core_params(
            self, variable, sampling_interval, indexes):
        """ Check if certain parameters have been provided for an
            events-per-core variable and if so, raise an Exception

        :param str variable:
        :param int sampling_interval:
        :param iterable(int) indexes:
        """
        if sampling_interval is not None:
            raise Exception(
                "Variable {} does not support a sampling interval".format(
                    variable))
        if indexes is not None:
            raise Exception(
                "Variable {} can only be recorded on the whole population"
                .format(variable))

    def _turn_off_recording(self, variable, sampling_interval, remove_indexes):
        """
        :param str variable:
        :param int sampling_interval:
        :param iterable(int) remove_indexes:
        """
        # If a per-timestep variable, remove it and return
        if variable in self.__per_timestep_variables:
            if variable in self.__per_timestep_recording:
                self.__per_timestep_recording.remove(variable)
            return

        # If an events-per-core variable, remove it and return
        if variable in self.__events_per_core_variables:
            if variable in self.__events_per_core_recording:
                self.__events_per_core_recording.remove(variable)
            return

        if self.__sampling_rates[variable] == 0:
            # Already off so ignore other parameters
            return

        if remove_indexes is None:
            # turning all off so ignoring sampling interval
            self.__sampling_rates[variable] = 0
            self.__indexes[variable] = None
            return

        # No good reason to specify_interval when turning off
        if sampling_interval is not None:
            rate = self._compute_rate(sampling_interval)
            # But if they do make sure it is the same as before
            if rate != self.__sampling_rates[variable]:
                raise ConfigurationException(
                    "Illegal sampling_interval parameter while turning "
                    "off recording")

        if self.__indexes[variable] is None:
            # start with all indexes
            self.__indexes[variable] = range(self.__n_neurons)

        # remove the indexes not recording
        self.__indexes[variable] = \
            [index for index in self.__indexes[variable]
                if index not in remove_indexes]

        # Check is at least one index still recording
        if len(self.__indexes[variable]) == 0:
            self.__sampling_rates[variable] = 0
            self.__indexes[variable] = None

    def _check_complete_overwrite(self, variable, indexes):
        """
        :param str variable:
        :param iterable(int) indexes:
        """
        if indexes is None:
            # overwriting all OK!
            return
        if self.__indexes[variable] is None:
            if set(range(self.__n_neurons)).issubset(set(indexes)):
                # overwriting all previous so OK!
                return
        else:
            if set(self.__indexes[variable]).issubset(set(indexes)):
                # overwriting all previous so OK!
                return
        raise ConfigurationException(
            "Current implementation does not support multiple "
            "sampling_intervals for {} on one population.".format(
                variable))

    def _turn_on_recording(self, variable, sampling_interval, indexes):
        """
        :param str variable:
        :param int sampling_interval:
        :param iterable(int) indexes:
        """
        # If a per-timestep variable, update
        if variable in self.__per_timestep_variables:
            self.__check_per_timestep_params(
                variable, sampling_interval, indexes)
            self.__per_timestep_recording.add(variable)
            return

        # If an events-per-core variable, update
        if variable in self.__events_per_core_variables:
            self.__check_events_per_core_params(
                variable, sampling_interval, indexes)
            self.__events_per_core_recording.add(variable)
            return

        rate = self._compute_rate(sampling_interval)
        if self.__sampling_rates[variable] == 0:
            # Previously not recording so OK
            self.__sampling_rates[variable] = rate
        elif rate != self.__sampling_rates[variable]:
            self._check_complete_overwrite(variable, indexes)
        # else rate not changed so no action

        if indexes is None:
            # previous recording indexes does not matter as now all (None)
            self.__indexes[variable] = None
        else:
            # make sure indexes is not a generator like range
            indexes = list(indexes)
            self.check_indexes(indexes)
            if self.__indexes[variable] is not None:
                # merge the two indexes
                indexes = self.__indexes[variable] + indexes
            # Avoid duplicates and keep in numerical order
            self.__indexes[variable] = list(set(indexes))
            self.__indexes[variable].sort()

    def set_recording(self, variable, new_state, sampling_interval=None,
                      indexes=None):
        """
        :param str variable: PyNN variable name
        :param bool new_state:
        :param int sampling_interval:
        :param iterable(int) indexes:
        """
        if variable == "all":
            for key in self.__sampling_rates.keys():
                self.set_recording(key, new_state, sampling_interval, indexes)
            for var in self.__events_per_core_variables:
                # Skip the unsupported items for an events-per-core variable
                self.set_recording(var, new_state)
            for var in self.__per_timestep_variables:
                # Skip the unsupported items for a per-timestep variable
                self.set_recording(var, new_state)
        elif (variable in self.__sampling_rates or
                variable in self.__per_timestep_variables or
                variable in self.__events_per_core_variables):
            if new_state:
                self._turn_on_recording(variable, sampling_interval, indexes)
            else:
                self._turn_off_recording(variable, sampling_interval, indexes)
        else:
            raise ConfigurationException("Variable {} is not supported".format(
                variable))

    def get_region_sizes(self, vertex_slice):
        """ Get the sizes of the regions for the variables, whether they are
            recorded or not, with those that are not having a size of 0

        :param ~pacman.model.graphs.commmon.Slice vertex_slice:
        :rtype: list(int)
        """
        values = list()
        for variable in itertools.chain(
                self.__sampling_rates, self.__events_per_core_variables,
                self.__per_timestep_variables):
            values.append(self.get_buffered_sdram(
                variable, vertex_slice))
        return values

    def write_neuron_recording_region(
            self, spec, neuron_recording_region, vertex_slice, atoms_shape):
        """ recording data specification

        :param ~data_specification.DataSpecificationGenerator spec: dsg spec
        :param int neuron_recording_region: the recording region
        :param ~pacman.model.graphs.common.Slice vertex_slice:
            the vertex slice
        :param tuple(int) atoms_shape:
            the shape of the atoms in the application vertex
        :rtype: None
        """
        spec.switch_write_focus(neuron_recording_region)

        # Write the number of variables and bitfields (ignore per-timestep)
        n_vars = len(self.__sampling_rates) - len(self.__bitfield_variables)
        spec.write_value(data=n_vars)
        spec.write_value(data=len(self.__bitfield_variables))

        # Write the recording data
        recording_data = self._get_data(vertex_slice, atoms_shape)
        spec.write_array(recording_data)

    def _get_buffered_sdram_per_record(self, variable, n_neurons):
        """ Return the SDRAM used per record

        :param str variable: PyNN variable name
        :param ~pacman.model.graphs.common.Slice vertex_slice:
        :return:
        :rtype: int
        """
        if variable in self.__per_timestep_variables:
            if variable not in self.__per_timestep_recording:
                return 0
            size = self.__per_timestep_datatypes[variable].size
            return self._N_BYTES_FOR_TIMESTAMP + size
        if variable in self.__events_per_core_variables:
            if variable not in self.__events_per_core_recording:
                return 0
            size = self.__events_per_core_datatypes[variable].size
            return self.__events_per_ts[self.MAX_REWIRES] * (
                self._N_BYTES_FOR_TIMESTAMP + size)
        if n_neurons == 0:
            return 0
        if variable in self.__bitfield_variables:
            # Overflow can be ignored as it is not save if in an extra word
            out_spike_words = int(math.ceil(n_neurons / BITS_PER_WORD))
            out_spike_bytes = out_spike_words * BYTES_PER_WORD
            return self._N_BYTES_FOR_TIMESTAMP + out_spike_bytes
        else:
            size = self.__data_types[variable].size
            return self._N_BYTES_FOR_TIMESTAMP + (n_neurons * size)

    def get_buffered_sdram_per_record(
            self, variable, vertex_slice):
        """ Return the SDRAM used per record

        :param str variable: PyNN variable name
        :param ~pacman.model.graphs.common.Slice vertex_slice:
        :return:
        :rtype: int
        """
        n_neurons = self._count_recording_per_slice(variable, vertex_slice)
        return self._get_buffered_sdram_per_record(variable, n_neurons)

    def get_max_buffered_sdram_per_record(self, variable, n_atoms):
        """ Return the SDRAM used per record

        :param str variable: PyNN variable name
        :param ~pacman.model.graphs.common.Slice vertex_slice:
        :return:
        :rtype: int
        """
        n_neurons = self._max_recording_per_slice(variable, n_atoms)
        return self._get_buffered_sdram_per_record(variable, n_neurons)

    def get_buffered_sdram_per_timestep(
            self, variable, vertex_slice):
        """ Return the SDRAM used per timestep.

        In the case where sampling is used it returns the average\
        for recording and none recording based on the recording rate

        :param str variable: PyNN variable name
        :param ~pacman.model.graphs.common.Slice vertex_slice:
        :return:
        :rtype: int
        """
        if variable in self.__per_timestep_variables:
            if variable not in self.__per_timestep_recording:
                return 0
            rate = 1
        elif variable in self.__events_per_core_variables:
            if variable not in self.__events_per_core_recording:
                return 0
            rate = 1
        else:
            rate = self.__sampling_rates[variable]
            if rate == 0:
                return 0

        data_size = self.get_buffered_sdram_per_record(variable, vertex_slice)
        if rate == 1:
            return data_size
        else:
            return data_size // rate

    def get_sampling_overflow_sdram(self, vertex_slice):
        """ Get the extra SDRAM that should be reserved if using per_timestep

        This is the extra that must be reserved if per_timestep is an average\
        rather than fixed for every timestep.

        When sampling the average * time_steps may not be quite enough.\
        This returns the extra space in the worst case\
        where time_steps is a multiple of sampling rate + 1,\
        and recording is done in the first and last time_step

        :param ~pacman.model.graphs.common.Slice vertex_slice:
        :return: Highest possible overflow needed
        :rtype: int
        """
        # No need to consider per-timestep variables here as they won't
        # overflow
        overflow = 0
        for variable, rate in self.__sampling_rates.items():
            # If rate is 0 no recording so no overflow
            # If rate is 1 there is no overflow as average is exact
            if rate > 1:
                data_size = self.get_buffered_sdram_per_record(
                    variable, vertex_slice)
                overflow += data_size // rate * (rate - 1)
        return overflow

    def get_buffered_sdram(
            self, variable, vertex_slice):
        """ Returns the SDRAM used for this many time steps for a variable

        If required the total is rounded up so the space will always fit

        :param str variable: The PyNN variable name to get buffered sdram of
        :param ~pacman.model.graphs.common.Slice vertex_slice:
        :return: data size
        :rtype: int
        """
        n_machine_time_steps = SpynnakerDataView.get_max_run_time_steps()
        # Per timestep variables can't be done at a specific rate
        if variable in self.__per_timestep_variables:
            item = self.get_buffered_sdram_per_record(variable, vertex_slice)
            return item * n_machine_time_steps

        # Events per core variables depend on the max rewires possible
        # (this is already taken into consideration in per_record calculation)
        if variable in self.__events_per_core_variables:
            item = self.get_buffered_sdram_per_record(variable, vertex_slice)
            return item * n_machine_time_steps

        rate = self.__sampling_rates[variable]
        if rate == 0:
            return 0
        data_size = self.get_buffered_sdram_per_record(variable, vertex_slice)
        records = n_machine_time_steps // rate
        if n_machine_time_steps % rate > 0:
            records = records + 1
        return data_size * records

    def get_metadata_sdram_usage_in_bytes(self, n_atoms):
        """ Get the SDRAM usage of the metadata for recording

        :param int n_atoms: The number of atoms to record
        :rtype: int
        """
        # This calculates the size of the metadata only; thus no reference to
        # per-timestep variables which have no metadata
        n_indices = self.__ceil_n_indices(n_atoms)
        n_bytes_for_indices = n_indices * self._N_BYTES_PER_INDEX
        var_bytes = (
            (self._N_BYTES_PER_RATE + self._N_BYTES_PER_SIZE +
             self._N_BYTES_PER_ENUM + n_bytes_for_indices) *
            (len(self.__sampling_rates) - len(self.__bitfield_variables)))
        bitfield_bytes = (
            (self._N_BYTES_PER_RATE + self._N_BYTES_PER_SIZE +
             n_bytes_for_indices) *
            len(self.__bitfield_variables))
        return ((self._N_ITEM_TYPES * DataType.UINT32.size) + var_bytes +
                bitfield_bytes)

    def get_generator_sdram_usage_in_bytes(self, n_atoms):
        """ Get the SDRAM usage of the generator data for recording metadata

        :param int n_atoms: The number of atoms to be recorded
        :rtype: int
        """
        n_indices = self.__ceil_n_indices(n_atoms)
        n_bytes_for_indices = n_indices * self._N_BYTES_PER_INDEX
        var_bytes = (
            (self._N_BYTES_PER_RATE + self._N_BYTES_PER_SIZE +
             self._N_BYTES_PER_ENUM + self._N_BYTES_PER_GEN_ITEM +
             n_bytes_for_indices) *
            (len(self.__sampling_rates) - len(self.__bitfield_variables)))
        bitfield_bytes = (
            (self._N_BYTES_PER_RATE + self._N_BYTES_PER_SIZE +
             self._N_BYTES_PER_GEN_ITEM + n_bytes_for_indices) *
            len(self.__bitfield_variables))
        return ((self._N_ITEM_TYPES * DataType.UINT32.size) + var_bytes +
                bitfield_bytes)

    def get_variable_sdram_usage(self, vertex_slice):
        """
        :param ~pacman.model.graphs.common.Slice vertex_slice:
        :rtype: ~pacman.model.resources.VariableSDRAM
        """
        fixed_sdram = 0
        per_timestep_sdram = 0
        for variable in self.__sampling_rates:
            rate = self.__sampling_rates[variable]
            if rate > 0:
                fixed_sdram += self._SARK_BLOCK_SIZE
                per_record = self.get_buffered_sdram_per_record(
                    variable, vertex_slice)
                if rate == 1:
                    # Add size for one record as recording every timestep
                    per_timestep_sdram += per_record
                else:
                    # Get the average cost per timestep
                    average_per_timestep = per_record / rate
                    per_timestep_sdram += average_per_timestep
                    # Add the rest once to fixed for worst case
                    fixed_sdram += (per_record - average_per_timestep)
        for variable in self.__per_timestep_recording:
            per_timestep_sdram += self.get_buffered_sdram_per_record(
                variable, vertex_slice)
        for variable in self.__events_per_core_recording:
            per_timestep_sdram += self.get_buffered_sdram_per_record(
                variable, vertex_slice)
        return VariableSDRAM(fixed_sdram, per_timestep_sdram)

    def get_max_variable_sdram_usage(self, n_atoms):
        """
        :param ~pacman.model.graphs.common.Slice vertex_slice:
        :rtype: ~pacman.model.resources.VariableSDRAM
        """
        fixed_sdram = 0
        per_timestep_sdram = 0
        for variable in self.__sampling_rates:
            rate = self.__sampling_rates[variable]
            # fixed_sdram += self._get_fixed_sdram_usage(n_atoms)
            if rate > 0:
                fixed_sdram += self._SARK_BLOCK_SIZE
                per_record = self.get_max_buffered_sdram_per_record(
                    variable, n_atoms)
                if rate == 1:
                    # Add size for one record as recording every timestep
                    per_timestep_sdram += per_record
                else:
                    # Get the average cost per timestep
                    average_per_timestep = per_record / rate
                    per_timestep_sdram += average_per_timestep
                    # Add the rest once to fixed for worst case
                    fixed_sdram += (per_record - average_per_timestep)
        for variable in self.__per_timestep_recording:
            per_timestep_sdram += self.get_max_buffered_sdram_per_record(
                variable, n_atoms)
        for variable in self.__events_per_core_recording:
            per_timestep_sdram += self.get_max_buffered_sdram_per_record(
                variable, n_atoms)
        return VariableSDRAM(fixed_sdram, per_timestep_sdram)

    def __ceil_n_indices(self, n_neurons):
        """ The number of indices rounded up to a whole number of words

        :param int n_neurons: The number of neurons to account for
        :rtype: int
        """
        # Assumes that BYTES_PER_WORD is divisible by _N_BYTES_PER_INDEX
        n_bytes = n_neurons * self._N_BYTES_PER_INDEX
        ceil_bytes = int(math.ceil(n_bytes / BYTES_PER_WORD)) * BYTES_PER_WORD
        return ceil_bytes // self._N_BYTES_PER_INDEX

    def __add_indices(self, data, variable, rate, n_recording, vertex_slice):
        """
        :param list(~numpy.ndarray) data:
        :param str variable:
        :param int rate:
        :param int n_recording:
        :param ~pacman.model.graphs.common.Slice vertex_slice:
        """
        n_indices = self.__ceil_n_indices(vertex_slice.n_atoms)
        if rate == 0:
            data.append(numpy.zeros(n_indices, dtype="uint16").view("uint32"))
        elif self.__indexes[variable] is None:
            data.append(numpy.arange(n_indices, dtype="uint16").view("uint32"))
        else:
            indexes = self.__indexes[variable]
            local_index = 0
            local_indexes = list()
            for index in range(n_indices):
                if index + vertex_slice.lo_atom in indexes:
                    local_indexes.append(local_index)
                    local_index += 1
                else:
                    # write to one beyond recording range
                    local_indexes.append(n_recording)
            data.append(
                numpy.array(local_indexes, dtype="uint16").view("uint32"))

    def _get_data(self, vertex_slice, atoms_shape):
        """
        :param ~pacman.model.graphs.common.Slice vertex_slice:
        :rtype: ~numpy.ndarray
        """
        # There is no data here for per-timestep variables by design
        data = list()
        for variable in self.__sampling_rates:
            # Do bitfields afterwards
            if variable in self.__bitfield_variables:
                continue
            rate = self.__sampling_rates[variable]
            n_recording = self._count_recording_per_slice(
                variable, vertex_slice)
            dtype = self.__data_types[variable]
            data.append(numpy.array(
                [rate, n_recording, dtype.size], dtype="uint32"))
            self.__add_indices(data, variable, rate, n_recording, vertex_slice)

        for variable in self.__bitfield_variables:
            rate = self.__sampling_rates[variable]
            n_recording = self._count_recording_per_slice(
                variable, vertex_slice)
            data.append(numpy.array([rate, n_recording], dtype="uint32"))
            self.__add_indices(data, variable, rate, n_recording, vertex_slice)

        return numpy.concatenate(data)

    def set_max_rewires_per_ts(self, max_rewires_per_ts):
        """
        :param int max_rewires_per_ts: the maximum rewires per timestep
        """
        self.__events_per_ts[self.MAX_REWIRES] = max_rewires_per_ts

    @property
    def _indexes(self):  # for testing only
        return _ReadOnlyDict(self.__indexes)

    @property
    def is_global_generatable(self):
        """ Is the data for all neurons the same i.e. all or none of the
            neurons are recorded for all variables

        :rtype: bool
        """
        for variable in self.__sampling_rates:
            if variable in self.__indexes:
                return False
        return True

    def get_generator_data(self, vertex_slice=None, atoms_shape=None):
        """ Get the recorded data as a generatable data set

        :param vertex_slice:
            The slice to generate the data for, or None to generate for
            all neurons (assuming all the same, otherwise error)
        :type vertex_slice: Slice or None
        :param atoms_shape:
            The shape of the atoms in the vertex; if vertex_slice is not None,
            atoms_shape must be not None
        :rtype: numpy.ndarray
        """
        n_vars = len(self.__sampling_rates) - len(self.__bitfield_variables)
        data = [n_vars, len(self.__bitfield_variables)]
        for variable in self.__sampling_rates:
            if variable in self.__bitfield_variables:
                continue
            rate = self.__sampling_rates[variable]
            data.extend([rate, self.__data_types[variable].size])
            if rate == 0:
                data.extend([0, 0])
            else:
                data.extend(self.__get_generator_indices(
                    variable, vertex_slice, atoms_shape))
        for variable in self.__bitfield_variables:
            rate = self.__sampling_rates[variable]
            data.append(rate)
            if rate == 0:
                data.extend([0, 0])
            else:
                data.extend(self.__get_generator_indices(
                    variable, vertex_slice, atoms_shape))
        return numpy.array(data, dtype="uint32")

    def __get_generator_indices(
            self, variable, vertex_slice=None, atoms_shape=None):
        """ Get the indices of the variables to record in run-length-encoded
            form
        """
        index = self.__indexes.get(variable)

        # If there is no index, add that all variables are recorded
        if index is None:
            return [_REPEAT_PER_NEURON, 1,
                    _REPEAT_PER_NEURON_RECORDED | _RECORDED_FLAG]

        # This must be non-global data, so we need a slice
        if vertex_slice is None or atoms_shape is None:
            raise ValueError(
                "The parameters vertex_slice and atoms_shape must both not be"
                " None")

        # Generate a run-length-encoded list
        # Initially there are no items, but this will be updated
        # Also keep track of the number recorded, also 0 initially
        data = [0, 0]
        n_items = 0

        # Go through the indices and ids, assuming both are in order (they are)
        id_iter = iter(enumerate(vertex_slice.get_raster_ids(atoms_shape)))
        index_iter = iter(index)
        # Keep the id and the position in the id list (as this is a RLE)
        next_id, i = next(id_iter, (None, 0))
        next_index = next(index_iter, None)
        last_recorded = i
        n_recorded = 0
        while next_id is not None and next_index is not None:

            # Find the next index to be recorded
            while (next_id is not None and next_index is not None and
                   next_id != next_index):
                if next_index < next_id:
                    next_index = next(index_iter, None)
                elif next_id < next_index:
                    next_id, i = next(id_iter, (None, i + 1))

            # If we have moved the index onward, mark not recorded
            if i != last_recorded:
                data.append((i - last_recorded) | _NOT_RECORDED_FLAG)
                n_items += 1

            if next_id is not None and next_index is not None:
                start_i = i

                # Find the next index not recorded
                while (next_id is not None and next_index is not None and
                       next_id == next_index):
                    next_index = next(index_iter, None)
                    next_id, i = next(id_iter, (None, i + 1))

                # Add the count of things to be recorded
                data.append((i - start_i) | _RECORDED_FLAG)
                n_recorded += (i - start_i)
                last_recorded = i
                n_items += 1

        # If there are more items in the vertex slice, they must be
        # non-recorded items
        if next_id is not None:
            data.append((vertex_slice.n_atoms - i) | _NOT_RECORDED_FLAG)
            n_items += 1

        data[0] = n_recorded
        data[1] = n_items
        return numpy.array(data, dtype="uint32")<|MERGE_RESOLUTION|>--- conflicted
+++ resolved
@@ -23,11 +23,8 @@
 from spinn_front_end_common.utilities.constants import (
     BYTES_PER_WORD, BITS_PER_WORD)
 from spynnaker.pyNN.data import SpynnakerDataView
-<<<<<<< HEAD
 from spynnaker.pyNN.utilities.neo_buffer_database import NeoBufferDatabase
-=======
 from .population_application_vertex import RecordingType
->>>>>>> 0696d520
 
 logger = FormatAdapter(logging.getLogger(__name__))
 
@@ -275,13 +272,6 @@
                 fragment[i] = numpy.full(n_neurons, numpy.nan)
         return fragment
 
-<<<<<<< HEAD
-    def __read_data(
-            self, label, application_vertex,
-            sampling_rate, data_type, variable):
-        with NeoBufferDatabase() as db:
-            return db.get_deta(label, variable)
-=======
     def _get_placement_matrix_data(
             self, vertex, region, expected_rows,
             missing_str, sampling_rate, label, data_type, n_per_timestep):
@@ -448,7 +438,6 @@
                 variable in self.__per_timestep_variables):
             return RecordingType.MATRIX
         raise KeyError(f"This vertex cannot record {variable}")
->>>>>>> 0696d520
 
     def get_matrix_data(self, label, application_vertex, variable):
         """ Read a data mapped to time and neuron IDs from the SpiNNaker\
