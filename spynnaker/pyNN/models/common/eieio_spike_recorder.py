--- conflicted
+++ resolved
@@ -3,7 +3,6 @@
     import EIEIODataHeader
 
 import numpy
-import tempfile
 
 import logging
 
@@ -17,17 +16,6 @@
     def __init__(self, machine_time_step):
         self._machine_time_step = machine_time_step
         self._record = False
-        # set up cache files for recording of parameters
-        self._spikes_cache_file = None
-        # position params for knowing how much data has been extracted
-        self._extracted_spike_machine_time_steps = 0
-        # number of times the spikes have been loaded to the temp file
-        self._no_spike_loads = 0
-
-    def reset(self):
-        self._spikes_cache_file = None
-        self._extracted_spike_machine_time_steps = 0
-        self._no_spike_loads = 0
 
     @property
     def record(self):
@@ -47,74 +35,6 @@
             return 0
         return n_neurons * 4
 
-<<<<<<< HEAD
-    def get_spikes(self, label, transceiver, region, n_machine_time_steps,
-                   placements, graph_mapper, partitionable_vertex,
-                   return_data=True):
-
-        if self._spikes_cache_file is None:
-            self._spikes_cache_file = tempfile.NamedTemporaryFile(mode='a+b')
-
-        if n_machine_time_steps == self._extracted_spike_machine_time_steps:
-            if return_data:
-                return recording_utils.pull_off_cached_lists(
-                    self._no_spike_loads, self._spikes_cache_file)
-        else:
-            self._extracted_spike_machine_time_steps += n_machine_time_steps
-
-            results = list()
-            ms_per_tick = self._machine_time_step / 1000.0
-            subvertices = \
-                graph_mapper.get_subvertices_from_vertex(partitionable_vertex)
-            progress_bar = ProgressBar(len(subvertices),
-                                       "Getting spikes for {}".format(label))
-
-            for subvertex in subvertices:
-
-                placement = placements.get_placement_of_subvertex(subvertex)
-                subvertex_slice = graph_mapper.get_subvertex_slice(subvertex)
-
-                # Read the spikes
-                spike_data, number_of_bytes_written = recording_utils.get_data(
-                    transceiver, placement, region, subvertex.region_size)
-
-                offset = 0
-                while offset < number_of_bytes_written:
-                    eieio_header = EIEIODataHeader.from_bytestring(
-                        str(spike_data), offset)
-                    offset += eieio_header.size
-                    timestamp = eieio_header.payload_base * ms_per_tick
-                    timestamps = numpy.repeat([timestamp], eieio_header.count)
-                    keys = numpy.frombuffer(
-                        spike_data, dtype="<u4", count=eieio_header.count,
-                        offset=offset)
-                    neuron_ids = \
-                        (keys - subvertex.base_key) + subvertex_slice.lo_atom
-                    offset += eieio_header.count * 4
-                    results.append(numpy.dstack((neuron_ids, timestamps))[0])
-                progress_bar.update()
-
-            progress_bar.end()
-            result = numpy.vstack(results)
-            spikes = result[numpy.lexsort((result[:, 1], result[:, 0]))]
-
-            # extract old data
-            cached_spikes = recording_utils.pull_off_cached_lists(
-                self._no_spike_loads, self._spikes_cache_file)
-
-            # cache the data just pulled off
-            numpy.save(self._spikes_cache_file, spikes)
-            self._no_spike_loads += 1
-
-            # concat extracted with cached
-            if len(cached_spikes) != 0:
-                all_spikes = numpy.concatenate((cached_spikes, spikes))
-            else:
-                all_spikes = spikes
-
-            # return all spikes
-            return all_spikes
-=======
     def get_spikes(self, label, buffer_manager, region, state_region,
                    placements, graph_mapper, partitionable_vertex,
                    base_key_function):
@@ -171,5 +91,4 @@
             result = result[numpy.lexsort((result[:, 1], result[:, 0]))]
         else:
             result = []
-        return result
->>>>>>> 5b06787c
+        return result