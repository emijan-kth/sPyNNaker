--- conflicted
+++ resolved
@@ -22,9 +22,7 @@
 from pacman.model.resources.resource_container import ResourceContainer
 from pacman.model.resources.sdram_resource import SDRAMResource
 
-<<<<<<< HEAD
-from spinn_front_end_common.abstract_models\
-    .abstract_binary_uses_simulation_run import AbstractBinaryUsesSimulationRun
+# front end common imports
 from spinn_front_end_common.abstract_models.abstract_changable_after_run \
     import AbstractChangableAfterRun
 from spinn_front_end_common.abstract_models \
@@ -32,11 +30,8 @@
     import AbstractGeneratesDataSpecification
 from spinn_front_end_common.abstract_models.abstract_has_associated_binary \
     import AbstractHasAssociatedBinary
-=======
-# front end common imports
 from spinn_front_end_common.utilities.utility_objs.executable_start_type \
     import ExecutableStartType
->>>>>>> 5c6bdb9d
 from spinn_front_end_common.abstract_models.\
     abstract_provides_incoming_partition_constraints import \
     AbstractProvidesIncomingPartitionConstraints
@@ -94,15 +89,9 @@
 @add_metaclass(ABCMeta)
 class AbstractPopulationVertex(
         ApplicationVertex, AbstractGeneratesDataSpecification,
-<<<<<<< HEAD
-        AbstractHasAssociatedBinary, AbstractBinaryUsesSimulationRun,
-        AbstractSpikeRecordable, AbstractVRecordable,
-        AbstractGSynExcitatoryRecordable, AbstractContainsUnits,
-        AbstractGSynInhibitoryRecordable,
-=======
-        AbstractHasAssociatedBinary,
-        AbstractSpikeRecordable, AbstractVRecordable, AbstractGSynRecordable,
->>>>>>> 5c6bdb9d
+        AbstractHasAssociatedBinary, AbstractSpikeRecordable,
+        AbstractVRecordable, AbstractGSynExcitatoryRecordable,
+        AbstractContainsUnits, AbstractGSynInhibitoryRecordable,
         AbstractProvidesOutgoingPartitionConstraints,
         AbstractProvidesIncomingPartitionConstraints,
         AbstractPopulationInitializable, AbstractPopulationSettable,
