--- conflicted
+++ resolved
@@ -529,11 +529,7 @@
         self._synapse_manager.write_data_spec(
             spec, self, vertex_slice, vertex, placement, machine_graph,
             application_graph, routing_info, graph_mapper,
-<<<<<<< HEAD
-            self._input_type, machine_time_step, placements)
-=======
-            weight_scale, machine_time_step)
->>>>>>> 2c2252fb
+            weight_scale, machine_time_step, placements)
 
         # End the writing of this specification:
         spec.end_specification()
