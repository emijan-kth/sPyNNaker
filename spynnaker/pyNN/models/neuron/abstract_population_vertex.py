--- conflicted
+++ resolved
@@ -96,35 +96,25 @@
         :param str label: The label on the population
         :param list(~pacman.model.constraints.AbstractConstraint) constraints:
             Constraints on where a population's vertices may be placed.
-        :param int max_atoms_per_core:\
+        :param int max_atoms_per_core:
             The maximum number of atoms (neurons) per SpiNNaker core.
         :param spikes_per_second: Expected spike rate
         :type spikes_per_second: float or None
-<<<<<<< HEAD
-        :param ring_buffer_sigma:\
-            How many SD above the mean to go for upper bound of ring buffer \
-            size; a good starting choice is 5.0. Given length of simulation \
-=======
         :param ring_buffer_sigma:
             How many SD above the mean to go for upper bound of ring buffer
             size; a good starting choice is 5.0. Given length of simulation
->>>>>>> ed82933b
             we can set this for approximate number of saturation events.
         :type ring_buffer_sigma: float or None
         :param incoming_spike_buffer_size:
         :type incoming_spike_buffer_size: int or None
         :param bool drop_late_spikes: control flag for dropping late packets.
-        :param AbstractNeuronImpl neuron_impl:\
+        :param AbstractNeuronImpl neuron_impl:
             The (Python side of the) implementation of the neurons themselves.
-        :param AbstractPyNNNeuronModel pynn_model:\
+        :param AbstractPyNNNeuronModel pynn_model:
             The PyNN neuron model that this vertex is working on behalf of.
         :param splitter: splitter object
-<<<<<<< HEAD
-        :type splitter: None or AbstractSplitterCommon
-=======
         :type splitter: None or
             ~pacman.model.partitioner_splitters.abstract_splitters.AbstractSplitterCommon
->>>>>>> ed82933b
         """
 
         # pylint: disable=too-many-arguments, too-many-locals
