--- conflicted
+++ resolved
@@ -293,14 +293,11 @@
     def create_machine_vertex(
             self, vertex_slice, resources_required, n_machine_time_steps,
             label=None, constraints=None):
-<<<<<<< HEAD
-
-        is_recording = len(self._neuron_recorder.recording_variables) > 0
-=======
         # pylint: disable=too-many-arguments, arguments-differ
         is_recording = len(self._neuron_recorder.recording_variables) > 0 or \
                        self._spike_recorder.record
->>>>>>> c45feefa
+
+        is_recording = len(self._neuron_recorder.recording_variables) > 0
         buffered_sdram_per_timestep = self._get_buffered_sdram_per_timestep(
             vertex_slice)
         buffered_sdram = self._get_buffered_sdram(
@@ -674,12 +671,9 @@
     @overrides(AbstractNeuronRecordable.get_data)
     def get_data(self, variable, n_machine_time_steps, placements,
                  graph_mapper, buffer_manager, machine_time_step):
-<<<<<<< HEAD
         return self._neuron_recorder.get_matrix_data(
-=======
         # pylint: disable=too-many-arguments
         return self._neuron_recorder.get_data(
->>>>>>> c45feefa
             self.label, buffer_manager, self.RECORDING_REGION[variable],
             placements, graph_mapper, self, variable, n_machine_time_steps)
 
