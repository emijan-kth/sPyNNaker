
# pacman imports
from pacman.model.abstract_classes.abstract_has_global_max_atoms import \
    AbstractHasGlobalMaxAtoms
from pacman.model.constraints.key_allocator_constraints \
    import KeyAllocatorContiguousRangeContraint
from pacman.model.decorators.overrides import overrides
from pacman.executor.injection_decorator import inject_items
from pacman.model.graphs.common.slice import Slice
from pacman.model.graphs.application import ApplicationVertex
from pacman.model.resources import CPUCyclesPerTickResource, DTCMResource
from pacman.model.resources import ResourceContainer, SDRAMResource

# front end common imports
from spinn_front_end_common.abstract_models.abstract_changable_after_run \
    import AbstractChangableAfterRun
from spinn_front_end_common.utilities.utility_objs.executable_start_type \
    import ExecutableStartType
from spinn_front_end_common.abstract_models.\
    abstract_provides_incoming_partition_constraints import \
    AbstractProvidesIncomingPartitionConstraints
from spinn_front_end_common.abstract_models.\
    abstract_provides_outgoing_partition_constraints import \
    AbstractProvidesOutgoingPartitionConstraints
from spinn_front_end_common.utilities import constants as \
    common_constants
from spinn_front_end_common.interface.simulation import simulation_utilities
from spinn_front_end_common.abstract_models\
    .abstract_generates_data_specification \
    import AbstractGeneratesDataSpecification
from spinn_front_end_common.abstract_models.abstract_has_associated_binary \
    import AbstractHasAssociatedBinary
from spinn_front_end_common.interface.buffer_management\
    import recording_utilities
from spinn_front_end_common.utilities import helpful_functions
from spinn_front_end_common.abstract_models\
    .abstract_rewrites_data_specification\
    import AbstractRewritesDataSpecification
from spinn_front_end_common.abstract_models.impl\
    .provides_key_to_atom_mapping_impl import ProvidesKeyToAtomMappingImpl

# spynnaker imports
from spynnaker.pyNN.models.neuron.synaptic_manager import SynapticManager
from spynnaker.pyNN.utilities import utility_calls
from spynnaker.pyNN.models.abstract_models.abstract_population_initializable \
    import AbstractPopulationInitializable
from spynnaker.pyNN.models.common.abstract_spike_recordable \
    import AbstractSpikeRecordable
from spynnaker.pyNN.models.common.abstract_v_recordable \
    import AbstractVRecordable
from spynnaker.pyNN.models.common.abstract_gsyn_excitatory_recordable import \
    AbstractGSynExcitatoryRecordable
from spynnaker.pyNN.models.common.abstract_gsyn_inhibitory_recordable import \
    AbstractGSynInhibitoryRecordable
from spynnaker.pyNN.models.common.spike_recorder import SpikeRecorder
from spynnaker.pyNN.models.common.v_recorder import VRecorder
from spynnaker.pyNN.models.common.gsyn_excitatory_recorder import \
    GsynExcitatoryRecorder
from spynnaker.pyNN.models.common.gsyn_inhibitory_recorder import \
    GsynInhibitoryRecorder
from spynnaker.pyNN.utilities import constants
from spynnaker.pyNN.models.neuron.population_machine_vertex \
    import PopulationMachineVertex
from spynnaker.pyNN.models.abstract_models.abstract_accepts_incoming_synapses\
    import AbstractAcceptsIncomingSynapses
from spynnaker.pyNN.models.abstract_models.abstract_population_settable \
    import AbstractPopulationSettable
from spynnaker.pyNN.models.abstract_models.abstract_read_parameters_before_set\
    import AbstractReadParametersBeforeSet
from spynnaker.pyNN.exceptions import InvalidParameterType
from spynnaker.pyNN.models.abstract_models.abstract_contains_units import \
    AbstractContainsUnits
from spynnaker.pyNN.utilities import globals_variables

import logging
import os
import random

logger = logging.getLogger(__name__)

# TODO: Make sure these values are correct (particularly CPU cycles)
_NEURON_BASE_DTCM_USAGE_IN_BYTES = 36
_NEURON_BASE_SDRAM_USAGE_IN_BYTES = 12
_NEURON_BASE_N_CPU_CYCLES_PER_NEURON = 22
_NEURON_BASE_N_CPU_CYCLES = 10

# TODO: Make sure these values are correct (particularly CPU cycles)
_C_MAIN_BASE_DTCM_USAGE_IN_BYTES = 12
_C_MAIN_BASE_SDRAM_USAGE_IN_BYTES = 72
_C_MAIN_BASE_N_CPU_CYCLES = 0


class AbstractPopulationVertex(
        ApplicationVertex, AbstractGeneratesDataSpecification,
        AbstractHasAssociatedBinary, AbstractContainsUnits,
        AbstractSpikeRecordable, AbstractVRecordable,
        AbstractGSynExcitatoryRecordable, AbstractGSynInhibitoryRecordable,
        AbstractProvidesOutgoingPartitionConstraints,
        AbstractProvidesIncomingPartitionConstraints,
        AbstractPopulationInitializable, AbstractPopulationSettable,
        AbstractChangableAfterRun, AbstractHasGlobalMaxAtoms,
        AbstractRewritesDataSpecification, AbstractReadParametersBeforeSet,
        AbstractAcceptsIncomingSynapses, ProvidesKeyToAtomMappingImpl):
    """ Underlying vertex model for Neural Populations.
    """

    BASIC_MALLOC_USAGE = 2

    # recording region ids
    SPIKE_RECORDING_REGION = 0
    V_RECORDING_REGION = 1
    GSYN_EXCITATORY_RECORDING_REGION = 2
    GSYN_INHIBITORY_RECORDING_REGION = 3

    N_RECORDING_REGIONS = 4

    # the size of the runtime SDP port data region
    RUNTIME_SDP_PORT_SIZE = 4

    # 6 elements before the start of global parameters
    BYTES_TILL_START_OF_GLOBAL_PARAMETERS = 24

    _n_vertices = 0

    none_pynn_default_parameters = {
        'spikes_per_second': None, 'ring_buffer_sigma': None,
        'incoming_spike_buffer_size': None, 'constraints': None,
        'label': None}

    def __init__(
            self, n_neurons, binary, label, max_atoms_per_core,
            spikes_per_second, ring_buffer_sigma, incoming_spike_buffer_size,
            model_name, neuron_model, input_type, synapse_type, threshold_type,
            additional_input=None, constraints=None):

        ApplicationVertex.__init__(
            self, label, constraints, max_atoms_per_core)
        AbstractSpikeRecordable.__init__(self)
        AbstractVRecordable.__init__(self)
        AbstractGSynInhibitoryRecordable.__init__(self)
        AbstractGSynExcitatoryRecordable.__init__(self)
        AbstractProvidesOutgoingPartitionConstraints.__init__(self)
        AbstractProvidesIncomingPartitionConstraints.__init__(self)
        AbstractPopulationInitializable.__init__(self)
        AbstractChangableAfterRun.__init__(self)
        AbstractHasGlobalMaxAtoms.__init__(self)
<<<<<<< HEAD
        AbstractContainsUnits.__init__(self)

        self._units = {
            'spikes': 'spikes',
            'v': 'mV',
            'gsyn_exc': "uS",
            'gsyn_inh': "uS"}
=======
        AbstractAcceptsIncomingSynapses.__init__(self)
        ProvidesKeyToAtomMappingImpl.__init__(self)
>>>>>>> 98fa4985

        self._binary = binary
        self._n_atoms = n_neurons

        # buffer data
        self._incoming_spike_buffer_size = incoming_spike_buffer_size

        # get config from simulator
        config = globals_variables.get_simulator().config

        if incoming_spike_buffer_size is None:
            self._incoming_spike_buffer_size = config.getint(
                "Simulation", "incoming_spike_buffer_size")

        self._model_name = model_name
        self._neuron_model = neuron_model
        self._input_type = input_type
        self._threshold_type = threshold_type
        self._additional_input = additional_input

        # Set up for recording
        self._spike_recorder = SpikeRecorder()
        self._v_recorder = VRecorder()
        self._gsyn_excitatory_recorder = GsynExcitatoryRecorder()
        self._gsyn_inhibitory_recorder = GsynInhibitoryRecorder()

        self._time_between_requests = config.getint(
            "Buffers", "time_between_requests")
        self._minimum_buffer_sdram = config.getint(
            "Buffers", "minimum_buffer_sdram")
        self._using_auto_pause_and_resume = config.getboolean(
            "Buffers", "use_auto_pause_and_resume")
        self._receive_buffer_host = config.get(
            "Buffers", "receive_buffer_host")
        self._receive_buffer_port = helpful_functions.read_config_int(
            config, "Buffers", "receive_buffer_port")

        # If live buffering is enabled, set a maximum on the buffer sizes
        spike_buffer_max_size = 0
        v_buffer_max_size = 0
        gsyn_buffer_max_size = 0
        self._buffer_size_before_receive = None
        if config.getboolean("Buffers", "enable_buffered_recording"):
            spike_buffer_max_size = config.getint(
                "Buffers", "spike_buffer_size")
            v_buffer_max_size = config.getint(
                "Buffers", "v_buffer_size")
            gsyn_buffer_max_size = config.getint(
                "Buffers", "gsyn_buffer_size")
            self._buffer_size_before_receive = config.getint(
                "Buffers", "buffer_size_before_receive")

        self._maximum_sdram_for_buffering = [
            spike_buffer_max_size, v_buffer_max_size, gsyn_buffer_max_size,
            gsyn_buffer_max_size
        ]

        # Set up synapse handling
        self._synapse_manager = SynapticManager(
            synapse_type, ring_buffer_sigma, spikes_per_second, config)

        # bool for if state has changed.
        self._change_requires_mapping = True
        self._change_requires_neuron_parameters_reload = False

    @property
    @overrides(ApplicationVertex.n_atoms)
    def n_atoms(self):
        return self._n_atoms

    @inject_items({
        "graph": "MemoryApplicationGraph",
        "n_machine_time_steps": "TotalMachineTimeSteps",
        "machine_time_step": "MachineTimeStep"
    })
    @overrides(
        ApplicationVertex.get_resources_used_by_atoms,
        additional_arguments={
            "graph", "n_machine_time_steps", "machine_time_step"
        }
    )
    def get_resources_used_by_atoms(
            self, vertex_slice, graph, n_machine_time_steps,
            machine_time_step):

        # set resources required from this object
        container = ResourceContainer(
            sdram=SDRAMResource(
                self.get_sdram_usage_for_atoms(
                    vertex_slice, graph, machine_time_step)),
            dtcm=DTCMResource(self.get_dtcm_usage_for_atoms(vertex_slice)),
            cpu_cycles=CPUCyclesPerTickResource(
                self.get_cpu_usage_for_atoms(vertex_slice)))

        recording_sizes = recording_utilities.get_recording_region_sizes(
            self._get_buffered_sdram_per_timestep(vertex_slice),
            n_machine_time_steps, self._minimum_buffer_sdram,
            self._maximum_sdram_for_buffering,
            self._using_auto_pause_and_resume)
        container.extend(recording_utilities.get_recording_resources(
            recording_sizes, self._receive_buffer_host,
            self._receive_buffer_port))

        # return the total resources.
        return container

    @property
    @overrides(AbstractChangableAfterRun.requires_mapping)
    def requires_mapping(self):
        return self._change_requires_mapping

    @overrides(AbstractChangableAfterRun.mark_no_changes)
    def mark_no_changes(self):
        self._change_requires_mapping = False

    def _get_buffered_sdram_per_timestep(self, vertex_slice):
        return [
            self._spike_recorder.get_sdram_usage_in_bytes(
                vertex_slice.n_atoms, 1),
            self._v_recorder.get_sdram_usage_in_bytes(
                vertex_slice.n_atoms, 1),
            self._gsyn_excitatory_recorder.get_sdram_usage_in_bytes(
                vertex_slice.n_atoms, 1),
            self._gsyn_inhibitory_recorder.get_sdram_usage_in_bytes(
                vertex_slice.n_atoms, 1)
        ]

    @inject_items({"n_machine_time_steps": "TotalMachineTimeSteps"})
    @overrides(
        ApplicationVertex.create_machine_vertex,
        additional_arguments={"n_machine_time_steps"})
    def create_machine_vertex(
            self, vertex_slice, resources_required, n_machine_time_steps,
            label=None, constraints=None):

        is_recording = (
            self._gsyn_excitatory_recorder.record_gsyn_excitatory or
            self._gsyn_inhibitory_recorder.record_gsyn_inhibitory or
            self._v_recorder.record_v or self._spike_recorder.record
        )
        buffered_sdram_per_timestep = self._get_buffered_sdram_per_timestep(
            vertex_slice)
        minimum_buffer_sdram = recording_utilities.get_minimum_buffer_sdram(
            buffered_sdram_per_timestep, n_machine_time_steps,
            self._minimum_buffer_sdram)
        vertex = PopulationMachineVertex(
            resources_required, is_recording, minimum_buffer_sdram,
            buffered_sdram_per_timestep, label, constraints)

        self._n_vertices += 1

        # return machine vertex
        return vertex

    def get_cpu_usage_for_atoms(self, vertex_slice):
        per_neuron_cycles = (
            _NEURON_BASE_N_CPU_CYCLES_PER_NEURON +
            self._neuron_model.get_n_cpu_cycles_per_neuron() +
            self._input_type.get_n_cpu_cycles_per_neuron(
                self._synapse_manager.synapse_type.get_n_synapse_types()) +
            self._threshold_type.get_n_cpu_cycles_per_neuron())
        if self._additional_input is not None:
            per_neuron_cycles += \
                self._additional_input.get_n_cpu_cycles_per_neuron()
        return (_NEURON_BASE_N_CPU_CYCLES +
                _C_MAIN_BASE_N_CPU_CYCLES +
                (per_neuron_cycles * vertex_slice.n_atoms) +
                self._spike_recorder.get_n_cpu_cycles(vertex_slice.n_atoms) +
                self._v_recorder.get_n_cpu_cycles(vertex_slice.n_atoms) +
                self._gsyn_excitatory_recorder.get_n_cpu_cycles(
                    vertex_slice.n_atoms) +
                self._gsyn_inhibitory_recorder.get_n_cpu_cycles(
                    vertex_slice.n_atoms) +
                self._synapse_manager.get_n_cpu_cycles())

    def get_dtcm_usage_for_atoms(self, vertex_slice):
        per_neuron_usage = (
            self._neuron_model.get_dtcm_usage_per_neuron_in_bytes() +
            self._input_type.get_dtcm_usage_per_neuron_in_bytes() +
            self._threshold_type.get_dtcm_usage_per_neuron_in_bytes())
        if self._additional_input is not None:
            per_neuron_usage += \
                self._additional_input.get_dtcm_usage_per_neuron_in_bytes()
        return (_NEURON_BASE_DTCM_USAGE_IN_BYTES +
                (per_neuron_usage * vertex_slice.n_atoms) +
                self._spike_recorder.get_dtcm_usage_in_bytes() +
                self._v_recorder.get_dtcm_usage_in_bytes() +
                self._gsyn_excitatory_recorder.get_dtcm_usage_in_bytes() +
                self._gsyn_inhibitory_recorder.get_dtcm_usage_in_bytes() +
                self._synapse_manager.get_dtcm_usage_in_bytes())

    def _get_sdram_usage_for_neuron_params_per_neuron(self):
        per_neuron_usage = (
            self._input_type.get_sdram_usage_per_neuron_in_bytes() +
            self._threshold_type.get_sdram_usage_per_neuron_in_bytes() +
            self._neuron_model.get_sdram_usage_per_neuron_in_bytes())
        if self._additional_input is not None:
            per_neuron_usage += \
                self._additional_input.get_sdram_usage_per_neuron_in_bytes()
        return per_neuron_usage

    def _get_sdram_usage_for_neuron_params(self, vertex_slice):
        """ calculates the sdram usage for just the neuron parameters region

        :param vertex_slice: the slice of atoms.
        :return:  The sdram required for the neuron region
        """
        per_neuron_usage = \
            self._get_sdram_usage_for_neuron_params_per_neuron()
        return (self.BYTES_TILL_START_OF_GLOBAL_PARAMETERS +
                self._neuron_model
                    .get_sdram_usage_for_global_parameters_in_bytes() +
                (per_neuron_usage * vertex_slice.n_atoms))

    def get_sdram_usage_for_atoms(
            self, vertex_slice, graph, machine_time_step):
        sdram_requirement = (
            common_constants.SYSTEM_BYTES_REQUIREMENT +
            self._get_sdram_usage_for_neuron_params(vertex_slice) +
            recording_utilities.get_recording_header_size(
                self.N_RECORDING_REGIONS) +
            PopulationMachineVertex.get_provenance_data_size(
                PopulationMachineVertex.N_ADDITIONAL_PROVENANCE_DATA_ITEMS) +
            self._synapse_manager.get_sdram_usage_in_bytes(
                vertex_slice, graph.get_edges_ending_at_vertex(self),
                machine_time_step) +
            (self._get_number_of_mallocs_used_by_dsg() *
             common_constants.SARK_PER_MALLOC_SDRAM_USAGE))

        return sdram_requirement

    def _get_number_of_mallocs_used_by_dsg(self):
        extra_mallocs = 0
        if self._gsyn_excitatory_recorder.record_gsyn_excitatory:
            extra_mallocs += 1
        if self._gsyn_inhibitory_recorder.record_gsyn_inhibitory:
            extra_mallocs += 1
        if self._v_recorder.record_v:
            extra_mallocs += 1
        if self._spike_recorder.record:
            extra_mallocs += 1
        return (
            self.BASIC_MALLOC_USAGE +
            self._synapse_manager.get_number_of_mallocs_used_by_dsg() +
            extra_mallocs)

    def _reserve_memory_regions(self, spec, vertex_slice, vertex):

        spec.comment("\nReserving memory space for data regions:\n\n")

        # Reserve memory:
        spec.reserve_memory_region(
            region=constants.POPULATION_BASED_REGIONS.SYSTEM.value,
            size=common_constants.SYSTEM_BYTES_REQUIREMENT, label='System')

        self._reserve_neuron_params_data_region(spec, vertex_slice)

        spec.reserve_memory_region(
            region=constants.POPULATION_BASED_REGIONS.RECORDING.value,
            size=recording_utilities.get_recording_header_size(
                self.N_RECORDING_REGIONS))

        vertex.reserve_provenance_data_region(spec)

    def _reserve_neuron_params_data_region(self, spec, vertex_slice):
        """ reserve the neuron parameter data region

        :param spec: the spec to write the dsg region to
        :param vertex_slice: the slice of atoms from the application vertex
        :return: None
        """
        params_size = self._get_sdram_usage_for_neuron_params(vertex_slice)
        spec.reserve_memory_region(
            region=constants.POPULATION_BASED_REGIONS.NEURON_PARAMS.value,
            size=params_size,
            label='NeuronParams')

    def _write_neuron_parameters(
            self, spec, key, vertex_slice, machine_time_step,
            time_scale_factor):

        n_atoms = (vertex_slice.hi_atom - vertex_slice.lo_atom) + 1
        spec.comment("\nWriting Neuron Parameters for {} Neurons:\n".format(
            n_atoms))

        # Set the focus to the memory region 2 (neuron parameters):
        spec.switch_write_focus(
            region=constants.POPULATION_BASED_REGIONS.NEURON_PARAMS.value)

        # Write the random back off value
        spec.write_value(random.randint(0, self._n_vertices))

        # Write the number of microseconds between sending spikes
        time_between_spikes = (
            (machine_time_step * time_scale_factor) /
            (n_atoms * 2.0))
        spec.write_value(data=int(time_between_spikes))

        # Write whether the key is to be used, and then the key, or 0 if it
        # isn't to be used
        if key is None:
            spec.write_value(data=0)
            spec.write_value(data=0)
        else:
            spec.write_value(data=1)
            spec.write_value(data=key)

        # Write the number of neurons in the block:
        spec.write_value(data=n_atoms)

        # Write the size of the incoming spike buffer
        spec.write_value(data=self._incoming_spike_buffer_size)

        # Write the global parameters
        global_params = self._neuron_model.get_global_parameters()
        for param in global_params:
            spec.write_value(data=param.get_value(),
                             data_type=param.get_dataspec_datatype())

        # Write the neuron parameters
        utility_calls.write_parameters_per_neuron(
            spec, vertex_slice, self._neuron_model.get_neural_parameters())

        # Write the input type parameters
        utility_calls.write_parameters_per_neuron(
            spec, vertex_slice, self._input_type.get_input_type_parameters())

        # Write the additional input parameters
        if self._additional_input is not None:
            utility_calls.write_parameters_per_neuron(
                spec, vertex_slice, self._additional_input.get_parameters())

        # Write the threshold type parameters
        utility_calls.write_parameters_per_neuron(
            spec, vertex_slice,
            self._threshold_type.get_threshold_parameters())

    @inject_items({
        "machine_time_step": "MachineTimeStep",
        "time_scale_factor": "TimeScaleFactor",
        "graph_mapper": "MemoryGraphMapper",
        "routing_info": "MemoryRoutingInfos"})
    @overrides(
        AbstractRewritesDataSpecification.regenerate_data_specification,
        additional_arguments={
            "machine_time_step", "time_scale_factor", "graph_mapper",
            "routing_info"})
    def regenerate_data_specification(
            self, spec, placement, machine_time_step, time_scale_factor,
            graph_mapper, routing_info):

        vertex_slice = graph_mapper.get_slice(placement.vertex)

        # reserve the neuron parameters data region
        self._reserve_neuron_params_data_region(
            spec, graph_mapper.get_slice(placement.vertex))

        # write the neuron params into the new dsg region
        self._write_neuron_parameters(
            key=routing_info.get_first_key_from_pre_vertex(
                placement.vertex, constants.SPIKE_PARTITION_ID),
            machine_time_step=machine_time_step, spec=spec,
            time_scale_factor=time_scale_factor,
            vertex_slice=vertex_slice)

        self._synapse_manager.regenerate_data_specification(
            spec, placement, machine_time_step, time_scale_factor,
            vertex_slice)

        # close spec
        spec.end_specification()

    @overrides(AbstractRewritesDataSpecification
               .requires_memory_regions_to_be_reloaded)
    def requires_memory_regions_to_be_reloaded(self):
        return self._change_requires_neuron_parameters_reload

    @overrides(AbstractRewritesDataSpecification.mark_regions_reloaded)
    def mark_regions_reloaded(self):
        self._change_requires_neuron_parameters_reload = False

    @inject_items({
        "machine_time_step": "MachineTimeStep",
        "time_scale_factor": "TimeScaleFactor",
        "graph_mapper": "MemoryGraphMapper",
        "application_graph": "MemoryApplicationGraph",
        "machine_graph": "MemoryMachineGraph",
        "routing_info": "MemoryRoutingInfos",
        "tags": "MemoryTags",
        "n_machine_time_steps": "TotalMachineTimeSteps"
    })
    @overrides(
        AbstractGeneratesDataSpecification.generate_data_specification,
        additional_arguments={
            "machine_time_step", "time_scale_factor", "graph_mapper",
            "application_graph", "machine_graph", "routing_info", "tags",
            "n_machine_time_steps"
        })
    def generate_data_specification(
            self, spec, placement, machine_time_step, time_scale_factor,
            graph_mapper, application_graph, machine_graph, routing_info,
            tags, n_machine_time_steps):
        vertex = placement.vertex

        spec.comment("\n*** Spec for block of {} neurons ***\n".format(
            self._model_name))
        vertex_slice = graph_mapper.get_slice(vertex)

        # Reserve memory regions
        self._reserve_memory_regions(spec, vertex_slice, vertex)

        # Declare random number generators and distributions:
        # TODO add random distribution stuff
        # self.write_random_distribution_declarations(spec)

        # Get the key
        key = routing_info.get_first_key_from_pre_vertex(
            vertex, constants.SPIKE_PARTITION_ID)

        # Write the setup region
        spec.switch_write_focus(
            constants.POPULATION_BASED_REGIONS.SYSTEM.value)
        spec.write_array(simulation_utilities.get_simulation_header_array(
            self.get_binary_file_name(), machine_time_step,
            time_scale_factor))

        # Write the recording region
        spec.switch_write_focus(
            constants.POPULATION_BASED_REGIONS.RECORDING.value)
        ip_tags = tags.get_ip_tags_for_vertex(vertex)
        recorded_region_sizes = recording_utilities.get_recorded_region_sizes(
            n_machine_time_steps,
            self._get_buffered_sdram_per_timestep(vertex_slice),
            self._maximum_sdram_for_buffering)
        spec.write_array(recording_utilities.get_recording_header_array(
            recorded_region_sizes, self._time_between_requests,
            self._buffer_size_before_receive, ip_tags))

        # Write the neuron parameters
        self._write_neuron_parameters(
            spec, key, vertex_slice, machine_time_step, time_scale_factor)

        # allow the synaptic matrix to write its data spec-able data
        self._synapse_manager.write_data_spec(
            spec, self, vertex_slice, vertex, placement, machine_graph,
            application_graph, routing_info, graph_mapper,
            self._input_type, machine_time_step)

        # End the writing of this specification:
        spec.end_specification()

    @overrides(AbstractHasAssociatedBinary.get_binary_file_name)
    def get_binary_file_name(self):

        # Split binary name into title and extension
        binary_title, binary_extension = os.path.splitext(self._binary)

        # Reunite title and extension and return
        return (binary_title + self._synapse_manager.vertex_executable_suffix +
                binary_extension)

    @overrides(AbstractHasAssociatedBinary.get_binary_start_type)
    def get_binary_start_type(self):
        return ExecutableStartType.USES_SIMULATION_INTERFACE

    @overrides(AbstractSpikeRecordable.is_recording_spikes)
    def is_recording_spikes(self):
        return self._spike_recorder.record

    @overrides(AbstractSpikeRecordable.set_recording_spikes)
    def set_recording_spikes(self, new_state=True):
        self._change_requires_mapping = not self._spike_recorder.record
        self._spike_recorder.record = new_state

    @overrides(AbstractSpikeRecordable.get_spikes)
    def get_spikes(
            self, placements, graph_mapper, buffer_manager, machine_time_step):
        return self._spike_recorder.get_spikes(
            self.label, buffer_manager, self.SPIKE_RECORDING_REGION,
            placements, graph_mapper, self, machine_time_step)

    @overrides(AbstractVRecordable.is_recording_v)
    def is_recording_v(self):
        return self._v_recorder.record_v

    @overrides(AbstractVRecordable.set_recording_v)
    def set_recording_v(self, new_state=True):
        self._change_requires_mapping = not self._v_recorder.record_v
        self._v_recorder.record_v = new_state

    @overrides(AbstractVRecordable.get_v)
    def get_v(self, n_machine_time_steps, placements, graph_mapper,
              buffer_manager, machine_time_step):
        return self._v_recorder.get_v(
            self.label, buffer_manager, self.V_RECORDING_REGION,
            placements, graph_mapper, self, machine_time_step)

    @overrides(AbstractGSynExcitatoryRecordable.is_recording_gsyn_excitatory)
    def is_recording_gsyn_excitatory(self):
        return self._gsyn_excitatory_recorder.record_gsyn_excitatory

    @overrides(AbstractGSynExcitatoryRecordable.set_recording_gsyn_excitatory)
    def set_recording_gsyn_excitatory(self, new_state=True):
        self._change_requires_mapping = \
            not self._gsyn_excitatory_recorder.record_gsyn_excitatory
        self._gsyn_excitatory_recorder.record_gsyn_excitatory = new_state

    @overrides(AbstractGSynExcitatoryRecordable.get_gsyn_excitatory)
    def get_gsyn_excitatory(
            self, n_machine_time_steps, placements, graph_mapper,
            buffer_manager, machine_time_step):
        return self._gsyn_excitatory_recorder.get_gsyn_excitatory(
            self._label, buffer_manager,
            self.GSYN_EXCITATORY_RECORDING_REGION,
            placements, graph_mapper, self, machine_time_step)

    @overrides(AbstractGSynInhibitoryRecordable.is_recording_gsyn_inhibitory)
    def is_recording_gsyn_inhibitory(self):
        return self._gsyn_inhibitory_recorder.record_gsyn_inhibitory

    @overrides(AbstractGSynInhibitoryRecordable.set_recording_gsyn_inhibitory)
    def set_recording_gsyn_inhibitory(self, new_state=True):
        self._change_requires_mapping = \
            not self._gsyn_inhibitory_recorder.record_gsyn_inhibitory
        self._gsyn_inhibitory_recorder.record_gsyn_inhibitory = new_state

    @overrides(AbstractGSynInhibitoryRecordable.get_gsyn_inhibitory)
    def get_gsyn_inhibitory(
            self, n_machine_time_steps, placements, graph_mapper,
            buffer_manager, machine_time_step):
        return self._gsyn_inhibitory_recorder.get_gsyn_inhibitory(
            self._label, buffer_manager,
            self.GSYN_EXCITATORY_RECORDING_REGION,
            placements, graph_mapper, self, machine_time_step)

    @overrides(AbstractPopulationInitializable.initialize)
    def initialize(self, variable, value):
        initialize_attr = getattr(
            self._neuron_model, "initialize_%s" % variable, None)
        if initialize_attr is None or not callable(initialize_attr):
            raise Exception("Vertex does not support initialisation of"
                            " parameter {}".format(variable))
        initialize_attr(value)
        self._change_requires_neuron_parameters_reload = True

    @property
    def input_type(self):
        return self._input_type

    @overrides(AbstractPopulationSettable.get_value)
    def get_value(self, key):
        """ Get a property of the overall model
        """
        for obj in [self._neuron_model, self._input_type,
                    self._threshold_type, self._synapse_manager.synapse_type,
                    self._additional_input, self]:
            if hasattr(obj, key):
                return getattr(obj, key)
        raise Exception("Population {} does not have parameter {}".format(
            self._model_name, key))

    @overrides(AbstractPopulationSettable.set_value)
    def set_value(self, key, value):
        """ Set a property of the overall model
        """
        for obj in [self._neuron_model, self._input_type,
                    self._threshold_type, self._synapse_manager.synapse_type,
                    self._additional_input]:
            if hasattr(obj, key):
                setattr(obj, key, value)
                self._change_requires_neuron_parameters_reload = True
                return
        raise InvalidParameterType(
            "Type {} does not have parameter {}".format(self._model_name, key))

    @overrides(AbstractReadParametersBeforeSet.read_parameters_from_machine)
    def read_parameters_from_machine(
            self, transceiver, placement, vertex_slice):

        # locate sdram address to where the neuron parameters are stored
        neuron_region_sdram_address = \
            helpful_functions.locate_memory_region_for_placement(
                placement,
                constants.POPULATION_BASED_REGIONS.NEURON_PARAMS.value,
                transceiver)

        # shift past the extra stuff before neuron parameters that we don't
        # need to read
        neuron_parameters_sdram_address = (
            neuron_region_sdram_address +
            self.BYTES_TILL_START_OF_GLOBAL_PARAMETERS)

        # get size of neuron params
        size_of_region = self._get_sdram_usage_for_neuron_params(vertex_slice)
        size_of_region -= self.BYTES_TILL_START_OF_GLOBAL_PARAMETERS

        # get data from the machine
        byte_array = transceiver.read_memory(
            placement.x, placement.y, neuron_parameters_sdram_address,
            size_of_region)

        # update python neuron parameters with the data
        offset = 0

        # handle global params (only once, so given a slice of 0 to 0)
        global_params, offset = utility_calls.translate_parameters(
            self._neuron_model.get_global_parameter_types(),
            byte_array, offset, Slice(0, 0))
        self._neuron_model.set_global_parameters(global_params)

        # handle state params for a neuron
        neuron_params, offset = utility_calls.translate_parameters(
            self._neuron_model.get_neural_parameter_types(),
            byte_array, offset, vertex_slice)
        self._neuron_model.set_neural_parameters(neuron_params, vertex_slice)

        # handle input params
        input_params, offset = utility_calls.translate_parameters(
            self._input_type.get_input_type_parameter_types(),
            byte_array, offset, vertex_slice)
        self._input_type.set_input_type_parameters(input_params, vertex_slice)

        # handle additional input params, if they exist
        if self._additional_input is not None:
            additional_params, offset = utility_calls.translate_parameters(
                self._additional_input.get_parameter_types(),
                byte_array, offset, vertex_slice)
            self._additional_input.set_parameters(
                additional_params, vertex_slice)

        # handle threshold type params
        threshold_params, offset = utility_calls.translate_parameters(
            self._threshold_type.get_threshold_parameter_types(),
            byte_array, offset, vertex_slice)
        self._threshold_type.set_threshold_parameters(
            threshold_params, vertex_slice)

        # Read synapse parameters
        self._synapse_manager.read_parameters_from_machine(
            transceiver, placement, vertex_slice)

    @property
    def weight_scale(self):
        return self._input_type.get_global_weight_scale()

    @property
    def ring_buffer_sigma(self):
        return self._synapse_manager.ring_buffer_sigma

    @ring_buffer_sigma.setter
    def ring_buffer_sigma(self, ring_buffer_sigma):
        self._synapse_manager.ring_buffer_sigma = ring_buffer_sigma

    @property
    def spikes_per_second(self):
        return self._synapse_manager.spikes_per_second

    @spikes_per_second.setter
    def spikes_per_second(self, spikes_per_second):
        self._synapse_manager.spikes_per_second = spikes_per_second

    @property
    def synapse_dynamics(self):
        return self._synapse_manager.synapse_dynamics

    def set_synapse_dynamics(self, synapse_dynamics):
        self._synapse_manager.synapse_dynamics = synapse_dynamics

    def add_pre_run_connection_holder(
            self, connection_holder, edge, synapse_info):
        self._synapse_manager.add_pre_run_connection_holder(
            connection_holder, edge, synapse_info)

    def get_connections_from_machine(
            self, transceiver, placement, edge, graph_mapper,
            routing_infos, synapse_info, machine_time_step):
        return self._synapse_manager.get_connections_from_machine(
            transceiver, placement, edge, graph_mapper,
            routing_infos, synapse_info, machine_time_step)

    @property
    def synapse_type(self):
        return self._synapse_manager.synapse_type

    def get_maximum_delay_supported_in_ms(self, machine_time_step):
        return self._synapse_manager.get_maximum_delay_supported_in_ms(
            machine_time_step)

    @overrides(AbstractProvidesIncomingPartitionConstraints.
               get_incoming_partition_constraints)
    def get_incoming_partition_constraints(self, partition):
        """ Gets the constraints for partitions going into this vertex

        :param partition: partition that goes into this vertex
        :return: list of constraints
        """
        return self._synapse_manager.get_incoming_partition_constraints()

    @overrides(AbstractProvidesOutgoingPartitionConstraints.
               get_outgoing_partition_constraints)
    def get_outgoing_partition_constraints(self, partition):
        """ Gets the constraints for partitions going out of this vertex

        :param partition: the partition that leaves this vertex
        :return: list of constraints
        """
        return [KeyAllocatorContiguousRangeContraint()]

    @overrides(
        AbstractGSynExcitatoryRecordable.clear_gsyn_excitatory_recording)
    def clear_gsyn_excitatory_recording(
            self, buffer_manager, placements, graph_mapper):
        self._clear_recording_region(
            buffer_manager, placements, graph_mapper,
            AbstractPopulationVertex.GSYN_EXCITATORY_RECORDING_REGION)

    @overrides(
        AbstractGSynInhibitoryRecordable.clear_gsyn_inhibitory_recording)
    def clear_gsyn_inhibitory_recording(
            self, buffer_manager, placements, graph_mapper):
        self._clear_recording_region(
            buffer_manager, placements, graph_mapper,
            AbstractPopulationVertex.GSYN_INHIBITORY_RECORDING_REGION)

    @overrides(AbstractVRecordable.clear_v_recording)
    def clear_v_recording(self, buffer_manager, placements, graph_mapper):
        self._clear_recording_region(
            buffer_manager, placements, graph_mapper,
            AbstractPopulationVertex.V_RECORDING_REGION)

    @overrides(AbstractSpikeRecordable.clear_spike_recording)
    def clear_spike_recording(self, buffer_manager, placements, graph_mapper):
        self._clear_recording_region(
            buffer_manager, placements, graph_mapper,
            AbstractPopulationVertex.SPIKE_RECORDING_REGION)

    def _clear_recording_region(
            self, buffer_manager, placements, graph_mapper,
            recording_region_id):
        """ clears a recorded data region from the buffer manager
        
        :param buffer_manager: the buffer manager object
        :param placements: the placements object
        :param graph_mapper: the graph mapper object
        :param recording_region_id: the recorded region id for clearing
        :rtype: None 
        """
        machine_vertices = graph_mapper.get_machine_vertices(self)
        for machine_vertex in machine_vertices:
            placement = placements.get_placement_of_vertex(machine_vertex)
            buffer_manager.clear_recorded_data(
                placement.x, placement.y, placement.p, recording_region_id)

    @overrides(AbstractContainsUnits.get_units)
    def get_units(self, variable):
        # search the model components for the variable
        for obj in [self._neuron_model, self._input_type,
                    self._threshold_type, self._synapse_manager.synapse_type,
                    self._additional_input]:
            if (hasattr(obj, variable) and
                    isinstance(obj, AbstractContainsUnits)):
                return obj.unit(variable)
        # if not in the components, must be within myself, so call my own units
        if variable in self._units:
            return self._units[variable]
        else:
            raise InvalidParameterType(
                "The parameter {} does not exist in this input "
                "conductance component".format(variable))

    def describe(self):
        """
        Returns a human-readable description of the cell or synapse type.

        The output may be customised by specifying a different template
        together with an associated template engine
        (see ``pyNN.descriptions``).

        If template is None, then a dictionary containing the template context
        will be returned.
        """
        parameters = dict()
        for parameter_name in self.default_parameters:
            parameters[parameter_name] = self.get_value(parameter_name)

        context = {
            "name": self._model_name,
            "default_parameters": self.default_parameters,
            "default_initial_values": self.default_parameters,
            "parameters": parameters,
        }
        return context

    def __str__(self):
        return "{} with {} atoms".format(self.label, self.n_atoms)

    def __repr__(self):
        return self.__str__()<|MERGE_RESOLUTION|>--- conflicted
+++ resolved
@@ -144,7 +144,8 @@
         AbstractPopulationInitializable.__init__(self)
         AbstractChangableAfterRun.__init__(self)
         AbstractHasGlobalMaxAtoms.__init__(self)
-<<<<<<< HEAD
+        AbstractAcceptsIncomingSynapses.__init__(self)
+        ProvidesKeyToAtomMappingImpl.__init__(self)
         AbstractContainsUnits.__init__(self)
 
         self._units = {
@@ -152,10 +153,6 @@
             'v': 'mV',
             'gsyn_exc': "uS",
             'gsyn_inh': "uS"}
-=======
-        AbstractAcceptsIncomingSynapses.__init__(self)
-        ProvidesKeyToAtomMappingImpl.__init__(self)
->>>>>>> 98fa4985
 
         self._binary = binary
         self._n_atoms = n_neurons
