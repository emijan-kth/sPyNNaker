# Copyright (c) 2017-2019 The University of Manchester
#
# This program is free software: you can redistribute it and/or modify
# it under the terms of the GNU General Public License as published by
# the Free Software Foundation, either version 3 of the License, or
# (at your option) any later version.
#
# This program is distributed in the hope that it will be useful,
# but WITHOUT ANY WARRANTY; without even the implied warranty of
# MERCHANTABILITY or FITNESS FOR A PARTICULAR PURPOSE.  See the
# GNU General Public License for more details.
#
# You should have received a copy of the GNU General Public License
# along with this program.  If not, see <http://www.gnu.org/licenses/>.

import logging
import math
import numpy
from scipy import special  # @UnresolvedImport

from spinn_utilities.log import FormatAdapter
from spinn_utilities.overrides import overrides
from spinn_utilities.progress_bar import ProgressBar
from data_specification.enums.data_type import DataType
from pacman.model.constraints.key_allocator_constraints import (
    ContiguousKeyRangeContraint)
from spinn_utilities.config_holder import (
    get_config_int, get_config_float, get_config_bool)
from pacman.model.resources import MultiRegionSDRAM
from spinn_front_end_common.abstract_models import (
    AbstractChangableAfterRun, AbstractProvidesOutgoingPartitionConstraints,
    AbstractCanReset, AbstractRewritesDataSpecification)
from spinn_front_end_common.abstract_models.impl import (
    ProvidesKeyToAtomMappingImpl, TDMAAwareApplicationVertex)
from spinn_front_end_common.utilities.constants import (
    BYTES_PER_WORD, MICRO_TO_SECOND_CONVERSION, SYSTEM_BYTES_REQUIREMENT)
from spinn_front_end_common.utilities.exceptions import ConfigurationException
from spinn_front_end_common.interface.profiling.profile_utils import (
    get_profile_region_size)
from spinn_front_end_common.interface.buffer_management\
    .recording_utilities import (
       get_recording_header_size, get_recording_data_constant_size)
from spinn_front_end_common.interface.provenance import (
    ProvidesProvenanceDataFromMachineImpl)
from spinn_front_end_common.utilities import globals_variables

from spynnaker.pyNN.models.common import (
    AbstractSpikeRecordable, AbstractNeuronRecordable, AbstractEventRecordable,
    NeuronRecorder)
from spynnaker.pyNN.models.abstract_models import (
    AbstractPopulationInitializable, AbstractAcceptsIncomingSynapses,
    AbstractPopulationSettable, AbstractContainsUnits, AbstractMaxSpikes,
    HasSynapses)
from spynnaker.pyNN.exceptions import InvalidParameterType
from spynnaker.pyNN.utilities.ranged import (
    SpynnakerRangeDictionary)
from spynnaker.pyNN.utilities.constants import POSSION_SIGMA_SUMMATION_LIMIT
from spynnaker.pyNN.utilities.running_stats import RunningStats
from spynnaker.pyNN.models.neuron.synapse_dynamics import (
    AbstractSynapseDynamics, AbstractSynapseDynamicsStructural)
from .synapse_io import get_max_row_info
from .master_pop_table import MasterPopTableAsBinarySearch
from .generator_data import GeneratorData
from .synaptic_matrices import SYNAPSES_BASE_GENERATOR_SDRAM_USAGE_IN_BYTES

logger = FormatAdapter(logging.getLogger(__name__))

# TODO: Make sure these values are correct (particularly CPU cycles)
_NEURON_BASE_DTCM_USAGE_IN_BYTES = 9 * BYTES_PER_WORD
_NEURON_BASE_N_CPU_CYCLES_PER_NEURON = 22
_NEURON_BASE_N_CPU_CYCLES = 10

# 1 for number of neurons
# 1 for number of synapse types
# 1 for number of neuron bits
# 1 for number of synapse type bits
# 1 for number of delay bits
# 1 for drop late packets,
# 1 for incoming spike buffer size
_SYNAPSES_BASE_SDRAM_USAGE_IN_BYTES = 7 * BYTES_PER_WORD


class AbstractPopulationVertex(
        TDMAAwareApplicationVertex, AbstractContainsUnits,
        AbstractSpikeRecordable, AbstractNeuronRecordable,
        AbstractEventRecordable, AbstractProvidesOutgoingPartitionConstraints,
        AbstractPopulationInitializable, AbstractPopulationSettable,
        AbstractChangableAfterRun, AbstractAcceptsIncomingSynapses,
        ProvidesKeyToAtomMappingImpl, AbstractCanReset):
    """ Underlying vertex model for Neural Populations.\
        Not actually abstract.
    """

    __slots__ = [
        "__all_single_syn_sz",
        "__change_requires_mapping",
        "__change_requires_data_generation",
        "__incoming_spike_buffer_size",
        "__n_atoms",
        "__n_profile_samples",
        "__neuron_impl",
        "__neuron_recorder",
        "__synapse_recorder",
        "_parameters",  # See AbstractPyNNModel
        "__pynn_model",
        "_state_variables",  # See AbstractPyNNModel
        "__initial_state_variables",
        "__has_run",
        "__updated_state_variables",
        "__ring_buffer_sigma",
        "__spikes_per_second",
        "__drop_late_spikes",
        "__incoming_projections",
        "__synapse_dynamics",
        "__max_row_info",
        "__self_projection"]

    #: recording region IDs
    _SPIKE_RECORDING_REGION = 0

    #: the size of the runtime SDP port data region
    _RUNTIME_SDP_PORT_SIZE = BYTES_PER_WORD

    #: The Buffer traffic type
    _TRAFFIC_IDENTIFIER = "BufferTraffic"

    _C_MAIN_BASE_N_CPU_CYCLES = 0
    _NEURON_BASE_N_CPU_CYCLES_PER_NEURON = 22
    _NEURON_BASE_N_CPU_CYCLES = 10
    _SYNAPSE_BASE_N_CPU_CYCLES_PER_NEURON = 22
    _SYNAPSE_BASE_N_CPU_CYCLES = 10

    # 5 elements before the start of global parameters
    # 1. has key, 2. key, 3. n atoms, 4. n_atoms_peak 5. n_synapse_types
    BYTES_TILL_START_OF_GLOBAL_PARAMETERS = 5 * BYTES_PER_WORD

    def __init__(
            self, n_neurons, label, constraints, max_atoms_per_core,
            spikes_per_second, ring_buffer_sigma, incoming_spike_buffer_size,
            neuron_impl, pynn_model, drop_late_spikes, splitter):
        """
        :param int n_neurons: The number of neurons in the population
        :param str label: The label on the population
        :param list(~pacman.model.constraints.AbstractConstraint) constraints:
            Constraints on where a population's vertices may be placed.
        :param int max_atoms_per_core:
            The maximum number of atoms (neurons) per SpiNNaker core.
        :param spikes_per_second: Expected spike rate
        :type spikes_per_second: float or None
        :param ring_buffer_sigma:
            How many SD above the mean to go for upper bound of ring buffer
            size; a good starting choice is 5.0. Given length of simulation
            we can set this for approximate number of saturation events.
        :type ring_buffer_sigma: float or None
        :param incoming_spike_buffer_size:
        :type incoming_spike_buffer_size: int or None
        :param bool drop_late_spikes: control flag for dropping late packets.
        :param AbstractNeuronImpl neuron_impl:
            The (Python side of the) implementation of the neurons themselves.
        :param AbstractPyNNNeuronModel pynn_model:
            The PyNN neuron model that this vertex is working on behalf of.
        :param splitter: splitter object
        :type splitter: None or
            ~pacman.model.partitioner_splitters.abstract_splitters.AbstractSplitterCommon
        """

        # pylint: disable=too-many-arguments, too-many-locals
        super().__init__(label, constraints, max_atoms_per_core, splitter)

        self.__n_atoms = self.round_n_atoms(n_neurons, "n_neurons")

        # buffer data
        self.__incoming_spike_buffer_size = incoming_spike_buffer_size

        if incoming_spike_buffer_size is None:
            self.__incoming_spike_buffer_size = get_config_int(
                "Simulation", "incoming_spike_buffer_size")

        # Limit the DTCM used by one-to-one connections
        self.__all_single_syn_sz = get_config_int(
            "Simulation", "one_to_one_connection_dtcm_max_bytes")

        self.__ring_buffer_sigma = ring_buffer_sigma
        if self.__ring_buffer_sigma is None:
            self.__ring_buffer_sigma = get_config_float(
                "Simulation", "ring_buffer_sigma")

        self.__spikes_per_second = spikes_per_second
        if self.__spikes_per_second is None:
            self.__spikes_per_second = get_config_float(
                "Simulation", "spikes_per_second")

        self.__drop_late_spikes = drop_late_spikes
        if self.__drop_late_spikes is None:
            self.__drop_late_spikes = get_config_bool(
                "Simulation", "drop_late_spikes")

        self.__neuron_impl = neuron_impl
        self.__pynn_model = pynn_model
        self._parameters = SpynnakerRangeDictionary(n_neurons)
        self.__neuron_impl.add_parameters(self._parameters)
        self.__initial_state_variables = SpynnakerRangeDictionary(n_neurons)
        self.__neuron_impl.add_state_variables(self.__initial_state_variables)
        self._state_variables = self.__initial_state_variables.copy()

        # Set up for recording
        neuron_recordable_variables = list(
            self.__neuron_impl.get_recordable_variables())
        record_data_types = dict(
            self.__neuron_impl.get_recordable_data_types())
        self.__neuron_recorder = NeuronRecorder(
            neuron_recordable_variables, record_data_types,
            [NeuronRecorder.SPIKES], n_neurons, [], {})
        self.__synapse_recorder = NeuronRecorder(
            [], {}, [],
            n_neurons, [NeuronRecorder.PACKETS],
            {NeuronRecorder.PACKETS: NeuronRecorder.PACKETS_TYPE},
<<<<<<< HEAD
            offset=len(neuron_recordable_variables))
=======
            [NeuronRecorder.REWIRING],
            {NeuronRecorder.REWIRING: NeuronRecorder.REWIRING_TYPE})

        # Set up synapse handling
        self.__synapse_manager = SynapticManager(
            self.__neuron_impl.get_n_synapse_types(), ring_buffer_sigma,
            spikes_per_second, drop_late_spikes)
>>>>>>> 4c7c7e76

        # bool for if state has changed.
        self.__change_requires_mapping = True
        self.__change_requires_data_generation = False
        self.__has_run = False

        # Set up for profiling
        self.__n_profile_samples = get_config_int(
            "Reports", "n_profile_samples")

        # Set up for incoming
        self.__incoming_projections = list()
        self.__max_row_info = dict()
        self.__self_projection = None

        # Prepare for dealing with STDP - there can only be one (non-static)
        # synapse dynamics per vertex at present
        self.__synapse_dynamics = None

    @property
    def synapse_dynamics(self):
        """ The synapse dynamics used by the synapses e.g. plastic or static.
            Settable.

        :rtype: AbstractSynapseDynamics or None
        """
        return self.__synapse_dynamics

    @synapse_dynamics.setter
    def synapse_dynamics(self, synapse_dynamics):
        """ Set the synapse dynamics.  Note that after setting, the dynamics
            might not be the type set as it can be combined with the existing
            dynamics in exciting ways.

        :param AbstractSynapseDynamics synapse_dynamics:
            The synapse dynamics to set
        """
        if self.__synapse_dynamics is None:
            self.__synapse_dynamics = synapse_dynamics
        else:
            self.__synapse_dynamics = self.__synapse_dynamics.merge(
                synapse_dynamics)

    def add_incoming_projection(self, projection):
        """ Add a projection incoming to this vertex

        :param PyNNProjectionCommon projection:
            The new projection to add
        """
        # Reset the ring buffer shifts as a projection has been added
        self.__change_requires_mapping = True
        self.__incoming_projections.append(projection)
        if projection._projection_edge.pre_vertex == self:
            self.__self_projection = projection

    @property
    def self_projection(self):
        """ Get any projection from this vertex to itself

        :rtype: PyNNProjectionCommon or None
        """
        return self.__self_projection

    @property
    @overrides(TDMAAwareApplicationVertex.n_atoms)
    def n_atoms(self):
        return self.__n_atoms

    @overrides(TDMAAwareApplicationVertex.get_n_cores)
    def get_n_cores(self):
        return len(self._splitter.get_out_going_slices()[0])

    @property
    def size(self):
        """ The number of neurons in the vertex

        :rtype: int
        """
        return self.__n_atoms

    @property
    def all_single_syn_size(self):
        """ The maximum amount of DTCM to use for single synapses

        :rtype: int
        """
        return self.__all_single_syn_sz

    @property
    def incoming_spike_buffer_size(self):
        """ The size of the incoming spike buffer to be used on the cores

        :rtype: int
        """
        return self.__incoming_spike_buffer_size

    @property
    def parameters(self):
        """ The parameters of the neurons in the population

        :rtype: SpyNNakerRangeDictionary
        """
        return self._parameters

    @property
    def state_variables(self):
        """ The state variables of the neuron in the population

        :rtype: SpyNNakerRangeDicationary
        """
        return self._state_variables

    @property
    def neuron_impl(self):
        """ The neuron implementation

        :rtype: AbstractNeuronImpl
        """
        return self.__neuron_impl

    @property
    def n_profile_samples(self):
        """ The maximum number of profile samples to report

        :rtype: int
        """
        return self.__n_profile_samples

    @property
    def neuron_recorder(self):
        """ The recorder for neurons

        :rtype: NeuronRecorder
        """
        return self.__neuron_recorder

    @property
    def synapse_recorder(self):
        """ The recorder for synapses

        :rtype: SynapseRecorder
        """
        return self.__synapse_recorder

    @property
    def drop_late_spikes(self):
        """ Whether spikes should be dropped if not processed in a timestep

        :rtype: bool
        """
        return self.__drop_late_spikes

    def set_has_run(self):
        """ Set the flag has run so initialize only affects state variables

        :rtype: None
        """
        self.__has_run = True

    @property
    @overrides(AbstractChangableAfterRun.requires_mapping)
    def requires_mapping(self):
        return self.__change_requires_mapping

    @property
    @overrides(AbstractChangableAfterRun.requires_data_generation)
    def requires_data_generation(self):
        return self.__change_requires_data_generation

    @overrides(AbstractChangableAfterRun.mark_no_changes)
    def mark_no_changes(self):
        self.__change_requires_mapping = False
        self.__change_requires_data_generation = False

    def get_sdram_usage_for_neuron_params(self, vertex_slice):
        """ Calculate the SDRAM usage for just the neuron parameters region.

        :param ~pacman.model.graphs.common.Slice vertex_slice:
            the slice of atoms.
        :return: The SDRAM required for the neuron region
        """
        return (
            self.BYTES_TILL_START_OF_GLOBAL_PARAMETERS +
            (self.__neuron_impl.get_n_synapse_types() * BYTES_PER_WORD) +
            self.tdma_sdram_size_in_bytes +
            self.__neuron_impl.get_sdram_usage_in_bytes(vertex_slice.n_atoms))

    @overrides(AbstractSpikeRecordable.is_recording_spikes)
    def is_recording_spikes(self):
        return self.__neuron_recorder.is_recording(NeuronRecorder.SPIKES)

    @overrides(AbstractSpikeRecordable.set_recording_spikes)
    def set_recording_spikes(
            self, new_state=True, sampling_interval=None, indexes=None):
        self.set_recording(
            NeuronRecorder.SPIKES, new_state, sampling_interval, indexes)

    @overrides(AbstractEventRecordable.is_recording_events)
    def is_recording_events(self, variable):
        return self.__neuron_recorder.is_recording(variable)

    @overrides(AbstractEventRecordable.set_recording_events)
    def set_recording_events(
            self, variable, new_state=True, sampling_interval=None,
            indexes=None):
        self.set_recording(
            variable, new_state, sampling_interval, indexes)

    @overrides(AbstractSpikeRecordable.get_spikes)
    def get_spikes(self, placements, buffer_manager):
        return self.__neuron_recorder.get_spikes(
            self.label, buffer_manager, placements, self,
            NeuronRecorder.SPIKES)

    @overrides(AbstractEventRecordable.get_events)
    def get_events(
            self, variable, placements, buffer_manager):
        return self.__neuron_recorder.get_events(
            self.label, buffer_manager, placements, self, variable)

    @overrides(AbstractNeuronRecordable.get_recordable_variables)
    def get_recordable_variables(self):
        variables = list()
        variables.extend(self.__neuron_recorder.get_recordable_variables())
        variables.extend(self.__synapse_recorder.get_recordable_variables())
        return variables

    def __raise_var_not_supported(self, variable):
        """ Helper to indicate that recording a variable is not supported

        :param str variable: The variable to report as unsupported
        """
        msg = ("Variable {} is not supported. Supported variables are"
               "{}".format(variable, self.get_recordable_variables()))
        raise ConfigurationException(msg)

    @overrides(AbstractNeuronRecordable.is_recording)
    def is_recording(self, variable):
        if self.__neuron_recorder.is_recordable(variable):
            return self.__neuron_recorder.is_recording(variable)
        if self.__synapse_recorder.is_recordable(variable):
            return self.__synapse_recorder.is_recording(variable)
        self.__raise_var_not_supported(variable)

    @overrides(AbstractNeuronRecordable.set_recording)
    def set_recording(self, variable, new_state=True, sampling_interval=None,
                      indexes=None):
<<<<<<< HEAD
        self.__change_requires_mapping = not self.is_recording(variable)
        if self.__neuron_recorder.is_recordable(variable):
            self.__neuron_recorder.set_recording(
                variable, new_state, sampling_interval, indexes)
        elif self.__synapse_recorder.is_recordable(variable):
            self.__synapse_recorder.set_recording(
                variable, new_state, sampling_interval, indexes)
        else:
            self.__raise_var_not_supported(variable)
=======
        self.__neuron_recorder.set_recording(
            variable, new_state, sampling_interval, indexes)
        self.__change_requires_mapping = not self.is_recording(variable)
>>>>>>> 4c7c7e76

    @overrides(AbstractNeuronRecordable.get_data)
    def get_data(
            self, variable, n_machine_time_steps, placements, buffer_manager):
        # pylint: disable=too-many-arguments
        if self.__neuron_recorder.is_recordable(variable):
            return self.__neuron_recorder.get_matrix_data(
                self.label, buffer_manager, placements, self, variable,
                n_machine_time_steps)
        elif self.__synapse_recorder.is_recordable(variable):
            return self.__synapse_recorder.get_matrix_data(
                self.label, buffer_manager, placements, self, variable,
                n_machine_time_steps)
        self.__raise_var_not_supported(variable)

    @overrides(AbstractNeuronRecordable.get_neuron_sampling_interval)
    def get_neuron_sampling_interval(self, variable):
        if self.__neuron_recorder.is_recordable(variable):
            return self.__neuron_recorder.get_neuron_sampling_interval(
                variable)
        elif self.__synapse_recorder.is_recordable(variable):
            return self.__synapse_recorder.get_neuron_sampling_interval(
                variable)
        self.__raise_var_not_supported(variable)

    @overrides(AbstractSpikeRecordable.get_spikes_sampling_interval)
    def get_spikes_sampling_interval(self):
        return self.__neuron_recorder.get_neuron_sampling_interval("spikes")

    @overrides(AbstractEventRecordable.get_events_sampling_interval)
    def get_events_sampling_interval(self, variable):
        return self.__neuron_recorder.get_neuron_sampling_interval(variable)

    @overrides(AbstractPopulationInitializable.initialize)
    def initialize(self, variable, value, selector=None):
        if variable not in self._state_variables:
            raise KeyError(
                "Vertex does not support initialisation of"
                " parameter {}".format(variable))
        if self.__has_run:
            self._state_variables[variable].set_value_by_selector(
                selector, value)
            logger.warning(
                "initializing {} after run and before reset only changes the "
                "current state and will be lost after reset".format(variable))
        else:
            # set the inital values
            self.__initial_state_variables[variable].set_value_by_selector(
                selector, value)
            # Update the sate variables in case asked for
            self._state_variables.copy_into(self.__initial_state_variables)
        for vertex in self.machine_vertices:
            if isinstance(vertex, AbstractRewritesDataSpecification):
                vertex.set_reload_required(True)

    @property
    def initialize_parameters(self):
        """ The names of parameters that have default initial values.

        :rtype: iterable(str)
        """
        return self.__pynn_model.default_initial_values.keys()

    def _get_parameter(self, variable):
        """ Get a neuron parameter value

        :param str variable: The variable to get the value of
        """
        if variable.endswith("_init"):
            # method called with "V_init"
            key = variable[:-5]
            if variable in self._state_variables:
                # variable is v and parameter is v_init
                return variable
            elif key in self._state_variables:
                # Oops neuron defines v and not v_init
                return key
        else:
            # method called with "v"
            if variable + "_init" in self._state_variables:
                # variable is v and parameter is v_init
                return variable + "_init"
            if variable in self._state_variables:
                # Oops neuron defines v and not v_init
                return variable

        # parameter not found for this variable
        raise KeyError("No variable {} found in {}".format(
            variable, self.__neuron_impl.model_name))

    @overrides(AbstractPopulationInitializable.get_initial_value)
    def get_initial_value(self, variable, selector=None):
        parameter = self._get_parameter(variable)

        ranged_list = self._state_variables[parameter]
        if selector is None:
            return ranged_list
        return ranged_list.get_values(selector)

    @property
    def conductance_based(self):
        """
        :rtype: bool
        """
        return self.__neuron_impl.is_conductance_based

    @overrides(AbstractPopulationSettable.get_value)
    def get_value(self, key):
        """ Get a property of the overall model.
        """
        if key not in self._parameters:
            raise InvalidParameterType(
                "Population {} does not have parameter {}".format(
                    self.__neuron_impl.model_name, key))
        return self._parameters[key]

    @overrides(AbstractPopulationSettable.set_value)
    def set_value(self, key, value):
        """ Set a property of the overall model.
        """
        if key not in self._parameters:
            raise InvalidParameterType(
                "Population {} does not have parameter {}".format(
                    self.__neuron_impl.model_name, key))
        self._parameters.set_value(key, value)
        for vertex in self.machine_vertices:
            if isinstance(vertex, AbstractRewritesDataSpecification):
                vertex.set_reload_required(True)

    @property
    def weight_scale(self):
        """
        :rtype: float
        """
        return self.__neuron_impl.get_global_weight_scale()

    @property
    def ring_buffer_sigma(self):
        return self.__ring_buffer_sigma

    @ring_buffer_sigma.setter
    def ring_buffer_sigma(self, ring_buffer_sigma):
        self.__ring_buffer_sigma = ring_buffer_sigma

    @property
    def spikes_per_second(self):
        return self.__spikes_per_second

    @spikes_per_second.setter
    def spikes_per_second(self, spikes_per_second):
        self.__spikes_per_second = spikes_per_second

    def set_synapse_dynamics(self, synapse_dynamics):
        """ Set the synapse dynamics of this population

        :param AbstractSynapseDynamics synapse_dynamics:
            The synapse dynamics to set
        """
        self.synapse_dynamics = synapse_dynamics

    def clear_connection_cache(self):
        """ Flush the cache of connection information; needed for a second run
        """
        for post_vertex in self.machine_vertices:
            if isinstance(post_vertex, HasSynapses):
                post_vertex.clear_connection_cache()

    @overrides(AbstractProvidesOutgoingPartitionConstraints.
               get_outgoing_partition_constraints)
    def get_outgoing_partition_constraints(self, partition):
        """ Gets the constraints for partitions going out of this vertex.

        :param partition: the partition that leaves this vertex
        :return: list of constraints
        """
        return [ContiguousKeyRangeContraint()]

    @overrides(AbstractNeuronRecordable.clear_recording)
    def clear_recording(self, variable, buffer_manager, placements):
        if variable == NeuronRecorder.SPIKES:
            index = len(self.__neuron_impl.get_recordable_variables())
        elif variable == NeuronRecorder.REWIRING:
            index = len(self.__neuron_impl.get_recordable_variables()) + 1
        else:
            index = (
                self.__neuron_impl.get_recordable_variable_index(variable))
        self._clear_recording_region(buffer_manager, placements, index)

    @overrides(AbstractSpikeRecordable.clear_spike_recording)
    def clear_spike_recording(self, buffer_manager, placements):
        self._clear_recording_region(
            buffer_manager, placements,
            len(self.__neuron_impl.get_recordable_variables()))

    @overrides(AbstractEventRecordable.clear_event_recording)
    def clear_event_recording(self, buffer_manager, placements):
        self._clear_recording_region(
            buffer_manager, placements,
            len(self.__neuron_impl.get_recordable_variables()) + 1)

    def _clear_recording_region(
            self, buffer_manager, placements, recording_region_id):
        """ Clear a recorded data region from the buffer manager.

        :param buffer_manager: the buffer manager object
        :param placements: the placements object
        :param recording_region_id: the recorded region ID for clearing
        :rtype: None
        """
        for machine_vertex in self.machine_vertices:
            placement = placements.get_placement_of_vertex(machine_vertex)
            buffer_manager.clear_recorded_data(
                placement.x, placement.y, placement.p, recording_region_id)

    @overrides(AbstractContainsUnits.get_units)
    def get_units(self, variable):
        if variable == NeuronRecorder.SPIKES:
            return NeuronRecorder.SPIKES
        if variable == NeuronRecorder.PACKETS:
            return "count"
        if self.__neuron_impl.is_recordable(variable):
            return self.__neuron_impl.get_recordable_units(variable)
        if variable not in self._parameters:
            raise Exception("Population {} does not have parameter {}".format(
                self.__neuron_impl.model_name, variable))
        return self.__neuron_impl.get_units(variable)

    def describe(self):
        """ Get a human-readable description of the cell or synapse type.

        The output may be customised by specifying a different template
        together with an associated template engine
        (see :py:mod:`pyNN.descriptions`).

        If template is None, then a dictionary containing the template context
        will be returned.

        :rtype: dict(str, ...)
        """
        parameters = dict()
        for parameter_name in self.__pynn_model.default_parameters:
            parameters[parameter_name] = self.get_value(parameter_name)

        context = {
            "name": self.__neuron_impl.model_name,
            "default_parameters": self.__pynn_model.default_parameters,
            "default_initial_values": self.__pynn_model.default_parameters,
            "parameters": parameters,
        }
        return context

    def get_synapse_id_by_target(self, target):
        """ Get the id of synapse using its target name

        :param str target: The synapse to get the id of
        """
        return self.__neuron_impl.get_synapse_id_by_target(target)

    def __str__(self):
        return "{} with {} atoms".format(self.label, self.n_atoms)

    def __repr__(self):
        return self.__str__()

    @overrides(AbstractCanReset.reset_to_first_timestep)
    def reset_to_first_timestep(self):
        # Mark that reset has been done, and reload state variables
        self.__has_run = False
        self._state_variables.copy_into(self.__initial_state_variables)
        for vertex in self.machine_vertices:
            if isinstance(vertex, AbstractRewritesDataSpecification):
                vertex.set_reload_required(True)

        # If synapses change during the run,
        if (self.__synapse_dynamics is not None and
                self.__synapse_dynamics.changes_during_run):
            self.__change_requires_data_generation = True
            for vertex in self.machine_vertices:
                if isinstance(vertex, AbstractRewritesDataSpecification):
                    vertex.set_reload_required(True)

    @staticmethod
    def _ring_buffer_expected_upper_bound(
            weight_mean, weight_std_dev, spikes_per_second,
            machine_timestep, n_synapses_in, sigma):
        """ Provides expected upper bound on accumulated values in a ring\
            buffer element.

        Requires an assessment of maximum Poisson input rate.

        Assumes knowledge of mean and SD of weight distribution, fan-in\
        and timestep.

        All arguments should be assumed real values except n_synapses_in\
        which will be an integer.

        :param float weight_mean: Mean of weight distribution (in either nA or\
            microSiemens as required)
        :param float weight_std_dev: SD of weight distribution
        :param float spikes_per_second: Maximum expected Poisson rate in Hz
        :param int machine_timestep: in us
        :param int n_synapses_in: No of connected synapses
        :param float sigma: How many SD above the mean to go for upper bound;\
            a good starting choice is 5.0. Given length of simulation we can\
            set this for approximate number of saturation events.
        :rtype: float
        """
        # E[ number of spikes ] in a timestep
        steps_per_second = MICRO_TO_SECOND_CONVERSION / machine_timestep
        average_spikes_per_timestep = (
            float(n_synapses_in * spikes_per_second) / steps_per_second)

        # Exact variance contribution from inherent Poisson variation
        poisson_variance = average_spikes_per_timestep * (weight_mean ** 2)

        # Upper end of range for Poisson summation required below
        # upper_bound needs to be an integer
        upper_bound = int(round(average_spikes_per_timestep +
                                POSSION_SIGMA_SUMMATION_LIMIT *
                                math.sqrt(average_spikes_per_timestep)))

        # Closed-form exact solution for summation that gives the variance
        # contributed by weight distribution variation when modulated by
        # Poisson PDF.  Requires scipy.special for gamma and incomplete gamma
        # functions. Beware: incomplete gamma doesn't work the same as
        # Mathematica because (1) it's regularised and needs a further
        # multiplication and (2) it's actually the complement that is needed
        # i.e. 'gammaincc']

        weight_variance = 0.0

        if weight_std_dev > 0:
            # pylint: disable=no-member
            lngamma = special.gammaln(1 + upper_bound)
            gammai = special.gammaincc(
                1 + upper_bound, average_spikes_per_timestep)

            big_ratio = (math.log(average_spikes_per_timestep) * upper_bound -
                         lngamma)

            if -701.0 < big_ratio < 701.0 and big_ratio != 0.0:
                log_weight_variance = (
                    -average_spikes_per_timestep +
                    math.log(average_spikes_per_timestep) +
                    2.0 * math.log(weight_std_dev) +
                    math.log(math.exp(average_spikes_per_timestep) * gammai -
                             math.exp(big_ratio)))
                weight_variance = math.exp(log_weight_variance)

        # upper bound calculation -> mean + n * SD
        return ((average_spikes_per_timestep * weight_mean) +
                (sigma * math.sqrt(poisson_variance + weight_variance)))

    def get_ring_buffer_shifts(self, incoming_projections):
        """ Get the shift of the ring buffers for transfer of values into the
            input buffers for this model.

        :param list(~spynnaker.pyNN.models.Projection) incoming_projections:
            The projections to consider in the calculations
        :rtype: list(int)
        """
        machine_timestep = globals_variables.get_simulator().machine_time_step
        weight_scale = self.__neuron_impl.get_global_weight_scale()
        weight_scale_squared = weight_scale * weight_scale
        n_synapse_types = self.__neuron_impl.get_n_synapse_types()
        running_totals = [RunningStats() for _ in range(n_synapse_types)]
        delay_running_totals = [RunningStats() for _ in range(n_synapse_types)]
        total_weights = numpy.zeros(n_synapse_types)
        biggest_weight = numpy.zeros(n_synapse_types)
        weights_signed = False
        rate_stats = [RunningStats() for _ in range(n_synapse_types)]
        steps_per_second = MICRO_TO_SECOND_CONVERSION / machine_timestep

        for proj in incoming_projections:
            synapse_info = proj._synapse_information
            synapse_type = synapse_info.synapse_type
            synapse_dynamics = synapse_info.synapse_dynamics
            connector = synapse_info.connector

            weight_mean = (
                synapse_dynamics.get_weight_mean(
                    connector, synapse_info) * weight_scale)
            n_connections = \
                connector.get_n_connections_to_post_vertex_maximum(
                    synapse_info)
            weight_variance = synapse_dynamics.get_weight_variance(
                connector, synapse_info.weights,
                synapse_info) * weight_scale_squared
            running_totals[synapse_type].add_items(
                weight_mean, weight_variance, n_connections)

            delay_variance = synapse_dynamics.get_delay_variance(
                connector, synapse_info.delays, synapse_info)
            delay_running_totals[synapse_type].add_items(
                0.0, delay_variance, n_connections)

            weight_max = (synapse_dynamics.get_weight_maximum(
                connector, synapse_info) * weight_scale)
            biggest_weight[synapse_type] = max(
                biggest_weight[synapse_type], weight_max)

            spikes_per_tick = max(
                1.0, self.__spikes_per_second / steps_per_second)
            spikes_per_second = self.__spikes_per_second
            pre_vertex = proj._projection_edge.pre_vertex
            if isinstance(pre_vertex, AbstractMaxSpikes):
                rate = pre_vertex.max_spikes_per_second()
                if rate != 0:
                    spikes_per_second = rate
                spikes_per_tick = \
                    pre_vertex.max_spikes_per_ts(machine_timestep)
            rate_stats[synapse_type].add_items(
                spikes_per_second, 0, n_connections)
            total_weights[synapse_type] += spikes_per_tick * (
                weight_max * n_connections)

            if synapse_dynamics.are_weights_signed():
                weights_signed = True

        max_weights = numpy.zeros(n_synapse_types)
        for synapse_type in range(n_synapse_types):
            if delay_running_totals[synapse_type].variance == 0.0:
                max_weights[synapse_type] = max(total_weights[synapse_type],
                                                biggest_weight[synapse_type])
            else:
                stats = running_totals[synapse_type]
                rates = rate_stats[synapse_type]
                max_weights[synapse_type] = min(
                    self._ring_buffer_expected_upper_bound(
                        stats.mean, stats.standard_deviation, rates.mean,
                        machine_timestep, stats.n_items,
                        self.__ring_buffer_sigma),
                    total_weights[synapse_type])
                max_weights[synapse_type] = max(
                    max_weights[synapse_type], biggest_weight[synapse_type])

        # Convert these to powers; we could use int.bit_length() for this if
        # they were integers, but they aren't...
        max_weight_powers = (
            0 if w <= 0 else int(math.ceil(max(0, math.log(w, 2))))
            for w in max_weights)

        # If 2^max_weight_power equals the max weight, we have to add another
        # power, as range is 0 - (just under 2^max_weight_power)!
        max_weight_powers = (
            w + 1 if (2 ** w) <= a else w
            for w, a in zip(max_weight_powers, max_weights))

        # If we have synapse dynamics that uses signed weights,
        # Add another bit of shift to prevent overflows
        if weights_signed:
            max_weight_powers = (m + 1 for m in max_weight_powers)

        return list(max_weight_powers)

    @staticmethod
    def __get_weight_scale(ring_buffer_to_input_left_shift):
        """ Return the amount to scale the weights by to convert them from \
            floating point values to 16-bit fixed point numbers which can be \
            shifted left by ring_buffer_to_input_left_shift to produce an\
            s1615 fixed point number

        :param int ring_buffer_to_input_left_shift:
        :rtype: float
        """
        return float(math.pow(2, 16 - (ring_buffer_to_input_left_shift + 1)))

    def get_weight_scales(self, ring_buffer_shifts):
        """ Get the weight scaling to apply to weights in synapses

        :param list(int) ring_buffer_shifts:
            The shifts to convert to weight scales
        :rtype: list(int)
        """
        weight_scale = self.__neuron_impl.get_global_weight_scale()
        return numpy.array([
            self.__get_weight_scale(r) * weight_scale
            for r in ring_buffer_shifts])

    @overrides(AbstractAcceptsIncomingSynapses.get_connections_from_machine)
    def get_connections_from_machine(
            self, transceiver, placements, app_edge, synapse_info):
        # Start with something in the list so that concatenate works
        connections = [numpy.zeros(
                0, dtype=AbstractSynapseDynamics.NUMPY_CONNECTORS_DTYPE)]
        progress = ProgressBar(
            len(self.machine_vertices),
            "Getting synaptic data between {} and {}".format(
                app_edge.pre_vertex.label, app_edge.post_vertex.label))
        for post_vertex in progress.over(self.machine_vertices):
            if isinstance(post_vertex, HasSynapses):
                placement = placements.get_placement_of_vertex(post_vertex)
                connections.extend(post_vertex.get_connections_from_machine(
                    transceiver, placement, app_edge, synapse_info))
        return numpy.concatenate(connections)

    def get_synapse_params_size(self):
        """ Get the size of the synapse parameters in bytes

        :rtype: int
        """
        return (_SYNAPSES_BASE_SDRAM_USAGE_IN_BYTES +
                (BYTES_PER_WORD * self.__neuron_impl.get_n_synapse_types()))

    def get_synapse_dynamics_size(self, vertex_slice):
        """ Get the size of the synapse dynamics region

        :param ~pacman.model.graphs.common.Slice vertex_slice:
            The slice of the vertex to get the usage of
        :rtype: int
        """
        if self.__synapse_dynamics is None:
            return 0

        return self.__synapse_dynamics.get_parameters_sdram_usage_in_bytes(
            vertex_slice.n_atoms, self.__neuron_impl.get_n_synapse_types())

    def get_structural_dynamics_size(self, vertex_slice, incoming_projections):
        """ Get the size of the structural dynamics region

        :param ~pacman.model.graphs.common.Slice vertex_slice:
            The slice of the vertex to get the usage of
        :param list(~spynnaker.pyNN.models.Projection) incoming_projections:
            The projections to consider in the calculations
        """
        if self.__synapse_dynamics is None:
            return 0

        if not isinstance(
                self.__synapse_dynamics, AbstractSynapseDynamicsStructural):
            return 0

        return self.__synapse_dynamics\
            .get_structural_parameters_sdram_usage_in_bytes(
                incoming_projections, vertex_slice.n_atoms)

    def get_synapses_size(self, vertex_slice, incoming_projections):
        """ Get the maximum SDRAM usage for the synapses on a vertex slice

        :param ~pacman.model.graphs.common.Slice vertex_slice:
            The slice of the vertex to get the usage of
        :param list(~spynnaker.pyNN.models.Projection) incoming_projections:
            The projections to consider in the calculations
        """
        addr = 2 * BYTES_PER_WORD
        for proj in incoming_projections:
            addr = self.__add_matrix_size(addr, proj, vertex_slice)
        return addr

    def __add_matrix_size(self, addr, projection, vertex_slice):
        """ Add to the address the size of the matrices for the projection to
            the vertex slice

        :param int addr: The address to start from
        :param ~spynnaker.pyNN.models.Projection: The projection to add
        :param ~pacman.model.graphs.common.Slice vertex_slice:
            The slice projected to
        :rtype: int
        """
        synapse_info = projection._synapse_information
        app_edge = projection._projection_edge

        max_row_info = self.get_max_row_info(
            synapse_info, vertex_slice, app_edge)

        vertex = app_edge.pre_vertex
        n_sub_atoms = int(min(vertex.get_max_atoms_per_core(), vertex.n_atoms))
        n_sub_edges = int(math.ceil(vertex.n_atoms / n_sub_atoms))

        if max_row_info.undelayed_max_n_synapses > 0:
            size = n_sub_atoms * max_row_info.undelayed_max_bytes
            for _ in range(n_sub_edges):
                addr = MasterPopTableAsBinarySearch.get_next_allowed_address(
                    addr)
                addr += size
        if max_row_info.delayed_max_n_synapses > 0:
            size = (n_sub_atoms * max_row_info.delayed_max_bytes *
                    app_edge.n_delay_stages)
            for _ in range(n_sub_edges):
                addr = MasterPopTableAsBinarySearch.get_next_allowed_address(
                    addr)
                addr += size
        return addr

    def get_max_row_info(self, synapse_info, vertex_slice, app_edge):
        """ Get maximum row length data

        :param SynapseInformation synapse_info: Information about synapses
        :param ~pacman.model.graphs.common.Slice vertex_slice:
            The slice projected to
        :param ProjectionApplicationEdge app_edge: The edge of the projection
        """
        key = (app_edge, synapse_info, vertex_slice)
        if key in self.__max_row_info:
            return self.__max_row_info[key]
        max_row_info = get_max_row_info(
            synapse_info, vertex_slice, app_edge.n_delay_stages, app_edge)
        self.__max_row_info[key] = max_row_info
        return max_row_info

    def get_synapse_expander_size(self, incoming_projections):
        """ Get the size of the synapse expander region in bytes

        :param list(~spynnaker.pyNN.models.Projection) incoming_projections:
            The projections to consider in the calculations
        :rtype: int
        """
        size = 0
        for proj in incoming_projections:
            synapse_info = proj._synapse_information
            app_edge = proj._projection_edge
            n_sub_edges = len(
                app_edge.pre_vertex.splitter.get_out_going_slices()[0])
            if not n_sub_edges:
                vertex = app_edge.pre_vertex
                max_atoms = float(min(vertex.get_max_atoms_per_core(),
                                      vertex.n_atoms))
                n_sub_edges = int(math.ceil(vertex.n_atoms / max_atoms))
            size += self.__generator_info_size(synapse_info) * n_sub_edges

        # If anything generates data, also add some base information
        if size:
            size += SYNAPSES_BASE_GENERATOR_SDRAM_USAGE_IN_BYTES
            size += (self.__neuron_impl.get_n_synapse_types() *
                     DataType.U3232.size)
        return size

    @staticmethod
    def __generator_info_size(synapse_info):
        """ The number of bytes required by the generator information

        :param SynapseInformation synapse_info: The synapse information to use

        :rtype: int
        """
        if not synapse_info.may_generate_on_machine():
            return 0

        connector = synapse_info.connector
        dynamics = synapse_info.synapse_dynamics
        gen_size = sum((
            GeneratorData.BASE_SIZE,
            connector.gen_delay_params_size_in_bytes(synapse_info.delays),
            connector.gen_weight_params_size_in_bytes(synapse_info.weights),
            connector.gen_connector_params_size_in_bytes,
            dynamics.gen_matrix_params_size_in_bytes
        ))
        return gen_size

    @property
    def synapse_executable_suffix(self):
        """ The suffix of the executable name due to the type of synapses \
            in use.

        :rtype: str
        """
        if self.__synapse_dynamics is None:
            return ""
        return self.__synapse_dynamics.get_vertex_executable_suffix()

    @property
    def neuron_recordables(self):
        """ Get the names of variables that can be recorded by the neuron

        :rtype: list(str)
        """
        return self.__neuron_recorder.get_recordable_variables()

    @property
    def synapse_recordables(self):
        """ Get the names of variables that can be recorded by the synapses

        :rtype: list(str)
        """
        return self.__synapse_recorder.get_recordable_variables()

    def get_common_constant_sdram(
            self, n_record, n_provenance, common_regions):
        """ Get the amount of SDRAM used by common parts

        :param int n_record: The number of recording regions
        :param int n_provenance: The number of provenance items
        :param CommonRegions common_regions: Region IDs
        :rtype: int
        """
        sdram = MultiRegionSDRAM()
        sdram.add_cost(common_regions.system, SYSTEM_BYTES_REQUIREMENT)
        sdram.add_cost(
            common_regions.recording,
            get_recording_header_size(n_record) +
            get_recording_data_constant_size(n_record))
        sdram.add_cost(
            common_regions.provenance,
            ProvidesProvenanceDataFromMachineImpl.get_provenance_data_size(
                n_provenance))
        sdram.add_cost(
            common_regions.profile,
            get_profile_region_size(self.__n_profile_samples))
        return sdram

    def get_neuron_variable_sdram(self, vertex_slice):
        """ Get the amount of SDRAM per timestep used by neuron parts

        :param ~pacman.model.graphs.common.Slice vertex_slice:
            The slice of neurons to get the size of

        :rtype: int
        """
        return self.__neuron_recorder.get_variable_sdram_usage(vertex_slice)

    def get_synapse_variable_sdram(self, vertex_slice):

        """ Get the amount of SDRAM per timestep used by synapse parts

        :param ~pacman.model.graphs.common.Slice vertex_slice:
            The slice of neurons to get the size of

        :rtype: int
        """
        return self.__synapse_recorder.get_variable_sdram_usage(vertex_slice)

    def get_neuron_constant_sdram(self, vertex_slice, neuron_regions):

        """ Get the amount of fixed SDRAM used by neuron parts

        :param ~pacman.model.graphs.common.Slice vertex_slice:
            The slice of neurons to get the size of
        :param NeuronRegions neuron_regions: Region IDs
        :rtype: int
        """
        sdram = MultiRegionSDRAM()
        sdram.add_cost(
            neuron_regions.neuron_params,
            self.get_sdram_usage_for_neuron_params(vertex_slice))
        sdram.add_cost(
            neuron_regions.neuron_recording,
            self.__neuron_recorder.get_metadata_sdram_usage_in_bytes(
                vertex_slice))
        return sdram

    def get_common_dtcm(self):
        """ Get the amount of DTCM used by common parts

        :rtype: int
        """
        # TODO: Get some real numbers here
        return 0

    def get_neuron_dtcm(self, vertex_slice):
        """ Get the amount of DTCM used by neuron parts

        :param ~pacman.model.graphs.common.Slice vertex_slice:
            The slice of neurons to get the size of

        :rtype: int
        """
        return (
            self.__neuron_impl.get_dtcm_usage_in_bytes(vertex_slice.n_atoms) +
            self.__neuron_recorder.get_dtcm_usage_in_bytes(vertex_slice)
        )

    def get_synapse_dtcm(self, vertex_slice):
        """ Get the amount of DTCM used by synapse parts

        :param ~pacman.model.graphs.common.Slice vertex_slice:
            The slice of neurons to get the size of

        :rtype: int
        """
        return self.__synapse_recorder.get_dtcm_usage_in_bytes(vertex_slice)

    def get_common_cpu(self):
        """ Get the amount of CPU used by common parts

        :rtype: int
        """
        return self._C_MAIN_BASE_N_CPU_CYCLES

    def get_neuron_cpu(self, vertex_slice):
        """ Get the amount of CPU used by neuron parts

        :param ~pacman.model.graphs.common.Slice vertex_slice:
            The slice of neurons to get the size of

        :rtype: int
        """
        return (
            self._NEURON_BASE_N_CPU_CYCLES +
            (self._NEURON_BASE_N_CPU_CYCLES_PER_NEURON *
             vertex_slice.n_atoms) +
            self.__neuron_recorder.get_n_cpu_cycles(vertex_slice.n_atoms) +
            self.__neuron_impl.get_n_cpu_cycles(vertex_slice.n_atoms))

    def get_synapse_cpu(self, vertex_slice):
        """ Get the amount of CPU used by synapse parts

        :param ~pacman.model.graphs.common.Slice vertex_slice:
            The slice of neurons to get the size of

        :rtype: int
        """
        return (
            self._SYNAPSE_BASE_N_CPU_CYCLES +
            (self._SYNAPSE_BASE_N_CPU_CYCLES_PER_NEURON *
             vertex_slice.n_atoms) +
            self.__synapse_recorder.get_n_cpu_cycles(vertex_slice.n_atoms))

    @property
    def incoming_projections(self):
        """ The projections that target this population vertex

        :rtype: list(~spynnaker.pyNN.models.projection.Projection)
        """
        return self.__incoming_projections<|MERGE_RESOLUTION|>--- conflicted
+++ resolved
@@ -42,7 +42,8 @@
        get_recording_header_size, get_recording_data_constant_size)
 from spinn_front_end_common.interface.provenance import (
     ProvidesProvenanceDataFromMachineImpl)
-from spinn_front_end_common.utilities import globals_variables
+from spinn_front_end_common.utilities.globals_variables import (
+    machine_time_step)
 
 from spynnaker.pyNN.models.common import (
     AbstractSpikeRecordable, AbstractNeuronRecordable, AbstractEventRecordable,
@@ -215,17 +216,9 @@
             [], {}, [],
             n_neurons, [NeuronRecorder.PACKETS],
             {NeuronRecorder.PACKETS: NeuronRecorder.PACKETS_TYPE},
-<<<<<<< HEAD
+            [NeuronRecorder.REWIRING],
+            {NeuronRecorder.REWIRING: NeuronRecorder.REWIRING_TYPE},
             offset=len(neuron_recordable_variables))
-=======
-            [NeuronRecorder.REWIRING],
-            {NeuronRecorder.REWIRING: NeuronRecorder.REWIRING_TYPE})
-
-        # Set up synapse handling
-        self.__synapse_manager = SynapticManager(
-            self.__neuron_impl.get_n_synapse_types(), ring_buffer_sigma,
-            spikes_per_second, drop_late_spikes)
->>>>>>> 4c7c7e76
 
         # bool for if state has changed.
         self.__change_requires_mapping = True
@@ -473,8 +466,6 @@
     @overrides(AbstractNeuronRecordable.set_recording)
     def set_recording(self, variable, new_state=True, sampling_interval=None,
                       indexes=None):
-<<<<<<< HEAD
-        self.__change_requires_mapping = not self.is_recording(variable)
         if self.__neuron_recorder.is_recordable(variable):
             self.__neuron_recorder.set_recording(
                 variable, new_state, sampling_interval, indexes)
@@ -483,11 +474,7 @@
                 variable, new_state, sampling_interval, indexes)
         else:
             self.__raise_var_not_supported(variable)
-=======
-        self.__neuron_recorder.set_recording(
-            variable, new_state, sampling_interval, indexes)
         self.__change_requires_mapping = not self.is_recording(variable)
->>>>>>> 4c7c7e76
 
     @overrides(AbstractNeuronRecordable.get_data)
     def get_data(
@@ -772,7 +759,7 @@
     @staticmethod
     def _ring_buffer_expected_upper_bound(
             weight_mean, weight_std_dev, spikes_per_second,
-            machine_timestep, n_synapses_in, sigma):
+            n_synapses_in, sigma):
         """ Provides expected upper bound on accumulated values in a ring\
             buffer element.
 
@@ -796,7 +783,7 @@
         :rtype: float
         """
         # E[ number of spikes ] in a timestep
-        steps_per_second = MICRO_TO_SECOND_CONVERSION / machine_timestep
+        steps_per_second = MICRO_TO_SECOND_CONVERSION / machine_time_step()
         average_spikes_per_timestep = (
             float(n_synapses_in * spikes_per_second) / steps_per_second)
 
@@ -849,7 +836,6 @@
             The projections to consider in the calculations
         :rtype: list(int)
         """
-        machine_timestep = globals_variables.get_simulator().machine_time_step
         weight_scale = self.__neuron_impl.get_global_weight_scale()
         weight_scale_squared = weight_scale * weight_scale
         n_synapse_types = self.__neuron_impl.get_n_synapse_types()
@@ -859,7 +845,7 @@
         biggest_weight = numpy.zeros(n_synapse_types)
         weights_signed = False
         rate_stats = [RunningStats() for _ in range(n_synapse_types)]
-        steps_per_second = MICRO_TO_SECOND_CONVERSION / machine_timestep
+        steps_per_second = MICRO_TO_SECOND_CONVERSION / machine_time_step()
 
         for proj in incoming_projections:
             synapse_info = proj._synapse_information
@@ -897,8 +883,7 @@
                 rate = pre_vertex.max_spikes_per_second()
                 if rate != 0:
                     spikes_per_second = rate
-                spikes_per_tick = \
-                    pre_vertex.max_spikes_per_ts(machine_timestep)
+                spikes_per_tick = pre_vertex.max_spikes_per_ts()
             rate_stats[synapse_type].add_items(
                 spikes_per_second, 0, n_connections)
             total_weights[synapse_type] += spikes_per_tick * (
@@ -918,8 +903,7 @@
                 max_weights[synapse_type] = min(
                     self._ring_buffer_expected_upper_bound(
                         stats.mean, stats.standard_deviation, rates.mean,
-                        machine_timestep, stats.n_items,
-                        self.__ring_buffer_sigma),
+                        stats.n_items, self.__ring_buffer_sigma),
                     total_weights[synapse_type])
                 max_weights[synapse_type] = max(
                     max_weights[synapse_type], biggest_weight[synapse_type])
@@ -1207,6 +1191,10 @@
 
         :rtype: int
         """
+        if isinstance(self.__synapse_dynamics,
+                      AbstractSynapseDynamicsStructural):
+            self._governed_app_vertex.synapse_recorder.set_max_rewires_per_ts(
+                self.__synapse_dynamics.get_max_rewires_per_ts())
         return self.__synapse_recorder.get_variable_sdram_usage(vertex_slice)
 
     def get_neuron_constant_sdram(self, vertex_slice, neuron_regions):
