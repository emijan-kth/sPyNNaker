import logging
import os
import math

from pacman.utilities.algorithm_utilities.\
    partition_algorithm_utilities import determine_max_atoms_for_vertex
from spinn_front_end_common.utilities.constants import WORD_TO_BYTE_MULTIPLIER
from spinn_utilities.overrides import overrides
from pacman.model.constraints.key_allocator_constraints import (
    ContiguousKeyRangeContraint)
from pacman.executor.injection_decorator import inject_items
from pacman.model.graphs.application import ApplicationVertex
from pacman.model.resources import (
    ConstantSDRAM, CPUCyclesPerTickResource, DTCMResource, ResourceContainer)
from spinn_front_end_common.abstract_models import (
    AbstractChangableAfterRun, AbstractProvidesIncomingPartitionConstraints,
    AbstractProvidesOutgoingPartitionConstraints, AbstractHasAssociatedBinary,
    AbstractGeneratesDataSpecification, AbstractRewritesDataSpecification,
    AbstractSupportsBitFieldRoutingCompression,
    AbstractSupportsBitFieldGeneration)
from spinn_front_end_common.abstract_models.impl import (
    ProvidesKeyToAtomMappingImpl)
from spinn_front_end_common.utilities import (
    constants as common_constants, helpful_functions, globals_variables)
from spinn_front_end_common.utilities.utility_objs import ExecutableType
from spinn_front_end_common.interface.simulation import simulation_utilities
from spinn_front_end_common.interface.buffer_management import (
    recording_utilities)
from spinn_front_end_common.interface.profiling import profile_utils
from spynnaker.pyNN.models.neural_projections import ProjectionApplicationEdge
from spynnaker.pyNN.models.utility_models import DelayExtensionVertex
from spynnaker.pyNN.utilities.constants import POPULATION_BASED_REGIONS
from .synaptic_manager import SynapticManager
from spynnaker.pyNN.models.common import (
    AbstractSpikeRecordable, AbstractNeuronRecordable, NeuronRecorder)
from spynnaker.pyNN.utilities import constants
from .population_machine_vertex import PopulationMachineVertex
from spynnaker.pyNN.models.abstract_models import (
    AbstractPopulationInitializable, AbstractAcceptsIncomingSynapses,
    AbstractPopulationSettable, AbstractReadParametersBeforeSet,
    AbstractContainsUnits)
from spynnaker.pyNN.exceptions import InvalidParameterType
from spynnaker.pyNN.utilities.ranged import SpynnakerRangeDictionary

logger = logging.getLogger(__name__)

# TODO: Make sure these values are correct (particularly CPU cycles)
_NEURON_BASE_DTCM_USAGE_IN_BYTES = 36
_NEURON_BASE_SDRAM_USAGE_IN_BYTES = 12
_NEURON_BASE_N_CPU_CYCLES_PER_NEURON = 22
_NEURON_BASE_N_CPU_CYCLES = 10

# TODO: Make sure these values are correct (particularly CPU cycles)
_C_MAIN_BASE_DTCM_USAGE_IN_BYTES = 12
_C_MAIN_BASE_SDRAM_USAGE_IN_BYTES = 72
_C_MAIN_BASE_N_CPU_CYCLES = 0

# The microseconds per timestep will be divided by this to get the max offset
_MAX_OFFSET_DENOMINATOR = 10


class AbstractPopulationVertex(
        ApplicationVertex, AbstractGeneratesDataSpecification,
        AbstractHasAssociatedBinary, AbstractContainsUnits,
        AbstractSpikeRecordable,  AbstractNeuronRecordable,
        AbstractProvidesOutgoingPartitionConstraints,
        AbstractProvidesIncomingPartitionConstraints,
        AbstractPopulationInitializable, AbstractPopulationSettable,
        AbstractChangableAfterRun, AbstractSupportsBitFieldGeneration,
        AbstractRewritesDataSpecification, AbstractReadParametersBeforeSet,
        AbstractAcceptsIncomingSynapses, ProvidesKeyToAtomMappingImpl,
        AbstractSupportsBitFieldRoutingCompression):
    """ Underlying vertex model for Neural Populations.
    """

    __slots__ = [
        "_change_requires_mapping",
        "_change_requires_neuron_parameters_reload",
        "_incoming_spike_buffer_size",
        "_n_atoms",
        "_n_profile_samples",
        "_neuron_impl",
        "_neuron_recorder",
        "_parameters",
        "_pynn_model",
        "_state_variables",
        "_synapse_manager",
        "_time_between_requests",
        "_units",
        "_n_subvertices",
        "_n_data_specs"]

    BASIC_MALLOC_USAGE = 2

    # recording region IDs
    SPIKE_RECORDING_REGION = 0

    # the size of the runtime SDP port data region
    RUNTIME_SDP_PORT_SIZE = 4

    # 8 elements before the start of global parameters
    BYTES_TILL_START_OF_GLOBAL_PARAMETERS = 32

    # number of elements
    ELEMENTS_USED_IN_EACH_BIT_FIELD = 3  # n words, key, pointer to bitfield

    ELEMENTS_USED_IN_BIT_FIELD_HEADER = 2  # n bitfields,  pointer for array

    # n elements in each key to n atoms map for bitfield (key, n atoms)
    _N_ELEMENTS_IN_EACH_KEY_N_ATOM_MAP = 2

    # n key to n neurons maps size in words
    _N_KEYS_DATA_SET_IN_WORDS = 1

    # the number of bits in a word (WHY IS THIS NOT A CONSTANT SOMEWHERE!)
    BIT_IN_A_WORD = 32.0

    # The Buffer traffic type
    TRAFFIC_IDENTIFIER = "BufferTraffic"

    _n_vertices = 0

    def __init__(
            self, n_neurons, label, constraints, max_atoms_per_core,
            spikes_per_second, ring_buffer_sigma, incoming_spike_buffer_size,
            neuron_impl, pynn_model):
        # pylint: disable=too-many-arguments, too-many-locals
        ApplicationVertex.__init__(
            self, label, constraints, max_atoms_per_core)

        self._n_atoms = n_neurons
        self._n_subvertices = 0
        self._n_data_specs = 0

        # buffer data
        self._incoming_spike_buffer_size = incoming_spike_buffer_size

        # get config from simulator
        config = globals_variables.get_simulator().config

        if incoming_spike_buffer_size is None:
            self._incoming_spike_buffer_size = config.getint(
                "Simulation", "incoming_spike_buffer_size")

        self._neuron_impl = neuron_impl
        self._pynn_model = pynn_model
        self._parameters = SpynnakerRangeDictionary(n_neurons)
        self._state_variables = SpynnakerRangeDictionary(n_neurons)
        self._neuron_impl.add_parameters(self._parameters)
        self._neuron_impl.add_state_variables(self._state_variables)

        # Set up for recording
        recordables = ["spikes"]
        recordables.extend(self._neuron_impl.get_recordable_variables())
        self._neuron_recorder = NeuronRecorder(recordables, n_neurons)

        # Set up synapse handling
        self._synapse_manager = SynapticManager(
            self._neuron_impl.get_n_synapse_types(), ring_buffer_sigma,
            spikes_per_second, config)

        # bool for if state has changed.
        self._change_requires_mapping = True
        self._change_requires_neuron_parameters_reload = False

        # Set up for profiling
        self._n_profile_samples = helpful_functions.read_config_int(
            config, "Reports", "n_profile_samples")

    @property
    @overrides(ApplicationVertex.n_atoms)
    def n_atoms(self):
        return self._n_atoms

    @inject_items({
        "graph": "MemoryApplicationGraph",
        "machine_time_step": "MachineTimeStep"
    })
    @overrides(
        ApplicationVertex.get_resources_used_by_atoms,
        additional_arguments={
            "graph", "machine_time_step"
        }
    )
    def get_resources_used_by_atoms(
            self, vertex_slice, graph, machine_time_step):
        # pylint: disable=arguments-differ

        variableSDRAM = self._neuron_recorder.get_variable_sdram_usage(
            vertex_slice)
        constantSDRAM = ConstantSDRAM(
                self._get_sdram_usage_for_atoms(
                    vertex_slice, graph, machine_time_step))

        # set resources required from this object
        container = ResourceContainer(
            sdram=variableSDRAM + constantSDRAM,
            dtcm=DTCMResource(self.get_dtcm_usage_for_atoms(vertex_slice)),
            cpu_cycles=CPUCyclesPerTickResource(
                self.get_cpu_usage_for_atoms(vertex_slice)))

        # return the total resources.
        return container

    @property
    @overrides(AbstractChangableAfterRun.requires_mapping)
    def requires_mapping(self):
        return self._change_requires_mapping

    @overrides(AbstractChangableAfterRun.mark_no_changes)
    def mark_no_changes(self):
        self._change_requires_mapping = False

    # CB: May be dead code
    def _get_buffered_sdram_per_timestep(self, vertex_slice):
        values = [self._neuron_recorder.get_buffered_sdram_per_timestep(
                "spikes", vertex_slice)]
        for variable in self._neuron_impl.get_recordable_variables():
            values.append(
                self._neuron_recorder.get_buffered_sdram_per_timestep(
                    variable, vertex_slice))
        return values

    def _get_buffered_sdram(self, vertex_slice, n_machine_time_steps):
        values = [self._neuron_recorder.get_buffered_sdram(
                "spikes", vertex_slice, n_machine_time_steps)]
        for variable in self._neuron_impl.get_recordable_variables():
            values.append(
                self._neuron_recorder.get_buffered_sdram(
                    variable, vertex_slice, n_machine_time_steps))
        return values

    @overrides(ApplicationVertex.create_machine_vertex)
    def create_machine_vertex(
            self, vertex_slice, resources_required, label=None,
            constraints=None):

        self._n_subvertices += 1
        return PopulationMachineVertex(
            resources_required, self._neuron_recorder.recorded_region_ids,
            label, constraints)

    def get_cpu_usage_for_atoms(self, vertex_slice):
        return (
            _NEURON_BASE_N_CPU_CYCLES + _C_MAIN_BASE_N_CPU_CYCLES +
            (_NEURON_BASE_N_CPU_CYCLES_PER_NEURON * vertex_slice.n_atoms) +
            self._neuron_recorder.get_n_cpu_cycles(vertex_slice.n_atoms) +
            self._neuron_impl.get_n_cpu_cycles(vertex_slice.n_atoms) +
            self._synapse_manager.get_n_cpu_cycles())

    def get_dtcm_usage_for_atoms(self, vertex_slice):
        return (
            _NEURON_BASE_DTCM_USAGE_IN_BYTES +
            self._neuron_impl.get_dtcm_usage_in_bytes(vertex_slice.n_atoms) +
            self._neuron_recorder.get_dtcm_usage_in_bytes(vertex_slice) +
            self._synapse_manager.get_dtcm_usage_in_bytes())

    def _get_sdram_usage_for_neuron_params(self, vertex_slice):
        """ Calculate the SDRAM usage for just the neuron parameters region.

        :param vertex_slice: the slice of atoms.
        :return: The SDRAM required for the neuron region
        """
        return (
            self.BYTES_TILL_START_OF_GLOBAL_PARAMETERS +
            self._neuron_recorder.get_sdram_usage_in_bytes(vertex_slice) +
            self._neuron_impl.get_sdram_usage_in_bytes(vertex_slice.n_atoms))

    def _get_sdram_usage_for_atoms(
            self, vertex_slice, graph, machine_time_step):
        n_record = len(self._neuron_impl.get_recordable_variables()) + 1
        sdram_requirement = (
            common_constants.SYSTEM_BYTES_REQUIREMENT +
            self._get_sdram_usage_for_neuron_params(vertex_slice) +
            recording_utilities.get_recording_header_size(n_record) +
            recording_utilities.get_recording_data_constant_size(n_record) +
            PopulationMachineVertex.get_provenance_data_size(
                PopulationMachineVertex.N_ADDITIONAL_PROVENANCE_DATA_ITEMS) +
            self._synapse_manager.get_sdram_usage_in_bytes(
                vertex_slice, graph.get_edges_ending_at_vertex(self),
                machine_time_step) +
            profile_utils.get_profile_region_size(
                self._n_profile_samples) +
            self._get_estimated_sdram_for_bit_field_region(
                graph.get_edges_ending_at_vertex(self)) +
            self._get_estimated_sdram_for_bit_field_builder_region(graph))

        return sdram_requirement

<<<<<<< HEAD
    def _get_estimated_sdram_for_bit_field_builder_region(self, app_graph):
        """ gets an estimate of the bitfield builder region

        :param app_graph: the app graph
        :return: sdram needed
        """

        # basic sdram
        sdram = self._N_KEYS_DATA_SET_IN_WORDS * WORD_TO_BYTE_MULTIPLIER
        for in_edge in app_graph.get_edges_ending_at_vertex(self):

            # Get the number of likely vertices
            edge_pre_vertex = in_edge.pre_vertex
            max_atoms = determine_max_atoms_for_vertex(edge_pre_vertex)
            if in_edge.pre_vertex.n_atoms < max_atoms:
                max_atoms = in_edge.pre_vertex.n_atoms
            n_edge_vertices = int(math.ceil(
                float(in_edge.pre_vertex.n_atoms) / float(max_atoms)))
            sdram += (n_edge_vertices *
                      self._N_ELEMENTS_IN_EACH_KEY_N_ATOM_MAP *
                      WORD_TO_BYTE_MULTIPLIER)
        return sdram

    def _get_estimated_sdram_for_bit_field_region(self, incoming_edges):
        """ estimates the sdram for the bit field region
        :param incoming_edges: the application edges entering this vertex
        :rtype: int
        :return: the estimated number of bytes used by the bit field region
        """
        sdram = 0
        for incoming_edge in incoming_edges:
            if isinstance(incoming_edge, ProjectionApplicationEdge):
                edge_pre_vertex = incoming_edge.pre_vertex
                max_atoms = determine_max_atoms_for_vertex(edge_pre_vertex)
                if incoming_edge.pre_vertex.n_atoms < max_atoms:
                    max_atoms = incoming_edge.pre_vertex.n_atoms

                # Get the number of likely vertices
                n_machine_vertices = int(math.ceil(
                    float(incoming_edge.pre_vertex.n_atoms) /
                    float(max_atoms)))
                n_atoms_per_machine_vertex = int(math.ceil(
                    float(incoming_edge.pre_vertex.n_atoms) /
                    n_machine_vertices))
                if isinstance(edge_pre_vertex, DelayExtensionVertex):
                    n_atoms_per_machine_vertex *= \
                        edge_pre_vertex.n_delay_stages
                n_words_for_atoms = int(math.ceil(
                    n_atoms_per_machine_vertex / self.BIT_IN_A_WORD))
                sdram += (
                    (self.ELEMENTS_USED_IN_EACH_BIT_FIELD + (
                        n_words_for_atoms * n_machine_vertices)) *
                    WORD_TO_BYTE_MULTIPLIER)
        return sdram

    def _exact_sdram_for_bit_field_region(
            self, machine_graph, vertex, n_key_map):
        """ calculates the correct sdram for the bitfield region based off \
            the machine graph and graph mapper

        :param machine_graph: machine graph
        :param vertex: the machine vertex
        :param n_key_map: n keys map
        :return: sdram in bytes
        """
        sdram = (self.ELEMENTS_USED_IN_BIT_FIELD_HEADER *
                 WORD_TO_BYTE_MULTIPLIER)
        for incoming_edge in machine_graph.get_edges_ending_at_vertex(vertex):

            n_keys = n_key_map.n_keys_for_partition(
                machine_graph.get_outgoing_partition_for_edge(incoming_edge))
            n_words_for_atoms = int(math.ceil(
                n_keys / self.BIT_IN_A_WORD))

            sdram += (
                (self.ELEMENTS_USED_IN_EACH_BIT_FIELD + n_words_for_atoms) *
                WORD_TO_BYTE_MULTIPLIER)
        return sdram

    def _get_number_of_mallocs_used_by_dsg(self):
        extra_mallocs = len(self._neuron_recorder.recording_variables)
        return (
            self.BASIC_MALLOC_USAGE +
            self._synapse_manager.get_number_of_mallocs_used_by_dsg() +
            extra_mallocs)

    def _reserve_memory_regions(
            self, spec, vertex_slice, vertex, machine_graph, n_key_map):
        """ reserves the dsg memory regions

        :param spec: the data spec object
        :param vertex_slice: this vertex atom slice
        :param vertex: this vertex
        :param machine_graph: machine graph
        :param n_key_map: nkey map
        :rtype: None
        """
=======
    def _reserve_memory_regions(self, spec, vertex_slice, vertex):
>>>>>>> 45e9f117

        spec.comment("\nReserving memory space for data regions:\n\n")

        # Reserve memory:
        spec.reserve_memory_region(
            region=constants.POPULATION_BASED_REGIONS.SYSTEM.value,
            size=common_constants.SIMULATION_N_BYTES,
            label='System')

        self._reserve_neuron_params_data_region(spec, vertex_slice)

        spec.reserve_memory_region(
            region=constants.POPULATION_BASED_REGIONS.RECORDING.value,
            size=recording_utilities.get_recording_header_size(
                len(self._neuron_impl.get_recordable_variables()) + 1))

        profile_utils.reserve_profile_region(
            spec, constants.POPULATION_BASED_REGIONS.PROFILING.value,
            self._n_profile_samples)

        # reserve bit field region
        spec.reserve_memory_region(
            region=constants.POPULATION_BASED_REGIONS.BIT_FIELD_FILTER.value,
            size=self._exact_sdram_for_bit_field_region(
                machine_graph, vertex, n_key_map),
            label="bit_field region")

        vertex.reserve_provenance_data_region(spec)

    def _reserve_neuron_params_data_region(self, spec, vertex_slice):
        """ Reserve the neuron parameter data region.

        :param spec: the spec to write the DSG region to
        :param vertex_slice: the slice of atoms from the application vertex
        :return: None
        """
        params_size = self._get_sdram_usage_for_neuron_params(vertex_slice)
        spec.reserve_memory_region(
            region=constants.POPULATION_BASED_REGIONS.NEURON_PARAMS.value,
            size=params_size,
            label='NeuronParams')

    def _write_neuron_parameters(
            self, spec, key, vertex_slice, machine_time_step,
            time_scale_factor):
        # pylint: disable=too-many-arguments
        n_atoms = vertex_slice.n_atoms
        spec.comment("\nWriting Neuron Parameters for {} Neurons:\n".format(
            n_atoms))

        # Set the focus to the memory region 2 (neuron parameters):
        spec.switch_write_focus(
            region=constants.POPULATION_BASED_REGIONS.NEURON_PARAMS.value)

        # Write the random back off value
        max_offset = (
            machine_time_step * time_scale_factor) // _MAX_OFFSET_DENOMINATOR
        spec.write_value(
            int(math.ceil(max_offset / self._n_subvertices)) *
            self._n_data_specs)
        self._n_data_specs += 1

        # Write the number of microseconds between sending spikes
        time_between_spikes = (
            (machine_time_step * time_scale_factor) / (n_atoms * 2.0))
        spec.write_value(data=int(time_between_spikes))

        # Write whether the key is to be used, and then the key, or 0 if it
        # isn't to be used
        if key is None:
            spec.write_value(data=0)
            spec.write_value(data=0)
        else:
            spec.write_value(data=1)
            spec.write_value(data=key)

        # Write the number of neurons in the block:
        spec.write_value(data=n_atoms)

        # Write the number of synapse types
        spec.write_value(data=self._neuron_impl.get_n_synapse_types())

        # Write the size of the incoming spike buffer
        spec.write_value(data=self._incoming_spike_buffer_size)

        # Write the number of variables that can be recorded
        spec.write_value(
            data=len(self._neuron_impl.get_recordable_variables()))

        # Write the recording data
        recording_data = self._neuron_recorder.get_data(vertex_slice)
        spec.write_array(recording_data)

        # Write the neuron parameters
        neuron_data = self._neuron_impl.get_data(
            self._parameters, self._state_variables, vertex_slice)
        spec.write_array(neuron_data)

    @inject_items({
        "machine_time_step": "MachineTimeStep",
        "time_scale_factor": "TimeScaleFactor",
        "graph_mapper": "MemoryGraphMapper",
        "routing_info": "MemoryRoutingInfos"})
    @overrides(
        AbstractRewritesDataSpecification.regenerate_data_specification,
        additional_arguments={
            "machine_time_step", "time_scale_factor", "graph_mapper",
            "routing_info"})
    def regenerate_data_specification(
            self, spec, placement, machine_time_step, time_scale_factor,
            graph_mapper, routing_info):
        # pylint: disable=too-many-arguments, arguments-differ
        vertex_slice = graph_mapper.get_slice(placement.vertex)

        # reserve the neuron parameters data region
        self._reserve_neuron_params_data_region(
            spec, graph_mapper.get_slice(placement.vertex))

        # write the neuron params into the new DSG region
        self._write_neuron_parameters(
            key=routing_info.get_first_key_from_pre_vertex(
                placement.vertex, constants.SPIKE_PARTITION_ID),
            machine_time_step=machine_time_step, spec=spec,
            time_scale_factor=time_scale_factor,
            vertex_slice=vertex_slice)

        # close spec
        spec.end_specification()

    @overrides(AbstractRewritesDataSpecification
               .requires_memory_regions_to_be_reloaded)
    def requires_memory_regions_to_be_reloaded(self):
        return self._change_requires_neuron_parameters_reload

    @overrides(AbstractRewritesDataSpecification.mark_regions_reloaded)
    def mark_regions_reloaded(self):
        self._change_requires_neuron_parameters_reload = False

    @inject_items({
        "machine_time_step": "MachineTimeStep",
        "time_scale_factor": "TimeScaleFactor",
        "graph_mapper": "MemoryGraphMapper",
        "application_graph": "MemoryApplicationGraph",
        "machine_graph": "MemoryMachineGraph",
        "routing_info": "MemoryRoutingInfos",
        "data_n_time_steps": "DataNTimeSteps",
        "placements": "MemoryPlacements",
        "n_key_map": "MemoryMachinePartitionNKeysMap"
    })
    @overrides(
        AbstractGeneratesDataSpecification.generate_data_specification,
        additional_arguments={
            "machine_time_step", "time_scale_factor", "graph_mapper",
            "application_graph", "machine_graph", "routing_info",
            "data_n_time_steps", "placements", "n_key_map"
        })
    def generate_data_specification(
            self, spec, placement, machine_time_step, time_scale_factor,
            graph_mapper, application_graph, machine_graph, routing_info,
            data_n_time_steps, placements, n_key_map):
        # pylint: disable=too-many-arguments, arguments-differ
        vertex = placement.vertex

        spec.comment("\n*** Spec for block of {} neurons ***\n".format(
            self._neuron_impl.model_name))
        vertex_slice = graph_mapper.get_slice(vertex)

        # Reserve memory regions
        self._reserve_memory_regions(
            spec, vertex_slice, vertex, machine_graph, n_key_map)

        # Declare random number generators and distributions:
        # TODO add random distribution stuff
        # self.write_random_distribution_declarations(spec)

        # Get the key
        key = routing_info.get_first_key_from_pre_vertex(
            vertex, constants.SPIKE_PARTITION_ID)

        # Write the setup region
        spec.switch_write_focus(
            constants.POPULATION_BASED_REGIONS.SYSTEM.value)
        spec.write_array(simulation_utilities.get_simulation_header_array(
            self.get_binary_file_name(), machine_time_step,
            time_scale_factor))

        # Write the recording region
        spec.switch_write_focus(
            constants.POPULATION_BASED_REGIONS.RECORDING.value)
        spec.write_array(recording_utilities.get_recording_header_array(
            self._get_buffered_sdram(vertex_slice, data_n_time_steps)))

        # Write the neuron parameters
        self._write_neuron_parameters(
            spec, key, vertex_slice, machine_time_step, time_scale_factor)

        # write profile data
        profile_utils.write_profile_region_data(
            spec, constants.POPULATION_BASED_REGIONS.PROFILING.value,
            self._n_profile_samples)

        # Get the weight_scale value from the appropriate location
        weight_scale = self._neuron_impl.get_global_weight_scale()

        # allow the synaptic matrix to write its data spec-able data
        self._synapse_manager.write_data_spec(
            spec, self, vertex_slice, vertex, placement, machine_graph,
            application_graph, routing_info, graph_mapper,
            weight_scale, machine_time_step)

        # write up the bitfield builder data
        self._write_bitfield_init_data(
            spec, vertex, machine_graph, routing_info, graph_mapper,
            n_key_map)

        # End the writing of this specification:
        spec.end_specification()

    def _write_bitfield_init_data(
            self, spec, machine_vertex, machine_graph, routing_info,
            graph_mapper, n_key_map):
        """ writes the init data needed for the bitfield generator

        :param spec: data spec writer
        :param machine_vertex: machine vertex
        :param machine_graph: machine graph
        :param routing_info: keys
        :param graph_mapper: mapping between graphs
        :param n_key_map: map for edge to n keys
        :rtype: None
        """
        # deduce sdram for the truer setup
        sdram = (
            self._N_KEYS_DATA_SET_IN_WORDS +
            len(machine_graph.get_edges_ending_at_vertex(machine_vertex)) *
            self._N_ELEMENTS_IN_EACH_KEY_N_ATOM_MAP) * WORD_TO_BYTE_MULTIPLIER

        # reserve memory region
        spec.reserve_memory_region(
            region=POPULATION_BASED_REGIONS.BIT_FIELD_BUILDER.value,
            size=sdram, label="bitfield setup data")
        spec.switch_write_focus(
            POPULATION_BASED_REGIONS.BIT_FIELD_BUILDER.value)

        # write n keys max atom map
        spec.write_value(
            len(machine_graph.get_edges_ending_at_vertex(machine_vertex)))

        # load in key to max atoms map
        for in_coming_edge in machine_graph.get_edges_ending_at_vertex(
                machine_vertex):
            out_going_partition = \
                machine_graph.get_outgoing_partition_for_edge(in_coming_edge)
            spec.write_value(
                routing_info.get_first_key_from_partition(out_going_partition))
            spec.write_value(
                n_key_map.n_keys_for_partition(out_going_partition))

    @overrides(AbstractHasAssociatedBinary.get_binary_file_name)
    def get_binary_file_name(self):

        # Split binary name into title and extension
        binary_title, binary_extension = os.path.splitext(
            self._neuron_impl.binary_name)

        # Reunite title and extension and return
        return (binary_title + self._synapse_manager.vertex_executable_suffix +
                binary_extension)

    @overrides(AbstractHasAssociatedBinary.get_binary_start_type)
    def get_binary_start_type(self):
        return ExecutableType.USES_SIMULATION_INTERFACE

    @overrides(AbstractSpikeRecordable.is_recording_spikes)
    def is_recording_spikes(self):
        return self._neuron_recorder.is_recording("spikes")

    @overrides(AbstractSpikeRecordable.set_recording_spikes)
    def set_recording_spikes(
            self, new_state=True, sampling_interval=None, indexes=None):
        self.set_recording("spikes", new_state, sampling_interval, indexes)

    @overrides(AbstractSpikeRecordable.get_spikes)
    def get_spikes(
            self, placements, graph_mapper, buffer_manager, machine_time_step):
        return self._neuron_recorder.get_spikes(
            self.label, buffer_manager, self.SPIKE_RECORDING_REGION,
            placements, graph_mapper, self, machine_time_step)

    @overrides(AbstractNeuronRecordable.get_recordable_variables)
    def get_recordable_variables(self):
        return self._neuron_recorder.get_recordable_variables()

    @overrides(AbstractNeuronRecordable.is_recording)
    def is_recording(self, variable):
        return self._neuron_recorder.is_recording(variable)

    @overrides(AbstractNeuronRecordable.set_recording)
    def set_recording(self, variable, new_state=True, sampling_interval=None,
                      indexes=None):
        self._change_requires_mapping = not self.is_recording(variable)
        self._neuron_recorder.set_recording(
            variable, new_state, sampling_interval, indexes)

    @overrides(AbstractNeuronRecordable.get_data)
    def get_data(self, variable, n_machine_time_steps, placements,
                 graph_mapper, buffer_manager, machine_time_step):
        # pylint: disable=too-many-arguments
        index = 0
        if variable != "spikes":
            index = 1 + self._neuron_impl.get_recordable_variable_index(
                variable)
        return self._neuron_recorder.get_matrix_data(
            self.label, buffer_manager, index, placements, graph_mapper,
            self, variable, n_machine_time_steps)

    @overrides(AbstractNeuronRecordable.get_neuron_sampling_interval)
    def get_neuron_sampling_interval(self, variable):
        return self._neuron_recorder.get_neuron_sampling_interval(variable)

    @overrides(AbstractSpikeRecordable.get_spikes_sampling_interval)
    def get_spikes_sampling_interval(self):
        return self._neuron_recorder.get_neuron_sampling_interval("spikes")

    @overrides(AbstractPopulationInitializable.initialize)
    def initialize(self, variable, value):
        if variable not in self._state_variables:
            raise KeyError(
                "Vertex does not support initialisation of"
                " parameter {}".format(variable))
        self._state_variables.set_value(variable, value)
        self._change_requires_neuron_parameters_reload = True

    @property
    def initialize_parameters(self):
        return self._pynn_model.default_initial_values.keys()

    def _get_parameter(self, variable):
        if variable.endswith("_init"):
            # method called with "V_init"
            key = variable[:-5]
            if variable in self._state_variables:
                # variable is v and parameter is v_init
                return variable
            elif key in self._state_variables:
                # Oops neuron defines v and not v_init
                return key
        else:
            # method called with "v"
            if variable + "_init" in self._state_variables:
                # variable is v and parameter is v_init
                return variable + "_init"
            if variable in self._state_variables:
                # Oops neuron defines v and not v_init
                return variable

        # parameter not found for this variable
        raise KeyError("No variable {} found in {}".format(
            variable, self._neuron_impl.model_name))

    @overrides(AbstractPopulationInitializable.get_initial_value)
    def get_initial_value(self, variable, selector=None):
        parameter = self._get_parameter(variable)

        ranged_list = self._state_variables[parameter]
        if selector is None:
            return ranged_list
        return ranged_list.get_values(selector)

    @overrides(AbstractPopulationInitializable.set_initial_value)
    def set_initial_value(self, variable, value, selector=None):
        parameter = self._get_parameter(variable)

        ranged_list = self._state_variables[parameter]
        ranged_list.set_value_by_selector(selector, value)

    @property
    def conductance_based(self):
        return self._neuron_impl.is_conductance_based

    @overrides(AbstractPopulationSettable.get_value)
    def get_value(self, key):
        """ Get a property of the overall model.
        """
        if key not in self._parameters:
            raise InvalidParameterType(
                "Population {} does not have parameter {}".format(
                    self._neuron_impl.model_name, key))
        return self._parameters[key]

    @overrides(AbstractPopulationSettable.set_value)
    def set_value(self, key, value):
        """ Set a property of the overall model.
        """
        if key not in self._parameters:
            raise InvalidParameterType(
                "Population {} does not have parameter {}".format(
                    self._neuron_impl.model_name, key))
        self._parameters.set_value(key, value)
        self._change_requires_neuron_parameters_reload = True

    @overrides(AbstractReadParametersBeforeSet.read_parameters_from_machine)
    def read_parameters_from_machine(
            self, transceiver, placement, vertex_slice):

        # locate SDRAM address to where the neuron parameters are stored
        neuron_region_sdram_address = \
            helpful_functions.locate_memory_region_for_placement(
                placement,
                constants.POPULATION_BASED_REGIONS.NEURON_PARAMS.value,
                transceiver)

        # shift past the extra stuff before neuron parameters that we don't
        # need to read
        neuron_parameters_sdram_address = (
            neuron_region_sdram_address +
            self.BYTES_TILL_START_OF_GLOBAL_PARAMETERS)

        # get size of neuron params
        size_of_region = self._get_sdram_usage_for_neuron_params(vertex_slice)
        size_of_region -= self.BYTES_TILL_START_OF_GLOBAL_PARAMETERS

        # get data from the machine
        byte_array = transceiver.read_memory(
            placement.x, placement.y, neuron_parameters_sdram_address,
            size_of_region)

        # Skip the recorder globals as these are not change on machine
        # Just written out in case data is changed and written back
        offset = self._neuron_recorder.get_sdram_usage_in_bytes(
            vertex_slice)

        # update python neuron parameters with the data
        self._neuron_impl.read_data(
            byte_array, offset, vertex_slice, self._parameters,
            self._state_variables)

    @property
    def weight_scale(self):
        return self._neuron_impl.get_global_weight_scale()

    @property
    def ring_buffer_sigma(self):
        return self._synapse_manager.ring_buffer_sigma

    @ring_buffer_sigma.setter
    def ring_buffer_sigma(self, ring_buffer_sigma):
        self._synapse_manager.ring_buffer_sigma = ring_buffer_sigma

    @property
    def spikes_per_second(self):
        return self._synapse_manager.spikes_per_second

    @spikes_per_second.setter
    def spikes_per_second(self, spikes_per_second):
        self._synapse_manager.spikes_per_second = spikes_per_second

    @property
    def synapse_dynamics(self):
        return self._synapse_manager.synapse_dynamics

    def set_synapse_dynamics(self, synapse_dynamics):
        self._synapse_manager.synapse_dynamics = synapse_dynamics

    def add_pre_run_connection_holder(
            self, connection_holder, edge, synapse_info):
        # pylint: disable=arguments-differ
        self._synapse_manager.add_pre_run_connection_holder(
            connection_holder, edge, synapse_info)

    @overrides(AbstractAcceptsIncomingSynapses.get_connections_from_machine)
    def get_connections_from_machine(
            self, transceiver, placement, edge, graph_mapper, routing_infos,
            synapse_information, machine_time_step, using_extra_monitor_cores,
            placements=None, data_receiver=None,
            sender_extra_monitor_core_placement=None,
            extra_monitor_cores_for_router_timeout=None,
            handle_time_out_configuration=True, fixed_routes=None):
        # pylint: disable=too-many-arguments
        return self._synapse_manager.get_connections_from_machine(
            transceiver, placement, edge, graph_mapper,
            routing_infos, synapse_information, machine_time_step,
            using_extra_monitor_cores, placements, data_receiver,
            sender_extra_monitor_core_placement,
            extra_monitor_cores_for_router_timeout,
            handle_time_out_configuration, fixed_routes)

    def clear_connection_cache(self):
        self._synapse_manager.clear_connection_cache()

    def get_maximum_delay_supported_in_ms(self, machine_time_step):
        return self._synapse_manager.get_maximum_delay_supported_in_ms(
            machine_time_step)

    @overrides(AbstractProvidesIncomingPartitionConstraints.
               get_incoming_partition_constraints)
    def get_incoming_partition_constraints(self, partition):
        """ Gets the constraints for partitions going into this vertex.

        :param partition: partition that goes into this vertex
        :return: list of constraints
        """
        return self._synapse_manager.get_incoming_partition_constraints()

    @overrides(AbstractProvidesOutgoingPartitionConstraints.
               get_outgoing_partition_constraints)
    def get_outgoing_partition_constraints(self, partition):
        """ Gets the constraints for partitions going out of this vertex.

        :param partition: the partition that leaves this vertex
        :return: list of constraints
        """
        return [ContiguousKeyRangeContraint()]

    @overrides(
        AbstractNeuronRecordable.clear_recording)
    def clear_recording(
            self, variable, buffer_manager, placements, graph_mapper):
        index = 0
        if variable != "spikes":
            index = 1 + self._neuron_impl.get_recordable_variable_index(
                variable)
        self._clear_recording_region(
            buffer_manager, placements, graph_mapper, index)

    @overrides(AbstractSpikeRecordable.clear_spike_recording)
    def clear_spike_recording(self, buffer_manager, placements, graph_mapper):
        self._clear_recording_region(
            buffer_manager, placements, graph_mapper,
            AbstractPopulationVertex.SPIKE_RECORDING_REGION)

    def _clear_recording_region(
            self, buffer_manager, placements, graph_mapper,
            recording_region_id):
        """ Clear a recorded data region from the buffer manager.

        :param buffer_manager: the buffer manager object
        :param placements: the placements object
        :param graph_mapper: the graph mapper object
        :param recording_region_id: the recorded region ID for clearing
        :rtype: None
        """
        machine_vertices = graph_mapper.get_machine_vertices(self)
        for machine_vertex in machine_vertices:
            placement = placements.get_placement_of_vertex(machine_vertex)
            buffer_manager.clear_recorded_data(
                placement.x, placement.y, placement.p, recording_region_id)

    @overrides(AbstractSupportsBitFieldGeneration.bit_field_base_address)
    def bit_field_base_address(self, transceiver, placement):
        return helpful_functions.locate_memory_region_for_placement(
            placement=placement, transceiver=transceiver,
            region=POPULATION_BASED_REGIONS.BIT_FIELD_FILTER.value)

    @overrides(AbstractSupportsBitFieldRoutingCompression.
               regeneratable_sdram_blocks_and_sizes)
    def regeneratable_sdram_blocks_and_sizes(
            self, transceiver, placement):
        synaptic_matrix_base_address = \
            helpful_functions.locate_memory_region_for_placement(
                placement=placement, transceiver=transceiver,
                region=POPULATION_BASED_REGIONS.SYNAPTIC_MATRIX.value)
        on_chip_begins_at = (
            synaptic_matrix_base_address +
            self._synapse_manager.host_written_matrix_size)
        return [(on_chip_begins_at,
                 self._synapse_manager.on_chip_written_matrix_size)]

    @overrides(AbstractSupportsBitFieldRoutingCompression.
               key_to_atom_map_region_base_address)
    def key_to_atom_map_region_base_address(self, transceiver, placement):
        return helpful_functions.locate_memory_region_for_placement(
            placement=placement, transceiver=transceiver,
            region=POPULATION_BASED_REGIONS.BIT_FIELD_BUILDER.value)

    @overrides(AbstractContainsUnits.get_units)
    def get_units(self, variable):
        if self._neuron_impl.is_recordable(variable):
            return self._neuron_impl.get_recordable_units(variable)
        if variable not in self._parameters:
            raise Exception("Population {} does not have parameter {}".format(
                self._neuron_impl.model_name, variable))
        return self._neuron_impl.get_units(variable)

    def describe(self):
        """ Get a human-readable description of the cell or synapse type.

        The output may be customised by specifying a different template\
        together with an associated template engine\
        (see ``pyNN.descriptions``).

        If template is None, then a dictionary containing the template context\
        will be returned.
        """
        parameters = dict()
        for parameter_name in self._pynn_model.default_parameters:
            parameters[parameter_name] = self.get_value(parameter_name)

        context = {
            "name": self._neuron_impl.model_name,
            "default_parameters": self._pynn_model.default_parameters,
            "default_initial_values": self._pynn_model.default_parameters,
            "parameters": parameters,
        }
        return context

    def get_synapse_id_by_target(self, target):
        return self._neuron_impl.get_synapse_id_by_target(target)

    def __str__(self):
        return "{} with {} atoms".format(self.label, self.n_atoms)

    def __repr__(self):
        return self.__str__()

    def gen_on_machine(self, vertex_slice):
        return self._synapse_manager.gen_on_machine(vertex_slice)<|MERGE_RESOLUTION|>--- conflicted
+++ resolved
@@ -287,7 +287,6 @@
 
         return sdram_requirement
 
-<<<<<<< HEAD
     def _get_estimated_sdram_for_bit_field_builder_region(self, app_graph):
         """ gets an estimate of the bitfield builder region
 
@@ -367,13 +366,6 @@
                 WORD_TO_BYTE_MULTIPLIER)
         return sdram
 
-    def _get_number_of_mallocs_used_by_dsg(self):
-        extra_mallocs = len(self._neuron_recorder.recording_variables)
-        return (
-            self.BASIC_MALLOC_USAGE +
-            self._synapse_manager.get_number_of_mallocs_used_by_dsg() +
-            extra_mallocs)
-
     def _reserve_memory_regions(
             self, spec, vertex_slice, vertex, machine_graph, n_key_map):
         """ reserves the dsg memory regions
@@ -385,9 +377,6 @@
         :param n_key_map: nkey map
         :rtype: None
         """
-=======
-    def _reserve_memory_regions(self, spec, vertex_slice, vertex):
->>>>>>> 45e9f117
 
         spec.comment("\nReserving memory space for data regions:\n\n")
 
