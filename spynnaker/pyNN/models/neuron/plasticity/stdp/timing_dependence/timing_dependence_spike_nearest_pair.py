--- conflicted
+++ resolved
@@ -32,15 +32,10 @@
         "__tau_minus",
         "__tau_minus_data",
         "__tau_plus",
-<<<<<<< HEAD
-        "__tau_plus_data"]
-    __PARAM_NAMES = ('tau_plus', 'tau_minus')
-=======
         "__tau_plus_data",
         "__a_plus",
         "__a_minus"]
-
->>>>>>> b38ef9f1
+    __PARAM_NAMES = ('tau_plus', 'tau_minus')
     default_parameters = {'tau_plus': 20.0, 'tau_minus': 20.0}
 
     def __init__(self, tau_plus=default_parameters['tau_plus'],
