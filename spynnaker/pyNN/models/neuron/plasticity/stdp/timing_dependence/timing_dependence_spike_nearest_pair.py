--- conflicted
+++ resolved
@@ -13,16 +13,10 @@
 # You should have received a copy of the GNU General Public License
 # along with this program.  If not, see <http://www.gnu.org/licenses/>.
 
-from spinn_utilities.config_holder import get_config_int
 from spinn_utilities.overrides import overrides
-<<<<<<< HEAD
-from spinn_front_end_common.utilities.constants import (
-    BYTES_PER_WORD, MICRO_TO_MILLISECOND_CONVERSION)
-=======
 from spinn_front_end_common.utilities.constants import BYTES_PER_WORD
 from spinn_front_end_common.utilities.globals_variables import (
     machine_time_step_ms)
->>>>>>> 67bb04d0
 from spynnaker.pyNN.models.neuron.plasticity.stdp.common import (
     get_exp_lut_array)
 from spynnaker.pyNN.models.neuron.plasticity.stdp.synapse_structure import (
@@ -60,12 +54,7 @@
 
         self.__synapse_structure = SynapseStructureWeightOnly()
 
-<<<<<<< HEAD
-        ts = get_config_int("Machine", "machine_time_step")
-        ts = ts / MICRO_TO_MILLISECOND_CONVERSION
-=======
         ts = machine_time_step_ms()
->>>>>>> 67bb04d0
         self.__tau_plus_data = get_exp_lut_array(ts, self.__tau_plus)
         self.__tau_minus_data = get_exp_lut_array(ts, self.__tau_minus)
 
