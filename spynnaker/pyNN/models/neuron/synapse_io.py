# Copyright (c) 2017-2019 The University of Manchester
#
# This program is free software: you can redistribute it and/or modify
# it under the terms of the GNU General Public License as published by
# the Free Software Foundation, either version 3 of the License, or
# (at your option) any later version.
#
# This program is distributed in the hope that it will be useful,
# but WITHOUT ANY WARRANTY; without even the implied warranty of
# MERCHANTABILITY or FITNESS FOR A PARTICULAR PURPOSE.  See the
# GNU General Public License for more details.
#
# You should have received a copy of the GNU General Public License
# along with this program.  If not, see <http://www.gnu.org/licenses/>.

import math
import numpy

<<<<<<< HEAD
from spinn_utilities.config_holder import get_config_int
from spinn_front_end_common.utilities.constants import (
    MICRO_TO_MILLISECOND_CONVERSION, BYTES_PER_WORD)
=======
from spinn_front_end_common.utilities.constants import BYTES_PER_WORD
from spinn_front_end_common.utilities.globals_variables import (
    machine_time_step_ms, machine_time_step_per_ms)
>>>>>>> 67bb04d0
from spynnaker.pyNN.models.neural_projections.connectors import (
    AbstractConnector)
from spynnaker.pyNN.exceptions import SynapseRowTooBigException
from spynnaker.pyNN.models.neuron.synapse_dynamics import (
    AbstractStaticSynapseDynamics, AbstractSynapseDynamicsStructural,
    AbstractSynapseDynamics)

_N_HEADER_WORDS = 3
# There are 16 slots, one per time step
_STD_DELAY_SLOTS = 16


class MaxRowInfo(object):
    """ Information about the maximums for rows in a synaptic matrix.
    """

    __slots__ = [
        "__undelayed_max_n_synapses",
        "__delayed_max_n_synapses",
        "__undelayed_max_bytes",
        "__delayed_max_bytes",
        "__undelayed_max_words",
        "__delayed_max_words",
    ]

    def __init__(
            self, undelayed_max_n_synapses, delayed_max_n_synapses,
            undelayed_max_bytes, delayed_max_bytes,
            undelayed_max_words, delayed_max_words):
        """
        :param int undelayed_max_n_synapses:
            Maximum number of synapses in a row of the undelayed matrix
        :param int delayed_max_n_synapses:
            Maximum number of synapses in a row of the delayed matrix
        :param int undelayed_max_bytes:
            Maximum number of bytes, including headers, in a row of the
            undelayed matrix, or 0 if no synapses
        :param int delayed_max_bytes:
            Maximum number of bytes, including headers, in a row of the
            delayed matrix, or 0 if no synapses
        :param int undelayed_max_words:
            Maximum number of words, excluding headers, in a row of the
            undelayed matrix
        :param int delayed_max_words:
            Maximum number of words, excluding headers, in a row of the
            delayed matrix
        """
        self.__undelayed_max_n_synapses = undelayed_max_n_synapses
        self.__delayed_max_n_synapses = delayed_max_n_synapses
        self.__undelayed_max_bytes = undelayed_max_bytes
        self.__delayed_max_bytes = delayed_max_bytes
        self.__undelayed_max_words = undelayed_max_words
        self.__delayed_max_words = delayed_max_words

    @property
    def undelayed_max_n_synapses(self):
        """ Maximum number of synapses in a row of the undelayed matrix

        :rtype: int
        """
        return self.__undelayed_max_n_synapses

    @property
    def delayed_max_n_synapses(self):
        """ Maximum number of synapses in a row of the delayed matrix

        :rtype: int
        """
        return self.__delayed_max_n_synapses

    @property
    def undelayed_max_bytes(self):
        """ Maximum number of bytes, including headers, in a row of the\
            undelayed matrix

        :rtype: int
        """
        return self.__undelayed_max_bytes

    @property
    def delayed_max_bytes(self):
        """ Maximum number of bytes, including headers, in a row of the\
            delayed matrix

        :rtype: int
        """
        return self.__delayed_max_bytes

    @property
    def undelayed_max_words(self):
        """ Maximum number of words, excluding headers, in a row of the\
            undelayed matrix

        :rtype: int
        """
        return self.__undelayed_max_words

    @property
    def delayed_max_words(self):
        """ Maximum number of words, excluding headers, in a row of the\
            undelayed matrix

        :rtype: int
        """
        return self.__delayed_max_words


class SynapseIORowBased(object):
    """ A SynapseRowIO implementation that uses a row for each source neuron,\
        where each row consists of a fixed region, a plastic region, and a\
        fixed-plastic region (this is the bits of the plastic row that don't\
        actually change).  The plastic region structure is determined by the\
        synapse dynamics of the connector.
    """
    __slots__ = []

    def get_maximum_delay_supported_in_ms(
            self, post_vertex_max_delay_ticks):
        """ Get the maximum delay supported by the synapse representation \
            before extensions are required, or None if any delay is supported

        :param int post_vertex_max_delay_ticks: post vertex max delay
        :rtype: int
        """
<<<<<<< HEAD
        return post_vertex_max_delay_ticks * (
            get_config_int("Machine", "machine_time_step") /
            MICRO_TO_MILLISECOND_CONVERSION)
=======
        return post_vertex_max_delay_ticks * machine_time_step_ms()
>>>>>>> 67bb04d0

    @staticmethod
    def _n_words(n_bytes):
        """ Get the number of words in a given number of bytes

        :param int n_bytes: The number of bytes
        :rtype: int
        """
        return math.ceil(float(n_bytes) / BYTES_PER_WORD)

    @staticmethod
    def _get_allowed_row_length(
            n_words, dynamics, population_table, in_edge, n_synapses):
        """ Get the allowed row length in words in the population table for a\
            desired row length in words

        :param int n_words: The number of words in the row
        :param AbstractSynapseDynamics dynamics: The synapse dynamics used
        :param MasterPopTableAsBinarySearch population_table:
            The population table that holds the row lengths
        :param ProjectionApplicationEdge in_edge: The incoming edge
        :param int n_synapses: The number of synapses for the number of words
        :raises SynapseRowTooBigException:
            If the given row is too big.  The exception will detail the
        """
        if n_words == 0:
            return 0
        try:
            return population_table.get_allowed_row_length(n_words)
        except SynapseRowTooBigException as e:
            # Find the number of synapses available for the maximum population
            # table size, as extracted from the exception
            max_synapses = dynamics.get_max_synapses(e.max_size)
            raise SynapseRowTooBigException(
                max_synapses,
                "The connection between {} and {} has more synapses ({}) than"
                " can currently be supported on this implementation of PyNN"
                " ({} for this connection type)."
                " Please reduce the size of the target population, or reduce"
                " the number of neurons per core.".format(
                    in_edge.pre_vertex, in_edge.post_vertex, n_synapses,
                    max_synapses)) from e

    def get_max_row_info(
            self, synapse_info, post_vertex_slice, n_delay_stages,
            population_table, in_edge):
        """ Get the information about the maximum lengths of delayed and\
            undelayed rows in bytes (including header), words (without header)\
            and number of synapses

        :param SynapseInformation synapse_info:
            The synapse information to get the row data for
        :param ~pacman.model.graphs.common.Slice post_vertex_slice:
            The slice of the machine vertex being represented
        :param int n_delay_stages:
            The number of delay stages on the edge
        :param MasterPopTableAsBinarySearch population_table:
            The population table to be used
        :param ProjectionApplicationEdge in_edge:
            The incoming edge on which the synapse information is held
        :rtype: MaxRowInfo
        :raises SynapseRowTooBigException:
            If the synapse information can't be represented
        """
        max_delay_supported = self.get_maximum_delay_supported_in_ms(
            in_edge.post_vertex.splitter.max_support_delay())
        max_delay = max_delay_supported * (n_delay_stages + 1)
        pad_to_length = synapse_info.synapse_dynamics.pad_to_length

        # delay point where delay extensions start
        min_delay_for_delay_extension = (
            max_delay_supported + numpy.finfo(numpy.double).tiny)

        # row length for the non-delayed synaptic matrix
        max_undelayed_n_synapses = synapse_info.connector \
            .get_n_connections_from_pre_vertex_maximum(
                post_vertex_slice, synapse_info, 0, max_delay_supported)
        if pad_to_length is not None:
            max_undelayed_n_synapses = max(
                pad_to_length, max_undelayed_n_synapses)

        # determine the max row length in the delay extension
        max_delayed_n_synapses = 0
        if n_delay_stages > 0:
            max_delayed_n_synapses = synapse_info.connector \
                .get_n_connections_from_pre_vertex_maximum(
                    post_vertex_slice, synapse_info,
                    min_delay_for_delay_extension, max_delay)
            if pad_to_length is not None:
                max_delayed_n_synapses = max(
                    pad_to_length, max_delayed_n_synapses)

        # Get the row sizes
        dynamics = synapse_info.synapse_dynamics
        if isinstance(dynamics, AbstractStaticSynapseDynamics):
            undelayed_n_words = dynamics.get_n_words_for_static_connections(
                max_undelayed_n_synapses)
            delayed_n_words = dynamics.get_n_words_for_static_connections(
                max_delayed_n_synapses)
        else:
            undelayed_n_words = dynamics.get_n_words_for_plastic_connections(
                max_undelayed_n_synapses)
            delayed_n_words = dynamics.get_n_words_for_plastic_connections(
                max_delayed_n_synapses)

        # Adjust for the allowed row lengths from the population table
        undelayed_max_n_words = self._get_allowed_row_length(
            undelayed_n_words, dynamics, population_table, in_edge,
            max_undelayed_n_synapses)
        delayed_max_n_words = self._get_allowed_row_length(
            delayed_n_words, dynamics, population_table, in_edge,
            max_delayed_n_synapses)

        undelayed_max_bytes = 0
        if undelayed_max_n_words > 0:
            undelayed_max_bytes = (
                undelayed_max_n_words + _N_HEADER_WORDS) * BYTES_PER_WORD
        delayed_max_bytes = 0
        if delayed_max_n_words > 0:
            delayed_max_bytes = (
                delayed_max_n_words + _N_HEADER_WORDS) * BYTES_PER_WORD

        return MaxRowInfo(
            max_undelayed_n_synapses, max_delayed_n_synapses,
            undelayed_max_bytes, delayed_max_bytes,
            undelayed_max_n_words, delayed_max_n_words)

    @staticmethod
    def _get_row_data(
            connections, row_indices, n_rows, post_vertex_slice,
            n_synapse_types, synapse_dynamics, max_row_n_synapses,
            max_row_n_words):
        """
        :param ~numpy.ndarray connections:
            The connections to convert; the dtype is
            AbstractConnector.NUMPY_SYNAPSES_DTYPE
        :param ~numpy.ndarray row_indices:
            The row into which each connection should go; same length as
            connections
        :param int n_rows: The total number of rows
        :param ~pacman.model.graphs.common.Slice post_vertex_slice:
            The slice of the post vertex to get the data for
        :param int n_synapse_types: The number of synapse types allowed
        :param AbstractSynapseDynamics synapse_dynamics:
            The synapse dynamics of the synapses
        :param int max_row_n_synapses: The maximum number of synapses in a row
        :param int max_row_n_words: The maximum number of words in a row
        :rtype: tuple(int, ~numpy.ndarray)
        """
        # pylint: disable=too-many-arguments, too-many-locals
        row_ids = range(n_rows)
        ff_data, ff_size = None, None
        fp_data, pp_data, fp_size, pp_size = None, None, None, None
        if isinstance(synapse_dynamics, AbstractStaticSynapseDynamics):

            # Get the static data
            ff_data, ff_size = synapse_dynamics.get_static_synaptic_data(
                connections, row_indices, n_rows, post_vertex_slice,
                n_synapse_types, max_row_n_synapses)

            # Blank the plastic data
            fp_data = [numpy.zeros(0, dtype="uint32") for _ in range(n_rows)]
            pp_data = [numpy.zeros(0, dtype="uint32") for _ in range(n_rows)]
            fp_size = [numpy.zeros(1, dtype="uint32") for _ in range(n_rows)]
            pp_size = [numpy.zeros(1, dtype="uint32") for _ in range(n_rows)]
        else:

            # Blank the static data
            ff_data = [numpy.zeros(0, dtype="uint32") for _ in row_ids]
            ff_size = [numpy.zeros(1, dtype="uint32") for _ in row_ids]

            # Get the plastic data
            fp_data, pp_data, fp_size, pp_size = \
                synapse_dynamics.get_plastic_synaptic_data(
                    connections, row_indices, n_rows, post_vertex_slice,
                    n_synapse_types, max_row_n_synapses)

        # Add some padding
        row_lengths = [
            pp_data[i].size + fp_data[i].size + ff_data[i].size
            for i in row_ids]
        padding = [
            numpy.zeros(max_row_n_words - row_length, dtype="uint32")
            for row_length in row_lengths]

        # Join the bits into rows
        items_to_join = [
            pp_size, pp_data, ff_size, fp_size, ff_data, fp_data, padding]
        rows = [numpy.concatenate(items) for items in zip(*items_to_join)]
        row_data = numpy.concatenate(rows)

        # Return the data
        return row_data

    def get_synapses(
            self, synapse_info, n_delay_stages, n_synapse_types, weight_scales,
            machine_edge, max_row_info, gen_undelayed, gen_delayed, app_edge):
        """ Get the synapses as an array of words for non-delayed synapses and\
            an array of words for delayed synapses. This is used to prepare\
            information for *deployment to SpiNNaker*.

        :param SynapseInformation synapse_info:
            The synapse information to convert to synapses
        :param int n_delay_stages:
            The number of delay stages in total to be represented
        :param int n_synapse_types:
            The number of synapse types in total to be represented
        :param list(float) weight_scales:
            The scaling of the weights for each synapse type
        :param ~pacman.model.graphs.machine.MachineEdge machine_edge:
            The incoming machine edge that the synapses are on
        :param ProjectionApplicationEdge app_edge:
        :param MaxRowInfo max_row_info:
            The maximum row information for the synapses
        :param bool gen_undelayed:
            Whether to generate undelayed data
        :param bool gen_delayed:
            Whether to generate delayed data
        :return:
            (``row_data``, ``delayed_row_data``, ``delayed_source_ids``,
            ``stages``) where:

            * ``row_data`` is the undelayed connectivity data arranged into a
                row per source, each row the same length
            * ``delayed_row_data`` is the delayed connectivity data arranged
                into a row per source per delay stage, each row the same length
            * ``delayed_source_ids`` is the machine-vertex-local source neuron
                id of each connection of the delayed vertices
            * ``stages`` is the delay stage of each delayed connection
        :rtype:
            tuple(~numpy.ndarray, ~numpy.ndarray, ~numpy.ndarray,
            ~numpy.ndarray)
        """
        # pylint: disable=too-many-arguments, too-many-locals
        # pylint: disable=assignment-from-no-return
        machine_time_step_us = (MICRO_TO_MILLISECOND_CONVERSION /
                                get_config_int("Machine", "machine_time_step"))
        # Get delays in timesteps
        max_delay = self.get_maximum_delay_supported_in_ms(
            app_edge.post_vertex.splitter.max_support_delay())
        if max_delay is not None:
<<<<<<< HEAD
            max_delay *= machine_time_step_us
=======
            max_delay *= machine_time_step_per_ms()
>>>>>>> 67bb04d0

        # Get the actual connections
        app_edge = machine_edge.app_edge
        pre_slices = app_edge.pre_vertex.vertex_slices
        post_slices = app_edge.post_vertex.vertex_slices
        pre_vertex_slice = machine_edge.pre_vertex.vertex_slice
        post_vertex_slice = machine_edge.post_vertex.vertex_slice
        connections = synapse_info.connector.create_synaptic_block(
            pre_slices, post_slices, pre_vertex_slice, post_vertex_slice,
            synapse_info.synapse_type, synapse_info)

        # Convert delays to timesteps
        connections["delay"] = numpy.rint(
<<<<<<< HEAD
            connections["delay"] * machine_time_step_us)
=======
            connections["delay"] * machine_time_step_per_ms())
>>>>>>> 67bb04d0

        # Scale weights
        connections["weight"] = (connections["weight"] * weight_scales[
            synapse_info.synapse_type])

        # Set connections for structural plasticity
        if isinstance(synapse_info.synapse_dynamics,
                      AbstractSynapseDynamicsStructural):
            synapse_info.synapse_dynamics.set_connections(
                connections, post_vertex_slice, app_edge, synapse_info,
                machine_edge)

        # Split the connections up based on the delays
        if max_delay is not None:
            plastic_delay_mask = (connections["delay"] <= max_delay)
            undelayed_connections = connections[
                numpy.where(plastic_delay_mask)]
            delayed_connections = connections[
                numpy.where(~plastic_delay_mask)]
        else:
            undelayed_connections = connections
            delayed_connections = numpy.zeros(
                0, dtype=AbstractConnector.NUMPY_SYNAPSES_DTYPE)
        del connections

        # Get the data for the connections
        row_data = numpy.zeros(0, dtype="uint32")
        if gen_undelayed and max_row_info.undelayed_max_n_synapses:
            # Get which row each connection will go into
            undelayed_row_indices = (
                    undelayed_connections["source"] - pre_vertex_slice.lo_atom)
            row_data = self._get_row_data(
                undelayed_connections, undelayed_row_indices,
                pre_vertex_slice.n_atoms, post_vertex_slice, n_synapse_types,
                synapse_info.synapse_dynamics,
                max_row_info.undelayed_max_n_synapses,
                max_row_info.undelayed_max_words)

            del undelayed_row_indices
        del undelayed_connections

        # Get the data for the delayed connections
        delayed_row_data = numpy.zeros(0, dtype="uint32")
        stages = numpy.zeros(0, dtype="uint32")
        delayed_source_ids = numpy.zeros(0, dtype="uint32")
        if gen_delayed and max_row_info.delayed_max_n_synapses:
            # Get the delay stages and which row each delayed connection will
            # go into
            stages = numpy.floor((numpy.round(
                delayed_connections["delay"] - 1.0)) / max_delay).astype(
                "uint32")
            delayed_row_indices = (
                    (delayed_connections[
                         "source"] - pre_vertex_slice.lo_atom) +
                    ((stages - 1) * pre_vertex_slice.n_atoms))
            delayed_connections["delay"] -= max_delay * stages
            delayed_source_ids = (
                    delayed_connections["source"] - pre_vertex_slice.lo_atom)

            # Get the data
            delayed_row_data = self._get_row_data(
                delayed_connections, delayed_row_indices,
                pre_vertex_slice.n_atoms * n_delay_stages, post_vertex_slice,
                n_synapse_types, synapse_info.synapse_dynamics,
                max_row_info.delayed_max_n_synapses,
                max_row_info.delayed_max_words)
            del delayed_row_indices
        del delayed_connections

        return row_data, delayed_row_data, delayed_source_ids, stages

    @staticmethod
    def _rescale_connections(
            connections, weight_scales, synapse_info):
        """ Scale the connection data into machine values

        :param ~numpy.ndarray connections: The connections to be rescaled
        :param list(float) weight_scales: The weight scale of each synapse type
        :param SynapseInformation synapse_info:
            The synapse information of the connections
        """
        # Return the delays values to milliseconds
<<<<<<< HEAD
        connections["delay"] /= (
                MICRO_TO_MILLISECOND_CONVERSION /
                get_config_int("Machine", "machine_time_step"))
=======
        connections["delay"] /= machine_time_step_per_ms()
>>>>>>> 67bb04d0
        # Undo the weight scaling
        connections["weight"] /= weight_scales[synapse_info.synapse_type]
        return connections

    def convert_to_connections(
            self, synapse_info, pre_vertex_slice, post_vertex_slice,
            max_row_length, n_synapse_types, weight_scales, data,
            delayed, post_vertex_max_delay_ticks):
        """ Read the synapses for a given projection synapse information\
            object out of the given data and convert to connection data

        :param SynapseInformation synapse_info:
            The synapse information of the synapses
        :param ~pacman.model.graphs.common.Slice pre_vertex_slice:
            The slice of the source neurons of the synapses in the data
        :param ~pacman.model.graphs.common.Slice post_vertex_slice:
            The slice of the target neurons of the synapses in the data
        :param int max_row_length:
            The length of each row in the data
        :param int n_synapse_types:
            The number of synapse types in total
        :param list(float) weight_scales:
            The weight scaling of each synapse type
        :param bytearray data:
            The raw data containing the synapses
        :param bool delayed: True if the data should be considered delayed
        :param int post_vertex_max_delay_ticks:
            max delayed ticks supported from post vertex
        :return: The connections read from the data; the dtype is
            AbstractSynapseDynamics.NUMPY_CONNECTORS_DTYPE
        :rtype: ~numpy.ndarray
        """
        # If there is no data, return nothing
        if data is None or not len(data):
            return numpy.zeros(
                0, dtype=AbstractSynapseDynamics.NUMPY_CONNECTORS_DTYPE)

        # Translate the data into rows
        row_data = numpy.frombuffer(data, dtype="<u4").reshape(
            -1, (max_row_length + _N_HEADER_WORDS))

        dynamics = synapse_info.synapse_dynamics
        if isinstance(dynamics, AbstractStaticSynapseDynamics):
            # Read static data
            connections = self._read_static_data(
                dynamics, pre_vertex_slice, post_vertex_slice, n_synapse_types,
                row_data, delayed, post_vertex_max_delay_ticks)
        else:
            # Read plastic data
            connections = self._read_plastic_data(
                dynamics, pre_vertex_slice, post_vertex_slice, n_synapse_types,
                row_data, delayed, post_vertex_max_delay_ticks)

        # There might still be no connections if the row was all padding
        if not connections.size:
            return numpy.zeros(
                0, dtype=AbstractSynapseDynamics.NUMPY_CONNECTORS_DTYPE)

        # Return the connections after appropriate scaling
        return self._rescale_connections(
            connections, weight_scales, synapse_info)

    def read_all_synapses(
            self, data, delayed_data, synapse_info, n_synapse_types,
            weight_scales, machine_edge, max_row_info):
        """ Read the synapses for a given projection synapse information\
            object out of the given delayed and undelayed data.

        :param bytearray data:
            The raw data containing the undelayed synapses
        :param bytearray delayed_data:
            The raw data containing the delayed synapses
        :param SynapseInformation synapse_info:
            The synapse info that generated the synapses
        :param int n_synapse_types:
            The total number of synapse types available
        :param list(float) weight_scales:
            A weight scale for each synapse type
        :param ~pacman.model.graphs.machine.MachineEdge machine_edge:
            The incoming machine edge that the synapses were generated from
        :param MaxRowInfo max_row_info:
            The maximum information for each of the rows
        :return: The connections read from the data; the dtype is
            AbstractSynapseDynamics.NUMPY_CONNECTORS_DTYPE
        :rtype: ~numpy.ndarray
        """
        connections = []
        pre_vertex_slice = machine_edge.pre_vertex.vertex_slice
        post_vertex_slice = machine_edge.post_vertex.vertex_slice
        post_splitter = machine_edge.post_vertex.app_vertex.splitter
        post_vertex_max_delay_ticks = post_splitter.max_support_delay()
        max_row_length = max_row_info.undelayed_max_words
        delayed_max_row_length = max_row_info.delayed_max_words
        connections.append(self.convert_to_connections(
            synapse_info, pre_vertex_slice, post_vertex_slice, max_row_length,
            n_synapse_types, weight_scales, data, delayed=False,
            post_vertex_max_delay_ticks=post_vertex_max_delay_ticks))
        connections.append(self.convert_to_connections(
            synapse_info, pre_vertex_slice, post_vertex_slice,
            delayed_max_row_length, n_synapse_types, weight_scales,
            delayed_data,  delayed=True,
            post_vertex_max_delay_ticks=post_vertex_max_delay_ticks))

        # Join the connections into a single list and return it
        return numpy.concatenate(connections)

    @staticmethod
    def _parse_static_data(row_data, dynamics):
        """ Parse static synaptic data

        :param ~numpy.ndarray row_data: The raw row data
        :param AbstractStaticSynapseDynamics dynamics:
            The synapse dynamics that can decode the rows
        :return: A tuple of the recorded length of each row and the row data
            organised into rows
        :rtype: tuple(~numpy.ndarray, list(~numpy.ndarray))
        """
        n_rows = row_data.shape[0]
        ff_size = row_data[:, 1]
        ff_words = dynamics.get_n_static_words_per_row(ff_size)
        ff_start = _N_HEADER_WORDS
        ff_end = ff_start + ff_words
        return (
            ff_size,
            [row_data[row, ff_start:ff_end[row]] for row in range(n_rows)])

    def __convert_delayed_data(
            self, n_synapses, pre_vertex_slice, delayed_connections,
            post_vertex_max_delay_ticks):
        """ Take the delayed_connections and convert the source ids and delay\
            values back to global values

        :param ~numpy.ndarray n_synapses: The number of synapses in each row
        :param ~pacman.model.graphs.common.Slice pre_vertex_slice:
            The slice of atoms in the pre-vertex
        :param ~numpy.ndarray delayed_connections:
            The connections to convert of dtype
            AbstractSynapseDynamics.NUMPY_CONNECTORS_DTYPE
        :params post_vertex_max_delay_ticks
        :return: The converted connection with the same dtype
        :rtype: ~numpy.ndarray
        """
        # Work out the delay stage of each row; rows are the all the rows
        # from the first delay stage, then all from the second stage and so on
        synapse_ids = range(len(n_synapses))
        row_stage = numpy.array([
            i // pre_vertex_slice.n_atoms
            for i in synapse_ids], dtype="uint32")
        # Work out the delay for each stage
        row_min_delay = (row_stage + 1) * post_vertex_max_delay_ticks
        # Repeat the delay for all connections in the same row
        connection_min_delay = numpy.concatenate([
            numpy.repeat(row_min_delay[i], n_synapses[i])
            for i in synapse_ids])
        # Repeat the "extra" source id for all connections in the same row;
        # this converts the row id back to a source neuron id
        connection_source_extra = numpy.concatenate([
            numpy.repeat(
                row_stage[i] * numpy.uint32(pre_vertex_slice.n_atoms),
                n_synapses[i])
            for i in synapse_ids])
        # Do the conversions
        delayed_connections["source"] -= connection_source_extra
        delayed_connections["source"] += pre_vertex_slice.lo_atom
        delayed_connections["delay"] += connection_min_delay
        return delayed_connections

    def _read_static_data(
            self, dynamics, pre_vertex_slice, post_vertex_slice,
            n_synapse_types, row_data, delayed,
            post_vertex_max_delay_ticks):
        """ Read static data from row data

        :param AbstractStaticSynapseDynamics dynamics:
            The synapse dynamics that generated the data
        :param ~pacman.model.graphs.common.Slice pre_vertex_slice:
            The slice of neurons that are the sources of the synapses
        :param ~pacman.model.graphs.common.Slice post_vertex_slice:
            The slice of neurons that are the targets of the synapses
        :param int n_synapse_types:
            The number of synapse types available
        :param ~numpy.ndarray row_data:
            The raw row data to read
        :param bool delayed: True if data should be considered delayed
        :param int post_vertex_max_delay_ticks:
            max supported delay from vertex
        :return: the connections read with dtype
            AbstractSynapseDynamics.NUMPY_CONNECTORS_DTYPE
        :rtype: list(~numpy.ndarray)
        """
        if row_data is None or not row_data.size:
            return numpy.zeros(
                0, dtype=AbstractSynapseDynamics.NUMPY_CONNECTORS_DTYPE)
        ff_size, ff_data = SynapseIORowBased._parse_static_data(
            row_data, dynamics)
        connections = dynamics.read_static_synaptic_data(
            post_vertex_slice, n_synapse_types, ff_size, ff_data)
        if delayed:
            n_synapses = dynamics.get_n_synapses_in_rows(ff_size)
            connections = self.__convert_delayed_data(
                n_synapses, pre_vertex_slice, connections,
                post_vertex_max_delay_ticks)
        else:
            connections["source"] += pre_vertex_slice.lo_atom
        return connections

    @staticmethod
    def _parse_plastic_data(row_data, dynamics):
        """ Parse plastic synapses from raw row data

        :param ~numpy.ndarray row_data: The raw data to parse
        :param AbstractPlasticSynapseDynamics dynamics:
            The dynamics that generated the data
        :return: A tuple of the recorded length of the plastic-plastic data in
            each row; the plastic-plastic data organised into rows; the
            recorded length of the static-plastic data in each row; and the
            static-plastic data organised into rows
        :rtype: tuple(~numpy.ndarray, list(~numpy.ndarray), ~numpy.ndarray,
            list(~numpy.ndarray))
        """
        n_rows = row_data.shape[0]
        pp_size = row_data[:, 0]
        pp_words = dynamics.get_n_plastic_plastic_words_per_row(pp_size)
        fp_size = row_data[numpy.arange(n_rows), pp_words + 2]
        fp_words = dynamics.get_n_fixed_plastic_words_per_row(fp_size)
        fp_start = pp_size + _N_HEADER_WORDS
        fp_end = fp_start + fp_words
        row_ids = range(n_rows)
        return (
            pp_size,
            [row_data[row, 1:pp_words[row] + 1] for row in row_ids],
            fp_size,
            [row_data[row, fp_start[row]:fp_end[row]] for row in row_ids])

    def _read_plastic_data(
            self, dynamics, pre_vertex_slice, post_vertex_slice,
            n_synapse_types, row_data, delayed,
            post_vertex_max_delay_ticks):
        """ Read plastic data from raw data

        :param AbstractStaticSynapseDynamics dynamics:
            The synapse dynamics that generated the data
        :param ~pacman.model.graphs.common.Slice pre_vertex_slice:
            The slice of neurons that are the sources of the synapses
        :param ~pacman.model.graphs.common.Slice post_vertex_slice:
            The slice of neurons that are the targets of the synapses
        :param int n_synapse_types:
            The number of synapse types available
        :param ~numpy.ndarray row_data:
            The raw row data to read
        :param bool delayed: True if data should be considered delayed
        :param int post_vertex_max_delay_ticks: max delay from post vertex
        :return: the connections read with dtype
            AbstractSynapseDynamics.NUMPY_CONNECTORS_DTYPE
        :rtype: list(~numpy.ndarray)
        """
        if row_data is None or not row_data.size:
            return numpy.zeros(
                0, dtype=AbstractSynapseDynamics.NUMPY_CONNECTORS_DTYPE)
        pp_size, pp_data, fp_size, fp_data = \
            SynapseIORowBased._parse_plastic_data(row_data, dynamics)
        connections = dynamics.read_plastic_synaptic_data(
            post_vertex_slice, n_synapse_types, pp_size, pp_data,
            fp_size, fp_data)

        if delayed:
            n_synapses = dynamics.get_n_synapses_in_rows(pp_size, fp_size)
            connections = self.__convert_delayed_data(
                n_synapses, pre_vertex_slice, connections,
                post_vertex_max_delay_ticks)
        else:
            connections["source"] += pre_vertex_slice.lo_atom
        return connections

    def get_block_n_bytes(self, max_row_n_words, n_rows):
        """ Get the number of bytes in a block

        :param int max_row_n_words:
            The maximum row length in words, excluding headers
        :param int n_rows: The number of rows in the block
        :rtype: int
        """
        return (_N_HEADER_WORDS + max_row_n_words) * BYTES_PER_WORD * n_rows<|MERGE_RESOLUTION|>--- conflicted
+++ resolved
@@ -16,15 +16,9 @@
 import math
 import numpy
 
-<<<<<<< HEAD
-from spinn_utilities.config_holder import get_config_int
-from spinn_front_end_common.utilities.constants import (
-    MICRO_TO_MILLISECOND_CONVERSION, BYTES_PER_WORD)
-=======
 from spinn_front_end_common.utilities.constants import BYTES_PER_WORD
 from spinn_front_end_common.utilities.globals_variables import (
     machine_time_step_ms, machine_time_step_per_ms)
->>>>>>> 67bb04d0
 from spynnaker.pyNN.models.neural_projections.connectors import (
     AbstractConnector)
 from spynnaker.pyNN.exceptions import SynapseRowTooBigException
@@ -149,13 +143,7 @@
         :param int post_vertex_max_delay_ticks: post vertex max delay
         :rtype: int
         """
-<<<<<<< HEAD
-        return post_vertex_max_delay_ticks * (
-            get_config_int("Machine", "machine_time_step") /
-            MICRO_TO_MILLISECOND_CONVERSION)
-=======
         return post_vertex_max_delay_ticks * machine_time_step_ms()
->>>>>>> 67bb04d0
 
     @staticmethod
     def _n_words(n_bytes):
@@ -391,17 +379,11 @@
         """
         # pylint: disable=too-many-arguments, too-many-locals
         # pylint: disable=assignment-from-no-return
-        machine_time_step_us = (MICRO_TO_MILLISECOND_CONVERSION /
-                                get_config_int("Machine", "machine_time_step"))
         # Get delays in timesteps
         max_delay = self.get_maximum_delay_supported_in_ms(
             app_edge.post_vertex.splitter.max_support_delay())
         if max_delay is not None:
-<<<<<<< HEAD
-            max_delay *= machine_time_step_us
-=======
             max_delay *= machine_time_step_per_ms()
->>>>>>> 67bb04d0
 
         # Get the actual connections
         app_edge = machine_edge.app_edge
@@ -415,11 +397,7 @@
 
         # Convert delays to timesteps
         connections["delay"] = numpy.rint(
-<<<<<<< HEAD
-            connections["delay"] * machine_time_step_us)
-=======
             connections["delay"] * machine_time_step_per_ms())
->>>>>>> 67bb04d0
 
         # Scale weights
         connections["weight"] = (connections["weight"] * weight_scales[
@@ -502,13 +480,7 @@
             The synapse information of the connections
         """
         # Return the delays values to milliseconds
-<<<<<<< HEAD
-        connections["delay"] /= (
-                MICRO_TO_MILLISECOND_CONVERSION /
-                get_config_int("Machine", "machine_time_step"))
-=======
         connections["delay"] /= machine_time_step_per_ms()
->>>>>>> 67bb04d0
         # Undo the weight scaling
         connections["weight"] /= weight_scales[synapse_info.synapse_type]
         return connections
