--- conflicted
+++ resolved
@@ -129,7 +129,6 @@
     """ Get the maximum delay supported by the synapse representation \
         before extensions are required, or None if any delay is supported
 
-<<<<<<< HEAD
     :param int post_vertex_max_delay_ticks: post vertex max delay
     :rtype: int
     """
@@ -177,81 +176,6 @@
     max_delayed_n_synapses = 0
     if n_delay_stages > 0:
         max_delayed_n_synapses = synapse_info.connector \
-=======
-        :param int n_bytes: The number of bytes
-        :rtype: int
-        """
-        return math.ceil(float(n_bytes) / BYTES_PER_WORD)
-
-    @staticmethod
-    def _get_allowed_row_length(
-            n_words, dynamics, population_table, in_edge, n_synapses):
-        """ Get the allowed row length in words in the population table for a\
-            desired row length in words
-
-        :param int n_words: The number of words in the row
-        :param AbstractSynapseDynamics dynamics: The synapse dynamics used
-        :param MasterPopTableAsBinarySearch population_table:
-            The population table that holds the row lengths
-        :param ProjectionApplicationEdge in_edge: The incoming edge
-        :param int n_synapses: The number of synapses for the number of words
-        :raises SynapseRowTooBigException:
-            If the given row is too big.  The exception will detail the
-        """
-        if n_words == 0:
-            return 0
-        try:
-            return population_table.get_allowed_row_length(n_words)
-        except SynapseRowTooBigException as e:
-            # Find the number of synapses available for the maximum population
-            # table size, as extracted from the exception
-            max_synapses = dynamics.get_max_synapses(e.max_size)
-            raise SynapseRowTooBigException(
-                max_synapses,
-                "The connection between {} and {} has more synapses ({}) than"
-                " can currently be supported on this implementation of PyNN"
-                " ({} for this connection type)."
-                " Please reduce the size of the target population, or reduce"
-                " the number of neurons per core.".format(
-                    in_edge.pre_vertex, in_edge.post_vertex, n_synapses,
-                    max_synapses)) from e
-
-    def get_max_row_info(
-            self, synapse_info, post_vertex_slice, n_delay_stages,
-            population_table, machine_time_step, in_edge):
-        """ Get the information about the maximum lengths of delayed and\
-            undelayed rows in bytes (including header), words (without header)\
-            and number of synapses
-
-        :param SynapseInformation synapse_info:
-            The synapse information to get the row data for
-        :param ~pacman.model.graphs.common.Slice post_vertex_slice:
-            The slice of the machine vertex being represented
-        :param int n_delay_stages:
-            The number of delay stages on the edge
-        :param MasterPopTableAsBinarySearch population_table:
-            The population table to be used
-        :param int machine_time_step:
-            The time step of the simulation
-        :param ProjectionApplicationEdge in_edge:
-            The incoming edge on which the synapse information is held
-        :rtype: MaxRowInfo
-        :raises SynapseRowTooBigException:
-            If the synapse information can't be represented
-        """
-        max_delay_supported = self.get_maximum_delay_supported_in_ms(
-            machine_time_step,
-            in_edge.post_vertex.splitter.max_support_delay())
-        max_delay = max_delay_supported * (n_delay_stages + 1)
-        pad_to_length = synapse_info.synapse_dynamics.pad_to_length
-
-        # delay point where delay extensions start
-        min_delay_for_delay_extension = (
-            max_delay_supported + numpy.finfo(numpy.double).tiny)
-
-        # row length for the non-delayed synaptic matrix
-        max_undelayed_n_synapses = synapse_info.connector \
->>>>>>> 294179fa
             .get_n_connections_from_pre_vertex_maximum(
                 post_vertex_slice, synapse_info,
                 min_delay_for_delay_extension, max_delay)
@@ -312,7 +236,7 @@
         # Find the number of synapses available for the maximum population
         # table size, as extracted from the exception
         max_synapses = dynamics.get_max_synapses(e.max_size)
-        raise_from(SynapseRowTooBigException(
+        raise SynapseRowTooBigException(
             max_synapses,
             "The connection between {} and {} has more synapses ({}) than"
             " can currently be supported on this implementation of PyNN"
@@ -320,7 +244,7 @@
             " Please reduce the size of the target population, or reduce"
             " the number of neurons per core.".format(
                 in_edge.pre_vertex, in_edge.post_vertex, n_synapses,
-                max_synapses)), e)
+                max_synapses)) from e
 
 
 def get_synapses(
