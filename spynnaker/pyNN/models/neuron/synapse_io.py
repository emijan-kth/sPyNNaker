# Copyright (c) 2017-2019 The University of Manchester
#
# This program is free software: you can redistribute it and/or modify
# it under the terms of the GNU General Public License as published by
# the Free Software Foundation, either version 3 of the License, or
# (at your option) any later version.
#
# This program is distributed in the hope that it will be useful,
# but WITHOUT ANY WARRANTY; without even the implied warranty of
# MERCHANTABILITY or FITNESS FOR A PARTICULAR PURPOSE.  See the
# GNU General Public License for more details.
#
# You should have received a copy of the GNU General Public License
# along with this program.  If not, see <http://www.gnu.org/licenses/>.

import math
import numpy
from six import raise_from

from spinn_front_end_common.utilities.constants import \
    MICRO_TO_MILLISECOND_CONVERSION, BYTES_PER_WORD
from spinn_front_end_common.utilities import globals_variables
from spynnaker.pyNN.models.neural_projections.connectors import (
    AbstractConnector)
from spynnaker.pyNN.utilities.constants import MAX_SUPPORTED_DELAY_TICS
from spynnaker.pyNN.exceptions import SynapseRowTooBigException
from spynnaker.pyNN.models.neuron.synapse_dynamics import (
    AbstractStaticSynapseDynamics, AbstractSynapseDynamicsStructural,
    AbstractSynapseDynamics)

_N_HEADER_WORDS = 3
# There are 16 slots, one per time step
_STD_DELAY_SLOTS = 16


class MaxRowInfo(object):
    """ Information about the maximums for rows in a synaptic matrix.
    """

    __slots__ = [
        "__undelayed_max_n_synapses",
        "__delayed_max_n_synapses",
        "__undelayed_max_bytes",
        "__delayed_max_bytes",
        "__undelayed_max_words",
        "__delayed_max_words",
    ]

    def __init__(
            self, undelayed_max_n_synapses, delayed_max_n_synapses,
            undelayed_max_bytes, delayed_max_bytes,
            undelayed_max_words, delayed_max_words):
        """
        :param int undelayed_max_n_synapses:
            Maximum number of synapses in a row of the undelayed matrix
        :param int delayed_max_n_synapses:
            Maximum number of synapses in a row of the delayed matrix
        :param int undelayed_max_bytes:
            Maximum number of bytes, including headers, in a row of the
            undelayed matrix, or 0 if no synapses
        :param int delayed_max_bytes:
            Maximum number of bytes, including headers, in a row of the
            delayed matrix, or 0 if no synapses
        :param int undelayed_max_words:
            Maximum number of words, excluding headers, in a row of the
            undelayed matrix
        :param int delayed_max_words:
            Maximum number of words, excluding headers, in a row of the
            delayed matrix
        """
        self.__undelayed_max_n_synapses = undelayed_max_n_synapses
        self.__delayed_max_n_synapses = delayed_max_n_synapses
        self.__undelayed_max_bytes = undelayed_max_bytes
        self.__delayed_max_bytes = delayed_max_bytes
        self.__undelayed_max_words = undelayed_max_words
        self.__delayed_max_words = delayed_max_words

    @property
    def undelayed_max_n_synapses(self):
        """ Maximum number of synapses in a row of the undelayed matrix

        :rtype: int
        """
        return self.__undelayed_max_n_synapses

    @property
    def delayed_max_n_synapses(self):
        """ Maximum number of synapses in a row of the delayed matrix

        :rtype: int
        """
        return self.__delayed_max_n_synapses

    @property
    def undelayed_max_bytes(self):
        """ Maximum number of bytes, including headers, in a row of the
            undelayed matrix

        :rtype: int
        """
        return self.__undelayed_max_bytes

    @property
    def delayed_max_bytes(self):
        """ Maximum number of bytes, including headers, in a row of the
            delayed matrix

        :rtype: int
        """
        return self.__delayed_max_bytes

    @property
    def undelayed_max_words(self):
        """ Maximum number of words, excluding headers, in a row of the
            undelayed matrix

        :rtype: int
        """
        return self.__undelayed_max_words

    @property
    def delayed_max_words(self):
        """ Maximum number of words, excluding headers, in a row of the
            undelayed matrix

        :rtype: int
        """
        return self.__delayed_max_words


class SynapseIORowBased(object):
    """ A SynapseRowIO implementation that uses a row for each source neuron,\
        where each row consists of a fixed region, a plastic region, and a\
        fixed-plastic region (this is the bits of the plastic row that don't\
        actually change).  The plastic region structure is determined by the\
        synapse dynamics of the connector.
    """
    __slots__ = []

    def get_maximum_delay_supported_in_ms(self, machine_time_step):
        """ Get the maximum delay supported by the synapse representation \
            before extensions are required, or None if any delay is supported

        :param int machine_time_step: The time step of the simulation
        :rtype: int
        """
        # There are 16 slots, one per time step
        return MAX_SUPPORTED_DELAY_TICS * (
            machine_time_step / MICRO_TO_MILLISECOND_CONVERSION)

    @staticmethod
    def _n_words(n_bytes):
        """ Get the number of words in a given number of bytes

        :param int n_bytes: The number of bytes
        :rtype: int
        """
        return math.ceil(float(n_bytes) / BYTES_PER_WORD)

    @staticmethod
    def _get_allowed_row_length(
            n_words, dynamics, population_table, in_edge, n_synapses):
        """ Get the allowed row length in words in the population table for a
            desired row length in words

        :param int n_words: The number of words in the row
        :param AbstractSynapseDynamics dynamics: The synapse dynamics used
        :param MasterPopTableAsBinarySearch population_table:
            The population table that holds the row lengths
        :param ProjectionApplicationEdge in_edge: The incoming edge
        :param int n_synapses: The number of synapses for the number of words
        :raises SynapseRowTooBigException:
            If the given row is too big.  The exception will detail the
        """
        if n_words == 0:
            return 0
        try:
            return population_table.get_allowed_row_length(n_words)
        except SynapseRowTooBigException as e:
            # Find the number of synapses available for the maximum population
            # table size, as extracted from the exception
            max_synapses = dynamics.get_max_synapses(e.max_size)
            raise_from(SynapseRowTooBigException(
                max_synapses,
                "The connection between {} and {} has more synapses ({}) than"
                " can currently be supported on this implementation of PyNN"
                " ({} for this connection type)."
                " Please reduce the size of the target population, or reduce"
                " the number of neurons per core.".format(
                    in_edge.pre_vertex, in_edge.post_vertex, n_synapses,
                    max_synapses)), e)

    def get_max_row_info(
            self, synapse_info, post_vertex_slice, n_delay_stages,
            population_table, machine_time_step, in_edge):
        """ Get the information about the maximum lengths of delayed and\
            undelayed rows in bytes (including header), words (without header)\
            and number of synapses

        :param SynapseInformation synapse_info:
            The synapse information to get the row data for
        :param ~pacman.model.graphs.common.Slice post_vertex_slice:
            The slice of the machine vertex being represented
        :param int n_delay_stages:
            The number of delay stages on the edge
        :param MasterPopTableAsBinarySearch population_table:
            The population table to be used
        :param int machine_time_step:
            The time step of the simulation
        :param ProjectionApplicationEdge in_edge:
            The incoming edge on which the synapse information is held
        :rtype: MaxRowInfo
        :raises SynapseRowTooBigException:
            If the synapse information can't be represented
        """
        max_delay_supported = self.get_maximum_delay_supported_in_ms(
            machine_time_step)
        max_delay = max_delay_supported * (n_delay_stages + 1)
        pad_to_length = synapse_info.synapse_dynamics.pad_to_length

        # delay point where delay extensions start
        min_delay_for_delay_extension = (
            max_delay_supported + numpy.finfo(numpy.double).tiny)

        # row length for the non-delayed synaptic matrix
        max_undelayed_n_synapses = synapse_info.connector \
            .get_n_connections_from_pre_vertex_maximum(
                post_vertex_slice, synapse_info, 0, max_delay_supported)
        if pad_to_length is not None:
            max_undelayed_n_synapses = max(
                pad_to_length, max_undelayed_n_synapses)

        # determine the max row length in the delay extension
        max_delayed_n_synapses = 0
        if n_delay_stages > 0:
            max_delayed_n_synapses = synapse_info.connector \
                .get_n_connections_from_pre_vertex_maximum(
                    post_vertex_slice, synapse_info,
                    min_delay_for_delay_extension, max_delay)
            if pad_to_length is not None:
                max_delayed_n_synapses = max(
                    pad_to_length, max_delayed_n_synapses)

        # Get the row sizes
        dynamics = synapse_info.synapse_dynamics
        if isinstance(dynamics, AbstractStaticSynapseDynamics):
            undelayed_n_words = dynamics.get_n_words_for_static_connections(
                max_undelayed_n_synapses)
            delayed_n_words = dynamics.get_n_words_for_static_connections(
                max_delayed_n_synapses)
        else:
            undelayed_n_words = dynamics.get_n_words_for_plastic_connections(
                max_undelayed_n_synapses)
            delayed_n_words = dynamics.get_n_words_for_plastic_connections(
                max_delayed_n_synapses)

        # Adjust for the allowed row lengths from the population table
        undelayed_max_n_words = self._get_allowed_row_length(
            undelayed_n_words, dynamics, population_table, in_edge,
            max_undelayed_n_synapses)
        delayed_max_n_words = self._get_allowed_row_length(
            delayed_n_words, dynamics, population_table, in_edge,
            max_delayed_n_synapses)

        undelayed_max_bytes = 0
        if undelayed_max_n_words > 0:
            undelayed_max_bytes = (
                undelayed_max_n_words + _N_HEADER_WORDS) * BYTES_PER_WORD
        delayed_max_bytes = 0
        if delayed_max_n_words > 0:
            delayed_max_bytes = (
                delayed_max_n_words + _N_HEADER_WORDS) * BYTES_PER_WORD

        return MaxRowInfo(
            max_undelayed_n_synapses, max_delayed_n_synapses,
            undelayed_max_bytes, delayed_max_bytes,
            undelayed_max_n_words, delayed_max_n_words)

    @staticmethod
    def _get_row_data(
            connections, row_indices, n_rows, post_vertex_slice,
            n_synapse_types, synapse_dynamics, max_row_n_synapses,
            max_row_n_words):
        """
        :param ~numpy.ndarray connections:
            The connections to convert; the dtype is
            AbstractConnector.NUMPY_SYNAPSES_DTYPE
        :param ~numpy.ndarray row_indices:
            The row into which each connection should go; same length as
            connections
        :param int n_rows: The total number of rows
        :param ~pacman.model.graphs.common.Slice post_vertex_slice:
            The slice of the post vertex to get the data for
        :param int n_synapse_types: The number of synapse types allowed
        :param AbstractSynapseDynamics synapse_dynamics:
            The synapse dynamics of the synapses
        :param int max_row_n_synapses: The maximum number of synapses in a row
        :param int max_row_n_words: The maximum number of words in a row
        :rtype: tuple(int, ~numpy.ndarray)
        """
        # pylint: disable=too-many-arguments, too-many-locals
        row_ids = range(n_rows)
        ff_data, ff_size = None, None
        fp_data, pp_data, fp_size, pp_size = None, None, None, None
        if isinstance(synapse_dynamics, AbstractStaticSynapseDynamics):

            # Get the static data
            ff_data, ff_size = synapse_dynamics.get_static_synaptic_data(
                connections, row_indices, n_rows, post_vertex_slice,
                n_synapse_types, max_row_n_synapses)

            # Blank the plastic data
            fp_data = [numpy.zeros(0, dtype="uint32") for _ in range(n_rows)]
            pp_data = [numpy.zeros(0, dtype="uint32") for _ in range(n_rows)]
            fp_size = [numpy.zeros(1, dtype="uint32") for _ in range(n_rows)]
            pp_size = [numpy.zeros(1, dtype="uint32") for _ in range(n_rows)]
        else:

            # Blank the static data
            ff_data = [numpy.zeros(0, dtype="uint32") for _ in row_ids]
            ff_size = [numpy.zeros(1, dtype="uint32") for _ in row_ids]

            # Get the plastic data
            fp_data, pp_data, fp_size, pp_size = \
                synapse_dynamics.get_plastic_synaptic_data(
                    connections, row_indices, n_rows, post_vertex_slice,
                    n_synapse_types, max_row_n_synapses)

        # Add some padding
        row_lengths = [
            pp_data[i].size + fp_data[i].size + ff_data[i].size
            for i in row_ids]
        padding = [
            numpy.zeros(max_row_n_words - row_length, dtype="uint32")
            for row_length in row_lengths]

        # Join the bits into rows
        items_to_join = [
            pp_size, pp_data, ff_size, fp_size, ff_data, fp_data, padding]
        rows = [numpy.concatenate(items) for items in zip(*items_to_join)]
        row_data = numpy.concatenate(rows)

        # Return the data
        return row_data

    def get_synapses(
<<<<<<< HEAD
            self, synapse_info, n_delay_stages, n_synapse_types, weight_scales,
            machine_edge, max_row_info, gen_undelayed, gen_delayed):
=======
            self, synapse_info, pre_slices, post_slices, pre_vertex_slice,
            post_vertex_slice, n_delay_stages, population_table,
            n_synapse_types, weight_scales, machine_time_step,
            app_edge, machine_edge):
>>>>>>> 53308750
        """ Get the synapses as an array of words for non-delayed synapses and\
            an array of words for delayed synapses. This is used to prepare\
            information for *deployment to SpiNNaker*.

        :param SynapseInformation synapse_info:
<<<<<<< HEAD
            The synapse information to convert to synapses
=======
        :param list(~pacman.model.graphs.common.Slice) pre_slices:
        :param list(~pacman.model.graphs.common.Slice) post_slices:
        :param ~pacman.model.graphs.common.Slice pre_vertex_slice:
        :param ~pacman.model.graphs.common.Slice post_vertex_slice:
>>>>>>> 53308750
        :param int n_delay_stages:
            The number of delay stages in total to be represented
        :param int n_synapse_types:
            The number of synapse types in total to be represented
        :param list(float) weight_scales:
            The scaling of the weights for each synapse type
        :param ProjectionMachineEdge machine_edge:
            The incoming machine edge that the synapses are on
        :param MaxRowInfo max_row_info:
            The maximum row information for the synapses
        :param bool gen_undelayed:
            Whether to generate undelayed data
        :param bool gen_delayed:
            Whether to generate delayed data
        :return: (row_data, delayed_row_data, delayed_source_ids, stages) where
            - row_data is the undelayed connectivity data arranged into a row
              per source, each row the same length
            - delayed_row_data is the delayed connectivity data arranged into a
              row per source per delay stage, each row the same length
            - delayed_source_ids is the machine-vertex-local source neuron id
              of each connection of the delayed vertices
            - stages is the delay stage of each delayed connection
        :rtype:
            tuple(~numpy.ndarray, ~numpy.ndarray, ~numpy.ndarray,\
            ~numpy.ndarray)
        """
        # pylint: disable=too-many-arguments, too-many-locals
        # pylint: disable=assignment-from-no-return
        # Get delays in timesteps
        machine_time_step = globals_variables.get_simulator().machine_time_step
        max_delay = self.get_maximum_delay_supported_in_ms(machine_time_step)
        if max_delay is not None:
            max_delay *= (MICRO_TO_MILLISECOND_CONVERSION / machine_time_step)

        # Get the actual connections
        app_edge = machine_edge.app_edge
        pre_slices = app_edge.pre_vertex.vertex_slices
        post_slices = app_edge.post_vertex.vertex_slices
        pre_slice_idx = machine_edge.pre_vertex.index
        post_slice_idx = machine_edge.post_vertex.index
        pre_vertex_slice = machine_edge.pre_vertex.vertex_slice
        post_vertex_slice = machine_edge.post_vertex.vertex_slice
        connections = synapse_info.connector.create_synaptic_block(
<<<<<<< HEAD
            pre_slices, pre_slice_idx, post_slices, post_slice_idx,
            pre_vertex_slice, post_vertex_slice, synapse_info.synapse_type,
            synapse_info)
=======
            pre_slices, post_slices, pre_vertex_slice, post_vertex_slice,
            synapse_info.synapse_type, synapse_info)
>>>>>>> 53308750

        # Convert delays to timesteps
        connections["delay"] = numpy.rint(
            connections["delay"] * (
                MICRO_TO_MILLISECOND_CONVERSION / machine_time_step))

        # Scale weights
        connections["weight"] = (connections["weight"] * weight_scales[
            synapse_info.synapse_type])

        # Set connections for structural plasticity
        if isinstance(synapse_info.synapse_dynamics,
                      AbstractSynapseDynamicsStructural):
            synapse_info.synapse_dynamics.set_connections(
                connections, post_vertex_slice, app_edge, synapse_info,
                machine_edge)

        # Split the connections up based on the delays
        if max_delay is not None:
            plastic_delay_mask = (connections["delay"] <= max_delay)
            undelayed_connections = connections[
                numpy.where(plastic_delay_mask)]
            delayed_connections = connections[
                numpy.where(~plastic_delay_mask)]
        else:
            undelayed_connections = connections
            delayed_connections = numpy.zeros(
                0, dtype=AbstractConnector.NUMPY_SYNAPSES_DTYPE)
        del connections

        # Get the data for the connections
        row_data = numpy.zeros(0, dtype="uint32")
        if gen_undelayed and max_row_info.undelayed_max_n_synapses:
            # Get which row each connection will go into
            undelayed_row_indices = (
                    undelayed_connections["source"] - pre_vertex_slice.lo_atom)
            row_data = self._get_row_data(
                undelayed_connections, undelayed_row_indices,
                pre_vertex_slice.n_atoms, post_vertex_slice, n_synapse_types,
                synapse_info.synapse_dynamics,
                max_row_info.undelayed_max_n_synapses,
                max_row_info.undelayed_max_words)

            del undelayed_row_indices
        del undelayed_connections

        # Get the data for the delayed connections
        delayed_row_data = numpy.zeros(0, dtype="uint32")
        stages = numpy.zeros(0, dtype="uint32")
        delayed_source_ids = numpy.zeros(0, dtype="uint32")
        if gen_delayed and max_row_info.delayed_max_n_synapses:
            # Get the delay stages and which row each delayed connection will
            # go into
            stages = numpy.floor((numpy.round(
                delayed_connections["delay"] - 1.0)) / max_delay).astype(
                "uint32")
            delayed_row_indices = (
                    (delayed_connections[
                         "source"] - pre_vertex_slice.lo_atom) +
                    ((stages - 1) * pre_vertex_slice.n_atoms))
            delayed_connections["delay"] -= max_delay * stages
            delayed_source_ids = (
                    delayed_connections["source"] - pre_vertex_slice.lo_atom)

            # Get the data
            delayed_row_data = self._get_row_data(
                delayed_connections, delayed_row_indices,
                pre_vertex_slice.n_atoms * n_delay_stages, post_vertex_slice,
                n_synapse_types, synapse_info.synapse_dynamics,
                max_row_info.delayed_max_n_synapses,
                max_row_info.delayed_max_words)
            del delayed_row_indices
        del delayed_connections

        return row_data, delayed_row_data, delayed_source_ids, stages

    @staticmethod
    def _rescale_connections(
            connections, machine_time_step, weight_scales, synapse_info):
        """ Scale the connection data into machine values

        :param ~numpy.ndarray connections: The connections to be rescaled
        :param int machine_time_step: The time step of the simulation
        :param list(float) weight_scales: The weight scale of each synapse type
        :param SynapseInformation synapse_info:
            The synapse information of the connections
        """
        # Return the delays values to milliseconds
        connections["delay"] /= (
                MICRO_TO_MILLISECOND_CONVERSION / machine_time_step)
        # Undo the weight scaling
        connections["weight"] /= weight_scales[synapse_info.synapse_type]
        return connections

    def read_some_synapses(
            self, synapse_info, pre_vertex_slice, post_vertex_slice,
            max_row_length, n_synapse_types, weight_scales, data,
            machine_time_step, delayed):
        """ Read the synapses for a given projection synapse information\
            object out of the given data.

        :param SynapseInformation synapse_info:
            The synapse information of the synapses
        :param ~pacman.model.graphs.common.Slice pre_vertex_slice:
            The slice of the source neurons of the synapses in the data
        :param ~pacman.model.graphs.common.Slice post_vertex_slice:
            The slice of the target neurons of the synapses in the data
        :param int max_row_length:
            The length of each row in the data
        :param int n_synapse_types:
            The number of synapse types in total
        :param list(float) weight_scales:
            The weight scaling of each synapse type
        :param bytearray data:
            The raw data containing the synapses
        :param int machine_time_step:
            The time step of the simulation
        :param bool delayed: True if the data should be considered delayed
        :return: The connections read from the data; the dtype is
            AbstractSynapseDynamics.NUMPY_CONNECTORS_DTYPE
        :rtype: ~numpy.ndarray
        """
        # If there is no data, return nothing
        if data is None or not len(data):
            return numpy.zeros(
                0, dtype=AbstractSynapseDynamics.NUMPY_CONNECTORS_DTYPE)

        # Translate the data into rows
        row_data = numpy.frombuffer(data, dtype="<u4").reshape(
            -1, (max_row_length + _N_HEADER_WORDS))

        dynamics = synapse_info.synapse_dynamics
        if isinstance(dynamics, AbstractStaticSynapseDynamics):
            # Read static data
            connections = self._read_static_data(
                dynamics, pre_vertex_slice, post_vertex_slice, n_synapse_types,
                row_data, delayed)
        else:
            # Read plastic data
            connections = self._read_plastic_data(
                dynamics, pre_vertex_slice, post_vertex_slice, n_synapse_types,
                row_data, delayed)

        # There might still be no connections if the row was all padding
        if not connections.size:
            return numpy.zeros(
                0, dtype=AbstractSynapseDynamics.NUMPY_CONNECTORS_DTYPE)

        # Return the connections after appropriate scaling
        return self._rescale_connections(
            connections, machine_time_step, weight_scales, synapse_info)

    def read_all_synapses(
            self, data, delayed_data, synapse_info, n_synapse_types,
            weight_scales, machine_edge, max_row_info):
        """ Read the synapses for a given projection synapse information\
            object out of the given delayed and undelayed data.

        :param bytearray data:
            The raw data containing the undelayed synapses
        :param bytearray delayed_data:
            The raw data containing the delayed synapses
        :param SynapseInformation synapse_info:
            The synapse info that generated the synapses
        :param int n_synapse_types:
            The total number of synapse types available
        :param list(float) weight_scales:
            A weight scale for each synapse type
        :param MachineEdge machine_edge:
            The incoming machine edge that the synapses were generated from
        :param MaxRowInfo max_row_info:
            The maximum information for each of the rows
        :return: The connections read from the data; the dtype is
            AbstractSynapseDynamics.NUMPY_CONNECTORS_DTYPE
        :rtype: ~numpy.ndarray
        """
        connections = []
        machine_time_step = globals_variables.get_simulator().machine_time_step
        pre_vertex_slice = machine_edge.pre_vertex.vertex_slice
        post_vertex_slice = machine_edge.post_vertex.vertex_slice
        max_row_length = max_row_info.undelayed_max_words
        delayed_max_row_length = max_row_info.delayed_max_words
        connections.append(self.read_some_synapses(
            synapse_info, pre_vertex_slice, post_vertex_slice, max_row_length,
            n_synapse_types, weight_scales, data, machine_time_step,
            delayed=False))
        connections.append(self.read_some_synapses(
            synapse_info, pre_vertex_slice, post_vertex_slice,
            delayed_max_row_length, n_synapse_types, weight_scales,
            delayed_data, machine_time_step, delayed=True))

        # Join the connections into a single list and return it
        return numpy.concatenate(connections)

    @staticmethod
    def _parse_static_data(row_data, dynamics):
        """ Parse static synaptic data

        :param ~numpy.ndarray row_data: The raw row data
        :param AbstractStaticSynapseDynamics dynamics:
            The synapse dynamics that can decode the rows
        :return: A tuple of the recorded length of each row and the row data
            organised into rows
        :rtype: tuple(~numpy.ndarray, list(~numpy.ndarray))
        """
        n_rows = row_data.shape[0]
        ff_size = row_data[:, 1]
        ff_words = dynamics.get_n_static_words_per_row(ff_size)
        ff_start = _N_HEADER_WORDS
        ff_end = ff_start + ff_words
        return (
            ff_size,
            [row_data[row, ff_start:ff_end[row]] for row in range(n_rows)])

    def __convert_delayed_data(
            self, n_synapses, pre_vertex_slice, delayed_connections):
        """ Take the delayed_connections and convert the source ids and delay\
            values back to global values

        :param ~numpy.ndarray n_synapses: The number of synapses in each row
        :param ~pacman.model.graphs.common.Slice pre_vertex_slice:
            The slice of atoms in the pre-vertex
        :param ~numpy.ndarray delayed_connections:
            The connections to convert of dtype
            AbstractSynapseDynamics.NUMPY_CONNECTORS_DTYPE
        :return: The converted connection with the same dtype
        :rtype: ~numpy.ndarray
        """
        # Work out the delay stage of each row; rows are the all the rows
        # from the first delay stage, then all from the second stage and so on
        synapse_ids = range(len(n_synapses))
        row_stage = numpy.array([
            i // pre_vertex_slice.n_atoms
            for i in synapse_ids], dtype="uint32")
        # Work out the delay for each stage
        row_min_delay = (row_stage + 1) * MAX_SUPPORTED_DELAY_TICS
        # Repeat the delay for all connections in the same row
        connection_min_delay = numpy.concatenate([
            numpy.repeat(row_min_delay[i], n_synapses[i])
            for i in synapse_ids])
        # Repeat the "extra" source id for all connections in the same row;
        # this converts the row id back to a source neuron id
        connection_source_extra = numpy.concatenate([
            numpy.repeat(
                row_stage[i] * numpy.uint32(pre_vertex_slice.n_atoms),
                n_synapses[i])
            for i in synapse_ids])
        # Do the conversions
        delayed_connections["source"] -= connection_source_extra
        delayed_connections["source"] += pre_vertex_slice.lo_atom
        delayed_connections["delay"] += connection_min_delay
        return delayed_connections

    def _read_static_data(
            self, dynamics, pre_vertex_slice, post_vertex_slice,
            n_synapse_types, row_data, delayed):
        """ Read static data from row data

        :param AbstractStaticSynapseDynamics dynamics:
            The synapse dynamics that generated the data
        :param ~pacman.model.graphs.common.Slice pre_vertex_slice:
            The slice of neurons that are the sources of the synapses
        :param ~pacman.model.graphs.common.Slice post_vertex_slice:
            The slice of neurons that are the targets of the synapses
        :param int n_synapse_types:
            The number of synapse types available
        :param ~numpy.ndarray row_data:
            The raw row data to read
        :param bool delayed: True if data should be considered delayed
        :return: the connections read with dtype
            AbstractSynapseDynamics.NUMPY_CONNECTORS_DTYPE
        :rtype: list(~numpy.ndarray)
        """
        if row_data is None or not row_data.size:
            return numpy.zeros(
                0, dtype=AbstractSynapseDynamics.NUMPY_CONNECTORS_DTYPE)
        ff_size, ff_data = SynapseIORowBased._parse_static_data(
            row_data, dynamics)
        connections = dynamics.read_static_synaptic_data(
            post_vertex_slice, n_synapse_types, ff_size, ff_data)
        if delayed:
            n_synapses = dynamics.get_n_synapses_in_rows(ff_size)
            connections = self.__convert_delayed_data(
                n_synapses, pre_vertex_slice, connections)
        else:
            connections["source"] += pre_vertex_slice.lo_atom
        return connections

    @staticmethod
    def _parse_plastic_data(row_data, dynamics):
        """ Parse plastic synapses from raw row data

        :param ~numpy.ndarray row_data: The raw data to parse
        :param AbstractPlasticSynapseDynamics dynamics:
            The dynamics that generated the data
        :return: A tuple of the recorded length of the plastic-plastic data in
            each row; the plastic-plastic data organised into rows; the
            recorded length of the static-plastic data in each row; and the
            static-plastic data organised into rows
        :rtype: tuple(~numpy.ndarray, list(~numpy.ndarray), ~numpy.ndarray,
            list(~numpy.ndarray))
        """
        n_rows = row_data.shape[0]
        pp_size = row_data[:, 0]
        pp_words = dynamics.get_n_plastic_plastic_words_per_row(pp_size)
        fp_size = row_data[numpy.arange(n_rows), pp_words + 2]
        fp_words = dynamics.get_n_fixed_plastic_words_per_row(fp_size)
        fp_start = pp_size + _N_HEADER_WORDS
        fp_end = fp_start + fp_words
        row_ids = range(n_rows)
        return (
            pp_size,
            [row_data[row, 1:pp_words[row] + 1] for row in row_ids],
            fp_size,
            [row_data[row, fp_start[row]:fp_end[row]] for row in row_ids])

    def _read_plastic_data(
            self, dynamics, pre_vertex_slice, post_vertex_slice,
            n_synapse_types, row_data, delayed):
        """ Read plastic data from raw data

        :param AbstractStaticSynapseDynamics dynamics:
            The synapse dynamics that generated the data
        :param ~pacman.model.graphs.common.Slice pre_vertex_slice:
            The slice of neurons that are the sources of the synapses
        :param ~pacman.model.graphs.common.Slice post_vertex_slice:
            The slice of neurons that are the targets of the synapses
        :param int n_synapse_types:
            The number of synapse types available
        :param ~numpy.ndarray row_data:
            The raw row data to read
        :param bool delayed: True if data should be considered delayed
        :return: the connections read with dtype
            AbstractSynapseDynamics.NUMPY_CONNECTORS_DTYPE
        :rtype: list(~numpy.ndarray)
        """
        if row_data is None or not row_data.size:
            return numpy.zeros(
                0, dtype=AbstractSynapseDynamics.NUMPY_CONNECTORS_DTYPE)
        pp_size, pp_data, fp_size, fp_data = \
            SynapseIORowBased._parse_plastic_data(row_data, dynamics)
        connections = dynamics.read_plastic_synaptic_data(
            post_vertex_slice, n_synapse_types, pp_size, pp_data,
            fp_size, fp_data)

        if delayed:
            n_synapses = dynamics.get_n_synapses_in_rows(pp_size, fp_size)
            connections = self.__convert_delayed_data(
                n_synapses, pre_vertex_slice, connections)
        else:
            connections["source"] += pre_vertex_slice.lo_atom
        return connections

    def get_block_n_bytes(self, max_row_n_words, n_rows):
        """ Get the number of bytes in a block

        :param int max_row_n_words:\
            The maximum row length in words, excluding headers
        :param int n_rows: The number of rows in the block
        :rtype: int
        """
        return (_N_HEADER_WORDS + max_row_n_words) * BYTES_PER_WORD * n_rows<|MERGE_RESOLUTION|>--- conflicted
+++ resolved
@@ -344,28 +344,14 @@
         return row_data
 
     def get_synapses(
-<<<<<<< HEAD
             self, synapse_info, n_delay_stages, n_synapse_types, weight_scales,
             machine_edge, max_row_info, gen_undelayed, gen_delayed):
-=======
-            self, synapse_info, pre_slices, post_slices, pre_vertex_slice,
-            post_vertex_slice, n_delay_stages, population_table,
-            n_synapse_types, weight_scales, machine_time_step,
-            app_edge, machine_edge):
->>>>>>> 53308750
         """ Get the synapses as an array of words for non-delayed synapses and\
             an array of words for delayed synapses. This is used to prepare\
             information for *deployment to SpiNNaker*.
 
         :param SynapseInformation synapse_info:
-<<<<<<< HEAD
             The synapse information to convert to synapses
-=======
-        :param list(~pacman.model.graphs.common.Slice) pre_slices:
-        :param list(~pacman.model.graphs.common.Slice) post_slices:
-        :param ~pacman.model.graphs.common.Slice pre_vertex_slice:
-        :param ~pacman.model.graphs.common.Slice post_vertex_slice:
->>>>>>> 53308750
         :param int n_delay_stages:
             The number of delay stages in total to be represented
         :param int n_synapse_types:
@@ -404,19 +390,11 @@
         app_edge = machine_edge.app_edge
         pre_slices = app_edge.pre_vertex.vertex_slices
         post_slices = app_edge.post_vertex.vertex_slices
-        pre_slice_idx = machine_edge.pre_vertex.index
-        post_slice_idx = machine_edge.post_vertex.index
         pre_vertex_slice = machine_edge.pre_vertex.vertex_slice
         post_vertex_slice = machine_edge.post_vertex.vertex_slice
         connections = synapse_info.connector.create_synaptic_block(
-<<<<<<< HEAD
-            pre_slices, pre_slice_idx, post_slices, post_slice_idx,
-            pre_vertex_slice, post_vertex_slice, synapse_info.synapse_type,
-            synapse_info)
-=======
             pre_slices, post_slices, pre_vertex_slice, post_vertex_slice,
             synapse_info.synapse_type, synapse_info)
->>>>>>> 53308750
 
         # Convert delays to timesteps
         connections["delay"] = numpy.rint(
