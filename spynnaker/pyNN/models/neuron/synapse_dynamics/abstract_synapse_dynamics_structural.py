# Copyright (c) 2017-2019 The University of Manchester
#
# This program is free software: you can redistribute it and/or modify
# it under the terms of the GNU General Public License as published by
# the Free Software Foundation, either version 3 of the License, or
# (at your option) any later version.
#
# This program is distributed in the hope that it will be useful,
# but WITHOUT ANY WARRANTY; without even the implied warranty of
# MERCHANTABILITY or FITNESS FOR A PARTICULAR PURPOSE.  See the
# GNU General Public License for more details.
#
# You should have received a copy of the GNU General Public License
# along with this program.  If not, see <http://www.gnu.org/licenses/>.

from six import add_metaclass
from spinn_utilities.abstract_base import (
    AbstractBase, abstractproperty, abstractmethod)


@add_metaclass(AbstractBase)
class AbstractSynapseDynamicsStructural(object):

    @abstractmethod
    def get_structural_parameters_sdram_usage_in_bytes(
            self, graph, vertex, n_neurons):
        """ Get the size of the structural parameters

        Note: At the Application level this will be an estimate.

        :param graph: Graph at same level as vertex.
        :type graph: ApplicationGraph or MachineGraph
        :param vertex: Vertex at the same level as the graph
        :type vertex: ApplicationVertex or MachineVertex
        :param int n_neurons:
        :return: the size of the parameters, in bytes
        :rtype: int
        :raises PacmanInvalidParameterException
        """

    @abstractmethod
    def write_structural_parameters(
            self, spec, region, machine_time_step, weight_scales,
<<<<<<< HEAD
            application_graph, app_vertex, post_slice,
            routing_info, synaptic_matrices):
=======
            machine_graph, machine_vertex, routing_info, synapse_indices):
>>>>>>> 53308750
        """ Write structural plasticity parameters

        :param ~data_specification.DataSpecificationGenerator spec:
            The data specification to write to
        :param int region: region ID
<<<<<<< HEAD
        :param int machine_time_step: The simulation time step
        :param list(float) weight_scales: Weight scaling for each synapse type
        :param ~pacman.model.graphs.application.ApplicationGraph\
                application_graph: The application graph
        :param AbstractPopulationVertex app_vertex:
            The application vertex
        :param ~pacman.model.graphs.common.Slice post_slice:
            The slice of the vertex to generate for
=======
        :param int machine_time_step:
        :param weight_scales:
        :type weight_scales: ~numpy.ndarray or list(float)
        :param ~pacman.model.graphs.machine.MachineGraph machine_graph:
        :param MachineVertex machine_vertex:
>>>>>>> 53308750
        :param ~pacman.model.routing_info.RoutingInfo routing_info:
            Routing information for all edges
        :param SynapticMatrices synaptic_matrices:
            The synaptic matrices for this vertex
        """

    @abstractmethod
    def set_connections(
            self, connections, post_vertex_slice, app_edge, synapse_info,
            machine_edge):
        """ Set connections for structural plasticity

        :param ~numpy.ndarray connections:
        :param ~pacman.model.graphs.common.Slice post_vertex_slice:
        :param ProjectionApplicationEdge app_edge:
        :param SynapseInformation synapse_info:
        :param ProjectionMachineEdge machine_edge:
        """

    @abstractproperty
    def f_rew(self):
        """ The frequency of rewiring

        :rtype: float
        """

    @abstractproperty
    def s_max(self):
        """ The maximum number of synapses

        :rtype: int
        """

    @abstractproperty
    def seed(self):
        """ The seed to control the randomness
        """

    @abstractproperty
    def initial_weight(self):
        """ The weight of a formed connection

        :rtype: float
        """

    @abstractproperty
    def initial_delay(self):
        """ The delay of a formed connection

        :rtype: float
        """

    @abstractproperty
    def partner_selection(self):
        """ The partner selection rule

        :rtype: AbstractPartnerSelection
        """

    @abstractproperty
    def formation(self):
        """ The formation rule

        :rtype: AbstractFormation
        """

    @abstractproperty
    def elimination(self):
        """ The elimination rule

        :rtype: AbstractElimination
        """

    @abstractmethod
    def check_initial_delay(self, max_delay_ms):
        """ Check that delays can be done without delay extensions

        :param int max_delay_ms: The maximum delay supported, in milliseconds
        :raises Exception: if the delay is out of range
        """<|MERGE_RESOLUTION|>--- conflicted
+++ resolved
@@ -41,33 +41,18 @@
     @abstractmethod
     def write_structural_parameters(
             self, spec, region, machine_time_step, weight_scales,
-<<<<<<< HEAD
-            application_graph, app_vertex, post_slice,
-            routing_info, synaptic_matrices):
-=======
-            machine_graph, machine_vertex, routing_info, synapse_indices):
->>>>>>> 53308750
+            machine_graph, machine_vertex, routing_info, synaptic_matrices):
         """ Write structural plasticity parameters
 
         :param ~data_specification.DataSpecificationGenerator spec:
             The data specification to write to
         :param int region: region ID
-<<<<<<< HEAD
         :param int machine_time_step: The simulation time step
         :param list(float) weight_scales: Weight scaling for each synapse type
-        :param ~pacman.model.graphs.application.ApplicationGraph\
-                application_graph: The application graph
-        :param AbstractPopulationVertex app_vertex:
-            The application vertex
-        :param ~pacman.model.graphs.common.Slice post_slice:
-            The slice of the vertex to generate for
-=======
-        :param int machine_time_step:
-        :param weight_scales:
-        :type weight_scales: ~numpy.ndarray or list(float)
         :param ~pacman.model.graphs.machine.MachineGraph machine_graph:
-        :param MachineVertex machine_vertex:
->>>>>>> 53308750
+            The machine graph
+        :param AbstractPopulationVertex machine_vertex:
+            The machine vertex
         :param ~pacman.model.routing_info.RoutingInfo routing_info:
             Routing information for all edges
         :param SynapticMatrices synaptic_matrices:
