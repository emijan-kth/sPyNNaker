# Copyright (c) 2017-2019 The University of Manchester
#
# This program is free software: you can redistribute it and/or modify
# it under the terms of the GNU General Public License as published by
# the Free Software Foundation, either version 3 of the License, or
# (at your option) any later version.
#
# This program is distributed in the hope that it will be useful,
# but WITHOUT ANY WARRANTY; without even the implied warranty of
# MERCHANTABILITY or FITNESS FOR A PARTICULAR PURPOSE.  See the
# GNU General Public License for more details.
#
# You should have received a copy of the GNU General Public License
# along with this program.  If not, see <http://www.gnu.org/licenses/>.

import numpy
from pyNN.standardmodels.synapses import StaticSynapse
from spinn_utilities.overrides import overrides
from spynnaker.pyNN.exceptions import SynapticConfigurationException
from spynnaker.pyNN.utilities.utility_calls import create_mars_kiss_seeds
from .abstract_synapse_dynamics_structural import (
    AbstractSynapseDynamicsStructural)
from .synapse_dynamics_structural_common import (
    DEFAULT_F_REW, DEFAULT_INITIAL_WEIGHT, DEFAULT_INITIAL_DELAY,
    DEFAULT_S_MAX, SynapseDynamicsStructuralCommon as
    _Common)
from .synapse_dynamics_static import SynapseDynamicsStatic
from .synapse_dynamics_stdp import SynapseDynamicsSTDP
from .synapse_dynamics_structural_stdp import SynapseDynamicsStructuralSTDP


class SynapseDynamicsStructuralStatic(SynapseDynamicsStatic, _Common):
    """ Class that enables synaptic rewiring in the absence of STDP.

    It acts as a wrapper around SynapseDynamicsStatic, meaning that rewiring
    can operate in parallel with static synapses.

    Written by Petrut Bogdan.
    """
    __slots__ = [
        # Frequency of rewiring (Hz)
        "__f_rew",
        # Period of rewiring (ms)
        "__p_rew",
        # Initial weight assigned to a newly formed connection
        "__initial_weight",
        # Delay assigned to a newly formed connection
        "__initial_delay",
        # Maximum fan-in per target layer neuron
        "__s_max",
        # The seed
        "__seed",
        # Holds initial connectivity as defined via connector
        "__connections",
        # Maximum synaptic row length for created synapses
        "__actual_row_max_length",
        # The actual type of weights: static through the simulation or those
        # that can be change through STDP
        "__weight_dynamics",
        # Shared RNG seed to be written on all cores
        "__seeds",
        # Stores the actual SDRAM usage (value obtained only after writing spec
        # is finished)
        "__actual_sdram_usage",
        # The RNG used with the seed that is passed in
        "__rng",
        # The partner selection rule
        "__partner_selection",
        # The formation rule
        "__formation",
        # The elimination rule
        "__elimination"
    ]

    def __init__(
            self, partner_selection, formation, elimination,
            f_rew=DEFAULT_F_REW, initial_weight=DEFAULT_INITIAL_WEIGHT,
            initial_delay=DEFAULT_INITIAL_DELAY, s_max=DEFAULT_S_MAX,
<<<<<<< HEAD
            with_replacement=True, seed=None, weight=0.0, delay=1.0):
=======
            seed=None, weight=StaticSynapse.default_parameters['weight'],
            delay=None):
>>>>>>> ee0a4353
        """
        :param AbstractPartnerSelection partner_selection:
            The partner selection rule
        :param AbstractFormation formation: The formation rule
        :param AbstractElimination elimination: The elimination rule
        :param int f_rew: How many rewiring attempts will be done per second.
        :param float initial_weight:
            Weight assigned to a newly formed connection
        :param initial_delay:
            Delay assigned to a newly formed connection; a single value means
            a fixed delay value, or a tuple of two values means the delay will
            be chosen at random from a uniform distribution between the given
            values
        :type initial_delay: float or (float, float)
        :param int s_max: Maximum fan-in per target layer neuron
        :param bool with_replacement:
            If set to True (default), a new synapse can be formed in a
            location where a connection already exists; if False, then it must
            form where no connection already exists
        :param int seed: seed the random number generators
        :param float weight: The weight of connections formed by the connector
        :param delay: The delay of connections formed by the connector
            Use ``None`` to get the simulator default minimum delay.
        :type delay: float or None
        """
        super(SynapseDynamicsStructuralStatic, self).__init__(
            weight=weight, delay=delay, pad_to_length=s_max)

        self.__partner_selection = partner_selection
        self.__formation = formation
        self.__elimination = elimination
        self.__f_rew = f_rew
        self.__p_rew = 1. / self.__f_rew
        self.__initial_weight = initial_weight
        self.__initial_delay = initial_delay
        self.__s_max = s_max
        self.__with_replacement = with_replacement
        self.__seed = seed
        self.__connections = dict()

        self.__actual_row_max_length = self.__s_max

        self.__rng = numpy.random.RandomState(seed)
        self.__seeds = dict()

        # Addition information -- used for SDRAM usage
        self.__actual_sdram_usage = dict()

    @overrides(SynapseDynamicsStatic.merge)
    def merge(self, synapse_dynamics):
        # If the dynamics is structural, check if same as this
        if isinstance(synapse_dynamics, AbstractSynapseDynamicsStructural):
            if not self.is_same_as(synapse_dynamics):
                raise SynapticConfigurationException(
                    "Synapse dynamics must match exactly when using multiple"
                    " edges to the same population")

            # If structural part matches, return other as it might also be STDP
            return synapse_dynamics

        # If the dynamics is STDP but not Structural (as here), merge
        if isinstance(synapse_dynamics, SynapseDynamicsSTDP):
            return SynapseDynamicsStructuralSTDP(
                self.partner_selection, self.formation,
                self.elimination,
                synapse_dynamics.timing_dependence,
                synapse_dynamics.weight_dependence,
                # voltage dependence is not supported
                None, synapse_dynamics.dendritic_delay_fraction,
                self.f_rew, self.initial_weight, self.initial_delay,
                self.s_max, self.seed,
                backprop_delay=synapse_dynamics.backprop_delay)

        # Otherwise, it is static, so return ourselves
        return self

    def set_projection_parameter(self, param, value):
        """
        :param str param:
        :param value:
        """
        for item in (self.partner_selection, self.__formation,
                     self.__elimination):
            if hasattr(item, param):
                setattr(item, param, value)
                break
        else:
            raise Exception("Unknown parameter {}".format(param))

    @overrides(SynapseDynamicsStatic.is_same_as)
    def is_same_as(self, synapse_dynamics):
        return _Common.is_same_as(self, synapse_dynamics)

    @overrides(SynapseDynamicsStatic.get_vertex_executable_suffix)
    def get_vertex_executable_suffix(self):
        return (SynapseDynamicsStatic.get_vertex_executable_suffix(self) +
                _Common.get_vertex_executable_suffix(self))

    @overrides(SynapseDynamicsStatic.get_n_words_for_static_connections)
    def get_n_words_for_static_connections(self, n_connections):
        value = super(SynapseDynamicsStructuralStatic,
                      self).get_n_words_for_static_connections(n_connections)
        self.__actual_row_max_length = value
        return value

    @overrides(AbstractSynapseDynamicsStructural.set_connections)
    def set_connections(
            self, connections, post_vertex_slice, app_edge, synapse_info,
            machine_edge):
        if not isinstance(synapse_info.synapse_dynamics,
                          AbstractSynapseDynamicsStructural):
            return
        collector = self.__connections.setdefault(
            (app_edge.post_vertex, post_vertex_slice.lo_atom), [])
        collector.append(
            (connections, app_edge, machine_edge, synapse_info))

    @overrides(SynapseDynamicsStatic.get_parameter_names)
    def get_parameter_names(self):
        names = SynapseDynamicsStatic.get_parameter_names(self)
        names.extend(_Common.get_parameter_names(self))
        return names

    @property
    @overrides(SynapseDynamicsStatic.changes_during_run)
    def changes_during_run(self):
        return True

    @property
    @overrides(AbstractSynapseDynamicsStructural.f_rew)
    def f_rew(self):
        return self.__f_rew

    @property
    @overrides(AbstractSynapseDynamicsStructural.seed)
    def seed(self):
        return self.__seed

    @property
    @overrides(AbstractSynapseDynamicsStructural.s_max)
    def s_max(self):
        return self.__s_max

    @property
    @overrides(AbstractSynapseDynamicsStructural.with_replacement)
    def with_replacement(self):
        return self.__with_replacement

    @property
    @overrides(AbstractSynapseDynamicsStructural.initial_weight)
    def initial_weight(self):
        return self.__initial_weight

    @property
    @overrides(AbstractSynapseDynamicsStructural.initial_delay)
    def initial_delay(self):
        return self.__initial_delay

    @property
    @overrides(AbstractSynapseDynamicsStructural.partner_selection)
    def partner_selection(self):
        return self.__partner_selection

    @property
    @overrides(AbstractSynapseDynamicsStructural.formation)
    def formation(self):
        return self.__formation

    @property
    @overrides(AbstractSynapseDynamicsStructural.elimination)
    def elimination(self):
        return self.__elimination

    @property
    @overrides(_Common.connections)
    def connections(self):
        return self.__connections

    @overrides(SynapseDynamicsStatic.get_weight_mean)
    def get_weight_mean(self, connector, synapse_info):
        return self.get_weight_maximum(connector, synapse_info)

    @overrides(SynapseDynamicsStatic.get_weight_variance)
    def get_weight_variance(self, connector, weights):
        return 0.0

    @overrides(SynapseDynamicsStatic.get_weight_maximum)
    def get_weight_maximum(self, connector, synapse_info):
        w_m = super(SynapseDynamicsStructuralStatic, self).get_weight_maximum(
            connector, synapse_info)
        return max(w_m, self.__initial_weight)

    @overrides(_Common.get_seeds)
    def get_seeds(self, app_vertex=None):
        if app_vertex:
            if app_vertex not in self.__seeds.keys():
                self.__seeds[app_vertex] = (
                    create_mars_kiss_seeds(self.__rng, self.__seed))
            return self.__seeds[app_vertex]
        else:
            return create_mars_kiss_seeds(self.__rng, self.__seed)

    @overrides(SynapseDynamicsStatic.generate_on_machine)
    def generate_on_machine(self):
        # Never generate structural connections on the machine
        return False<|MERGE_RESOLUTION|>--- conflicted
+++ resolved
@@ -76,12 +76,8 @@
             self, partner_selection, formation, elimination,
             f_rew=DEFAULT_F_REW, initial_weight=DEFAULT_INITIAL_WEIGHT,
             initial_delay=DEFAULT_INITIAL_DELAY, s_max=DEFAULT_S_MAX,
-<<<<<<< HEAD
-            with_replacement=True, seed=None, weight=0.0, delay=1.0):
-=======
-            seed=None, weight=StaticSynapse.default_parameters['weight'],
-            delay=None):
->>>>>>> ee0a4353
+            with_replacement=True, seed=None,
+            weight=StaticSynapse.default_parameters['weight'], delay=None):
         """
         :param AbstractPartnerSelection partner_selection:
             The partner selection rule
