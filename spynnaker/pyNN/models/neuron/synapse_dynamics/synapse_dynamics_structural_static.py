--- conflicted
+++ resolved
@@ -123,20 +123,6 @@
         name += self.__common_sp.get_vertex_executable_suffix()
         return name
 
-<<<<<<< HEAD
-    @overrides(SynapseDynamicsStatic.get_parameters_sdram_usage_in_bytes,
-               additional_arguments={"in_edges"})
-    def get_parameters_sdram_usage_in_bytes(
-            self, n_neurons, n_synapse_types, in_edges):
-        initial_size = \
-            super(SynapseDynamicsStructuralStatic, self). \
-            get_parameters_sdram_usage_in_bytes(
-                n_neurons, n_synapse_types)
-        initial_size += \
-            self.__common_sp.get_parameters_sdram_usage_in_bytes(
-                n_neurons, n_synapse_types, in_edges)
-        return initial_size
-=======
     @overrides(AbstractSynapseDynamicsStructural
                .get_structural_parameters_sdram_usage_in_bytes)
     def get_structural_parameters_sdram_usage_in_bytes(
@@ -146,7 +132,6 @@
         size += self.__common_sp.get_parameters_sdram_usage_in_bytes(
             application_graph, app_vertex, n_neurons)
         return size
->>>>>>> 996fa8e2
 
     @overrides(SynapseDynamicsStatic.get_n_words_for_static_connections)
     def get_n_words_for_static_connections(self, n_connections):
@@ -155,18 +140,10 @@
         self.__common_sp.n_words_for_static_connections(value)
         return value
 
-<<<<<<< HEAD
-    @overrides(SynapseDynamicsStatic.get_static_synaptic_data,
-               additional_arguments={"app_edge", "machine_edge"})
-    def get_static_synaptic_data(
-            self, connections, connection_row_indices, n_rows,
-            post_vertex_slice, n_synapse_types, app_edge, machine_edge):
-=======
     @overrides(AbstractSynapseDynamicsStructural.set_connections)
     def set_connections(
             self, connections, post_vertex_slice, app_edge, synapse_info,
             machine_edge):
->>>>>>> 996fa8e2
         self.__common_sp.synaptic_data_update(
             connections, post_vertex_slice, app_edge, synapse_info,
             machine_edge)
