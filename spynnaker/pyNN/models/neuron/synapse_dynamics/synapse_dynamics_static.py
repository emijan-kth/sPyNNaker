--- conflicted
+++ resolved
@@ -1,13 +1,7 @@
 import numpy
 import math
 
-<<<<<<< HEAD
 from spinn_front_end_common.abstract_models. \
-=======
-from spynnaker.pyNN.models.neuron.synapse_dynamics \
-    .abstract_static_synapse_dynamics import AbstractStaticSynapseDynamics
-from spinn_front_end_common.abstract_models.\
->>>>>>> a8939d1a
     abstract_changable_after_run import AbstractChangableAfterRun
 from spinn_utilities.overrides import overrides
 from spynnaker.pyNN.models.abstract_models import AbstractPopulationSettable
@@ -16,14 +10,8 @@
 
 
 class SynapseDynamicsStatic(
-<<<<<<< HEAD
     AbstractStaticSynapseDynamics, AbstractPopulationSettable,
     AbstractChangableAfterRun):
-=======
-        AbstractStaticSynapseDynamics, AbstractPopulationSettable,
-        AbstractChangableAfterRun):
-
->>>>>>> a8939d1a
     def __init__(self, pad_to_length=None):
         AbstractStaticSynapseDynamics.__init__(self)
         AbstractPopulationSettable.__init__(self)
@@ -48,12 +36,8 @@
         pass
 
     def get_n_words_for_static_connections(self, n_connections):
-<<<<<<< HEAD
         if self._pad_to_length is not None and \
                         n_connections < self._pad_to_length:
-=======
-        if self._pad_to_length is not None and n_connections < self._pad_to_length:
->>>>>>> a8939d1a
             n_connections = self._pad_to_length
         return n_connections
 
@@ -85,7 +69,6 @@
         padded_rows = []
         for row in rows:  # Row elements are (individual) bytes
             padded_rows.append(
-<<<<<<< HEAD
                 numpy.concatenate(
                     (row,
                      numpy.zeros(
@@ -96,14 +79,6 @@
                              None)).astype(
                          dtype="uint8"))
                 ).view(dtype="uint8")
-=======
-                numpy.concatenate((row,
-                                   numpy.zeros(
-                                       numpy.clip(no_bytes_per_connection * self._pad_to_length - row.size, 0,
-                                                  None)).astype(
-                                       dtype="uint8"))
-                                  ).view(dtype="uint8")
->>>>>>> a8939d1a
             )
 
         return padded_rows
