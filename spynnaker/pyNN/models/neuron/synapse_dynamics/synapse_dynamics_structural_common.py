--- conflicted
+++ resolved
@@ -96,19 +96,15 @@
         # Exponentially decayed probability LUT for feed-forward formations
         "__ff_distance_probabilities",
         # Exponentially decayed probability LUT for lateral formations
-<<<<<<< HEAD
-        "_lat_distance_probabilities",
+        "__lat_distance_probabilities",
         # The RNG used with the seed that is passed in
-        "_rng",
+        "__rng",
         # Projection specific manager
-        "_manager",
+        "__manager",
         # Flag controlling whether rewiring cares about distance
-        "_is_distance_dependent"
+        "__is_distance_dependent"
 
     ]
-=======
-        "__lat_distance_probabilities"]
->>>>>>> 529d5e3f
 
     default_parameters = {
         'stdp_model': None, 'f_rew': 10 ** 4, 'weight': 0, 'delay': 1,
@@ -141,31 +137,6 @@
                  is_distance_dependent=default_parameters[
                      'is_distance_dependent'],
                  seed=None):
-<<<<<<< HEAD
-        self._f_rew = f_rew
-        self._p_rew = 1. / self._f_rew
-        self._initial_weight = weight
-        self._initial_delay = delay
-        self._s_max = s_max
-        self._lateral_inhibition = lateral_inhibition
-        self._sigma_form_forward = sigma_form_forward
-        self._sigma_form_lateral = sigma_form_lateral
-        self._p_form_forward = p_form_forward
-        self._p_form_lateral = p_form_lateral
-        self._p_elim_dep = p_elim_dep
-        self._p_elim_pot = p_elim_pot
-        self._grid = np.asarray(grid, dtype=int)
-        self._random_partner = random_partner
-        self._connections = {}
-        self._is_distance_dependent = is_distance_dependent
-
-        self.fudge_factor = 1.5
-        self._actual_row_max_length = self._s_max
-
-        self._weight_dynamics = stdp_model
-        self._rng = np.random.RandomState(seed)
-        self._seeds = {}
-=======
         self.__f_rew = f_rew
         self.__p_rew = 1. / self.__f_rew
         self.__initial_weight = weight
@@ -181,17 +152,14 @@
         self.__grid = np.asarray(grid, dtype=int)
         self.__random_partner = random_partner
         self.__connections = {}
+        self.__is_distance_dependent = is_distance_dependent
 
         self.__fudge_factor = 1.5
         self.__actual_row_max_length = self.__s_max
 
         self.__weight_dynamics = stdp_model
-
-        # Generate a seed for the RNG on chip that should be the same for all
-        # of the cores that have my learning rule
-        _rng = np.random.RandomState(seed)
-        self.__seeds = [_rng.randint(0x7FFFFFFF) for _ in range(4)]
->>>>>>> 529d5e3f
+        self.__rng = np.random.RandomState(seed)
+        self.__seeds = {}
 
         # Addition information -- used for SDRAM usage
         self.__actual_sdram_usage = {}
@@ -201,17 +169,13 @@
                 self.__p_form_forward, self.__sigma_form_forward)
         self.__lat_distance_probabilities = \
             self.generate_distance_probability_array(
-<<<<<<< HEAD
-                self._p_form_lateral, self._sigma_form_lateral)
-        self._manager = {}
+                self.__p_form_lateral, self.__sigma_form_lateral)
+        self.__manager = {}
 
     def set_projection_parameter(self, projection, param, value):
-        if value not in self._manager.keys():
-            self._manager[projection] = {}
-        self._manager[projection][param] = value
-=======
-                self.__p_form_lateral, self.__sigma_form_lateral)
->>>>>>> 529d5e3f
+        if value not in self.__manager.keys():
+            self.__manager[projection] = {}
+        self.__manager[projection][param] = value
 
     @property
     def weight_dynamics(self):
@@ -278,15 +242,9 @@
                     pre = (0, row % self.__grid[1])
                     post = (0, column % self.__grid[1])
 
-<<<<<<< HEAD
                 # TODO Make distance metric "type" controllable
-                euclidian_distances[row, column] = \
-                    self.distance(pre, post, grid=self._grid,
-                                  type='euclidian')
-=======
                 euclidian_distances[row, column] = self.distance(
                     pre, post, grid=self.__grid, type='euclidian')
->>>>>>> 529d5e3f
         largest_squared_distance = np.max(euclidian_distances ** 2)
         squared_distances = np.arange(largest_squared_distance)
         raw_probabilities = probability * (
@@ -404,31 +362,18 @@
             spec.write_value(
                 data=int((self.__p_rew * 10 ** 6) / float(machine_time_step)))
 
-<<<<<<< HEAD
         # Generate a seed for the RNG on chip that is the same for all
         # of the cores that have perform structural updates.
         # NOTE: it should be different between application vertices
-        if app_vertex not in self._seeds.keys():
-            self._seeds[app_vertex] = \
-                [self._rng.randint(0x7FFFFFFF) for _ in range(4)]
-        spec.write_value(data=int(self._s_max))
-        spec.write_value(data=int(self._lateral_inhibition),
-=======
-        # scale the excitatory weight appropriately
-        spec.write_value(
-            data=int(round(self.__initial_weight * weight_scales[0])))
-        # scale the inhibitory weight appropriately
-        spec.write_value(
-            data=int(round(self.__initial_weight * weight_scales[1])))
-        spec.write_value(data=self.__initial_delay)
+        if app_vertex not in self.__seeds.keys():
+            self.__seeds[app_vertex] = \
+                [self.__rng.randint(0x7FFFFFFF) for _ in range(4)]
         spec.write_value(data=int(self.__s_max))
         spec.write_value(data=int(self.__lateral_inhibition),
->>>>>>> 529d5e3f
                          data_type=DataType.INT32)
         spec.write_value(data=int(self.__random_partner),
                          data_type=DataType.INT32)
-
-        spec.write_value(data=int(self._is_distance_dependent),
+        spec.write_value(data=int(self.__is_distance_dependent),
                          data_type=DataType.INT32)
         # write total number of atoms in the application vertex
         spec.write_value(data=app_vertex.n_atoms)
@@ -447,11 +392,7 @@
 
         # write the random seed (4 words), generated randomly,
         # but the same for all postsynaptic vertices!
-<<<<<<< HEAD
-        for seed in self._seeds[app_vertex]:
-=======
-        for seed in self.__seeds:
->>>>>>> 529d5e3f
+        for seed in self.__seeds[app_vertex]:
             spec.write_value(data=seed)
 
         # write local seed (4 words), generated randomly!
@@ -504,16 +445,12 @@
                 app_vertex):
             if isinstance(app_edge, ProjectionApplicationEdge):
                 for synapse_info in app_edge.synapse_information:
-<<<<<<< HEAD
-                    if synapse_info.synapse_dynamics is self._weight_dynamics:
+                    if synapse_info.synapse_dynamics is self.__weight_dynamics:
                         exception_case = None
-                        for mek in self._manager.keys():
-                            if app_edge == mek._projection_edge:
-                                exception_case = self._manager[mek]
+                        for mek in self.__manager.keys():
+                            if app_edge == mek.__projection_edge:
+                                exception_case = self.__manager[mek]
                                 break
-=======
-                    if synapse_info.synapse_dynamics is self.__weight_dynamics:
->>>>>>> 529d5e3f
                         structural_application_edges.append(app_edge)
 
                         population_to_subpopulation_information[
@@ -563,8 +500,7 @@
         else:
             current_key = -1
         return (population_to_subpopulation_information, projection_types,
-                current_key,
-                no_pre_populations)
+                current_key, no_pre_populations)
 
     def __write_presynaptic_information(self, spec, application_graph,
                                         machine_graph,
@@ -840,13 +776,8 @@
         :return: SDRAM usage
         :rtype: int
         """
-<<<<<<< HEAD
         structure_size = 28 * 4 + 8 * 4  # parameters + rng seeds
-        post_to_pre_table_size = n_neurons * self._s_max * 4
-=======
-        structure_size = 27 * 4 + 4 * 4  # parameters + rng seed
         post_to_pre_table_size = n_neurons * self.__s_max * 4
->>>>>>> 529d5e3f
         structure_size += post_to_pre_table_size
 
         initial_size = 0
@@ -922,22 +853,6 @@
         if not isinstance(synapse_dynamics, AbstractSynapseDynamicsStructural):
             return False
         return (
-<<<<<<< HEAD
-                self._f_rew == synapse_dynamics._common_sp._f_rew and
-                self._s_max == synapse_dynamics._common_sp._s_max and
-                np.isclose(self._sigma_form_forward,
-                           synapse_dynamics._common_sp._sigma_form_forward) and
-                np.isclose(self._sigma_form_lateral,
-                           synapse_dynamics._common_sp._sigma_form_lateral) and
-                np.isclose(self._p_form_forward,
-                           synapse_dynamics._common_sp._p_form_forward) and
-                np.isclose(self._p_form_lateral,
-                           synapse_dynamics._common_sp._p_form_lateral) and
-                np.isclose(self._p_elim_dep,
-                           synapse_dynamics._common_sp._p_elim_dep) and
-                np.isclose(self._p_elim_pot,
-                           synapse_dynamics._common_sp._p_elim_pot))
-=======
                 self.__f_rew == synapse_dynamics.f_rew and
                 self.__s_max == synapse_dynamics.s_max and
                 np.isclose(self.__sigma_form_forward,
@@ -949,5 +864,4 @@
                 np.isclose(self.__p_form_lateral,
                            synapse_dynamics.p_form_lateral) and
                 np.isclose(self.__p_elim_dep, synapse_dynamics.p_elim_dep) and
-                np.isclose(self.__p_elim_pot, synapse_dynamics.p_elim_pot))
->>>>>>> 529d5e3f
+                np.isclose(self.__p_elim_pot, synapse_dynamics.p_elim_pot))