--- conflicted
+++ resolved
@@ -353,22 +353,13 @@
             # Machine edge information
             for machine_edge in machine_edges:
                 r_info = routing_info.get_routing_info_for_edge(machine_edge)
-<<<<<<< HEAD
-                vertex_slice = graph_mapper.get_slice(machine_edge.pre_vertex)
-=======
                 vertex_slice = machine_edge.pre_vertex.vertex_slice
->>>>>>> 6cd54837
                 spec.write_value(r_info.first_key)
                 spec.write_value(r_info.first_mask)
                 spec.write_value(vertex_slice.n_atoms)
                 spec.write_value(vertex_slice.lo_atom)
-<<<<<<< HEAD
-                spec.write_value(synapse_indices[
-                    synapse_info, post_slice.lo_atom])
-=======
                 spec.write_value(
                     synapse_indices[synapse_info, vertex_slice.lo_atom])
->>>>>>> 6cd54837
         return pop_index
 
     def __write_post_to_pre_table(
