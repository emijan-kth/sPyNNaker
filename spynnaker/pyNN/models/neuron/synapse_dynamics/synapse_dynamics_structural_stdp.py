# Copyright (c) 2017-2019 The University of Manchester
#
# This program is free software: you can redistribute it and/or modify
# it under the terms of the GNU General Public License as published by
# the Free Software Foundation, either version 3 of the License, or
# (at your option) any later version.
#
# This program is distributed in the hope that it will be useful,
# but WITHOUT ANY WARRANTY; without even the implied warranty of
# MERCHANTABILITY or FITNESS FOR A PARTICULAR PURPOSE.  See the
# GNU General Public License for more details.
#
# You should have received a copy of the GNU General Public License
# along with this program.  If not, see <http://www.gnu.org/licenses/>.

import numpy
from spinn_utilities.overrides import overrides
from spynnaker.pyNN.utilities.utility_calls import create_mars_kiss_seeds
from .abstract_synapse_dynamics_structural import (
    AbstractSynapseDynamicsStructural)
from .synapse_dynamics_stdp import SynapseDynamicsSTDP
from spynnaker.pyNN.models.neuron.synapse_dynamics.\
    synapse_dynamics_structural_common import (
        DEFAULT_F_REW, DEFAULT_INITIAL_WEIGHT, DEFAULT_INITIAL_DELAY,
        DEFAULT_S_MAX, SynapseDynamicsStructuralCommon)
from spynnaker.pyNN.exceptions import SynapticConfigurationException


class SynapseDynamicsStructuralSTDP(
        SynapseDynamicsSTDP, SynapseDynamicsStructuralCommon):
    """ Class that enables synaptic rewiring in the presence of STDP.

        It acts as a wrapper around SynapseDynamicsSTDP, meaning rewiring can\
        operate in parallel with STDP synapses.

        Written by Petrut Bogdan.
    """
    __slots__ = [
        # Frequency of rewiring (Hz)
        "__f_rew",
        # Period of rewiring (ms)
        "__p_rew",
        # Initial weight assigned to a newly formed connection
        "__initial_weight",
        # Delay assigned to a newly formed connection
        "__initial_delay",
        # Maximum fan-in per target layer neuron
        "__s_max",
        # The seed
        "__seed",
        # Holds initial connectivity as defined via connector
        "__connections",
        # Maximum synaptic row length for created synapses
        "__actual_row_max_length",
        # The actual type of weights: static through the simulation or those
        # that can be change through STDP
        "__weight_dynamics",
        # Shared RNG seed to be written on all cores
        "__seeds",
        # Stores the actual SDRAM usage (value obtained only after writing spec
        # is finished)
        "__actual_sdram_usage",
        # The RNG used with the seed that is passed in
        "__rng",
        # The partner selection rule
        "__partner_selection",
        # The formation rule
        "__formation",
        # The elimination rule
        "__elimination"
    ]

    def __init__(
            self, partner_selection, formation, elimination,
            timing_dependence=None, weight_dependence=None,
            voltage_dependence=None, dendritic_delay_fraction=1.0,
            f_rew=DEFAULT_F_REW, initial_weight=DEFAULT_INITIAL_WEIGHT,
            initial_delay=DEFAULT_INITIAL_DELAY, s_max=DEFAULT_S_MAX,
            seed=None, weight=0.0, delay=1.0, backprop_delay=True):
        """
        :param AbstractPartnerSelection partner_selection:
            The partner selection rule
        :param AbstractFormation formation: The formation rule
        :param AbstractElimination elimination: The elimination rule
        :param AbstractTimingDependence timing_dependence:
        :param AbstractWeightDependence weight_dependence:
        :param None voltage_dependence:
            The STDP voltage dependence (unsupported)
        :param float dendritic_delay_fraction:
            The STDP dendritic delay fraction
        :param int f_rew:
            How many rewiring attempts will be done per second.
        :param float initial_weight:
            Weight assigned to a newly formed connection
        :param initial_delay:
            Delay assigned to a newly formed connection; a single value means
            a fixed delay value, or a tuple of two values means the delay will
            be chosen at random from a uniform distribution between the given
            values
        :type initial_delay: float or tuple(float, float)
        :param int s_max: Maximum fan-in per target layer neuron
        :param int seed: seed the random number generators
        :param float weight: The weight of connections formed by the connector
        :param float delay: The delay of connections formed by the connector
        """
        SynapseDynamicsSTDP.__init__(
            self, timing_dependence, weight_dependence, voltage_dependence,
            dendritic_delay_fraction, weight, delay, pad_to_length=s_max,
            backprop_delay=backprop_delay)
        self.__partner_selection = partner_selection
        self.__formation = formation
        self.__elimination = elimination
        self.__f_rew = f_rew
        self.__p_rew = 1. / self.__f_rew
        self.__initial_weight = initial_weight
        self.__initial_delay = initial_delay
        self.__s_max = s_max
        self.__seed = seed
        self.__connections = dict()

        self.__actual_row_max_length = self.__s_max

        self.__rng = numpy.random.RandomState(seed)
        self.__seeds = dict()

        # Addition information -- used for SDRAM usage
        self.__actual_sdram_usage = dict()

    @overrides(SynapseDynamicsSTDP.merge)
    def merge(self, synapse_dynamics):
        # If other is structural, check structural matches
        if isinstance(synapse_dynamics, AbstractSynapseDynamicsStructural):
            if not SynapseDynamicsStructuralCommon.is_same_as(
                    self, synapse_dynamics):
                raise SynapticConfigurationException(
                    "Synapse dynamics must match exactly when using multiple"
                    " edges to the same population")
        # If other is STDP, check STDP matches
        if isinstance(synapse_dynamics, SynapseDynamicsSTDP):
            if not SynapseDynamicsSTDP.is_same_as(self, synapse_dynamics):
                raise SynapticConfigurationException(
                    "Synapse dynamics must match exactly when using multiple"
                    " edges to the same population")

        # If everything matches, return ourselves as supreme!
        return self

<<<<<<< HEAD
    @overrides(AbstractSynapseDynamicsStructural.write_structural_parameters)
    def write_structural_parameters(
            self, spec, region, machine_time_step, weight_scales,
            application_graph, app_vertex, post_slice,
            routing_info, synaptic_matrices):
        self.__common_sp.write_parameters(
            spec, region, machine_time_step, weight_scales, application_graph,
            app_vertex, post_slice, routing_info, synaptic_matrices)

=======
>>>>>>> 21279b0e
    def set_projection_parameter(self, param, value):
        """
        :param str param:
        :param value:
       """
        for item in (self.partner_selection, self.__formation,
                     self.__elimination):
            if hasattr(item, param):
                setattr(item, param, value)
                break
        else:
            raise Exception("Unknown parameter {}".format(param))

    @overrides(SynapseDynamicsSTDP.is_same_as)
    def is_same_as(self, synapse_dynamics):
        if (isinstance(synapse_dynamics, SynapseDynamicsSTDP) and
                not SynapseDynamicsSTDP.is_same_as(self, synapse_dynamics)):
            return False
        return SynapseDynamicsStructuralCommon.is_same_as(
            self, synapse_dynamics)

    @overrides(SynapseDynamicsSTDP.get_vertex_executable_suffix)
    def get_vertex_executable_suffix(self):
        return (SynapseDynamicsSTDP.get_vertex_executable_suffix(self) +
                SynapseDynamicsStructuralCommon.get_vertex_executable_suffix(
                    self))

    @overrides(SynapseDynamicsSTDP.get_n_words_for_plastic_connections)
    def get_n_words_for_plastic_connections(self, n_connections):
        value = super(SynapseDynamicsStructuralSTDP,
                      self).get_n_words_for_plastic_connections(n_connections)
        self.__actual_row_max_length = value
        return value

    @overrides(AbstractSynapseDynamicsStructural.set_connections)
    def set_connections(
            self, connections, post_vertex_slice, app_edge, synapse_info,
            machine_edge):
        if not isinstance(synapse_info.synapse_dynamics,
                          AbstractSynapseDynamicsStructural):
            return
        collector = self.__connections.setdefault(
            (app_edge.post_vertex, post_vertex_slice.lo_atom), [])
        collector.append(
            (connections, app_edge, machine_edge, synapse_info))

    @overrides(SynapseDynamicsSTDP.get_parameter_names)
    def get_parameter_names(self):
        names = SynapseDynamicsSTDP.get_parameter_names(self)
        names.extend(SynapseDynamicsStructuralCommon.get_parameter_names(self))
        return names

    @property
    @overrides(AbstractSynapseDynamicsStructural.f_rew)
    def f_rew(self):
        return self.__f_rew

    @property
    @overrides(AbstractSynapseDynamicsStructural.s_max)
    def s_max(self):
        return self.__s_max

    @property
    @overrides(AbstractSynapseDynamicsStructural.seed)
    def seed(self):
        return self.__seed

    @property
    @overrides(AbstractSynapseDynamicsStructural.initial_weight)
    def initial_weight(self):
        return self.__initial_weight

    @property
    @overrides(AbstractSynapseDynamicsStructural.initial_delay)
    def initial_delay(self):
        return self.__initial_delay

    @property
    @overrides(AbstractSynapseDynamicsStructural.partner_selection)
    def partner_selection(self):
        return self.__partner_selection

    @property
    @overrides(AbstractSynapseDynamicsStructural.formation)
    def formation(self):
        return self.__formation

    @property
    @overrides(AbstractSynapseDynamicsStructural.elimination)
    def elimination(self):
        return self.__elimination

    @property
    @overrides(SynapseDynamicsStructuralCommon.connections)
    def connections(self):
        return self.__connections

    @overrides(SynapseDynamicsSTDP.get_weight_mean)
    def get_weight_mean(self, connector, synapse_info):
        return self.get_weight_maximum(connector, synapse_info)

    @overrides(SynapseDynamicsSTDP.get_weight_maximum)
    def get_weight_maximum(self, connector, synapse_info):
        w_max = super(SynapseDynamicsStructuralSTDP, self).get_weight_maximum(
            connector, synapse_info)
<<<<<<< HEAD
        return max(w_max, self.__common_sp.initial_weight)

    @overrides(SynapseDynamicsSTDP.generate_on_machine)
    def generate_on_machine(self):
        # Never generate structural connections on the machine
        return False

    @overrides(AbstractSynapseDynamicsStructural.check_initial_delay)
    def check_initial_delay(self, max_delay_ms):
        return self.__common_sp.check_initial_delay(max_delay_ms)
=======
        return max(w_max, self.__initial_weight)

    @overrides(SynapseDynamicsStructuralCommon.get_seeds)
    def get_seeds(self, app_vertex=None):
        if app_vertex:
            if app_vertex not in self.__seeds.keys():
                self.__seeds[app_vertex] = (
                    create_mars_kiss_seeds(self.__rng, self.__seed))
            return self.__seeds[app_vertex]
        else:
            return create_mars_kiss_seeds(self.__rng, self.__seed)
>>>>>>> 21279b0e
<|MERGE_RESOLUTION|>--- conflicted
+++ resolved
@@ -145,18 +145,6 @@
         # If everything matches, return ourselves as supreme!
         return self
 
-<<<<<<< HEAD
-    @overrides(AbstractSynapseDynamicsStructural.write_structural_parameters)
-    def write_structural_parameters(
-            self, spec, region, machine_time_step, weight_scales,
-            application_graph, app_vertex, post_slice,
-            routing_info, synaptic_matrices):
-        self.__common_sp.write_parameters(
-            spec, region, machine_time_step, weight_scales, application_graph,
-            app_vertex, post_slice, routing_info, synaptic_matrices)
-
-=======
->>>>>>> 21279b0e
     def set_projection_parameter(self, param, value):
         """
         :param str param:
@@ -262,18 +250,6 @@
     def get_weight_maximum(self, connector, synapse_info):
         w_max = super(SynapseDynamicsStructuralSTDP, self).get_weight_maximum(
             connector, synapse_info)
-<<<<<<< HEAD
-        return max(w_max, self.__common_sp.initial_weight)
-
-    @overrides(SynapseDynamicsSTDP.generate_on_machine)
-    def generate_on_machine(self):
-        # Never generate structural connections on the machine
-        return False
-
-    @overrides(AbstractSynapseDynamicsStructural.check_initial_delay)
-    def check_initial_delay(self, max_delay_ms):
-        return self.__common_sp.check_initial_delay(max_delay_ms)
-=======
         return max(w_max, self.__initial_weight)
 
     @overrides(SynapseDynamicsStructuralCommon.get_seeds)
@@ -285,4 +261,8 @@
             return self.__seeds[app_vertex]
         else:
             return create_mars_kiss_seeds(self.__rng, self.__seed)
->>>>>>> 21279b0e
+
+    @overrides(SynapseDynamicsSTDP.generate_on_machine)
+    def generate_on_machine(self):
+        # Never generate structural connections on the machine
+        return False