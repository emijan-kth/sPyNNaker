# Copyright (c) 2017-2019 The University of Manchester
#
# This program is free software: you can redistribute it and/or modify
# it under the terms of the GNU General Public License as published by
# the Free Software Foundation, either version 3 of the License, or
# (at your option) any later version.
#
# This program is distributed in the hope that it will be useful,
# but WITHOUT ANY WARRANTY; without even the implied warranty of
# MERCHANTABILITY or FITNESS FOR A PARTICULAR PURPOSE.  See the
# GNU General Public License for more details.
#
# You should have received a copy of the GNU General Public License
# along with this program.  If not, see <http://www.gnu.org/licenses/>.


import logging
import numpy
from pyNN.random import RandomDistribution
from spinn_utilities.abstract_base import (
    AbstractBase, abstractmethod, abstractproperty)
from spinn_utilities.log import FormatAdapter
from spynnaker.pyNN.data import SpynnakerDataView
from spynnaker.pyNN.utilities.constants import POP_TABLE_MAX_ROW_LENGTH

logger = FormatAdapter(logging.getLogger(__name__))


class AbstractSynapseDynamics(object, metaclass=AbstractBase):
    """ How do the dynamics of a synapse interact with the rest of the model.
    """

    __slots__ = ()

    @abstractmethod
    def merge(self, synapse_dynamics):
        """ Merge with the given synapse_dynamics and return the result, or\
            error if merge is not possible

        :param AbstractSynapseDynamics synapse_dynamics:
        :rtype: AbstractSynapseDynamics
        """

    @abstractmethod
    def get_vertex_executable_suffix(self):
        """ Get the executable suffix for a vertex for this dynamics

        :rtype: str
        """

    @abstractproperty
    def changes_during_run(self):
        """ Determine if the synapses change during a run

        :rtype: bool
        """

    @abstractproperty
    def weight(self):
        """ The weight of connections
        """

    def _round_delay(self, delay):
        """
        round the delays to multiples of full timesteps

        (otherwise SDRAM estimation calculations can go wrong)

        :param delay:
        :return:
        """
        if isinstance(delay, RandomDistribution):
            return delay
        if isinstance(delay, str):
            return delay
        new_delay = (
                numpy.rint(numpy.array(delay) *
                           SpynnakerDataView.get_simulation_time_step_per_ms())
                * SpynnakerDataView.get_simulation_time_step_ms())
        if not numpy.allclose(delay, new_delay):
            logger.warning(f"Rounding up delay in f{self} "
                           f"from {delay} to {new_delay}")
        return new_delay

    @abstractproperty
    def delay(self):
        """ The delay of connections
        """

<<<<<<< HEAD
    @abstractmethod
    def set_delay(self, delay):
        """ Set the delay
        """

    @abstractproperty
    def is_single_core_capable(self):
        """ Determine if the synapse dynamics can run on a single core

        :rtype: bool
        """

    @abstractmethod
    def get_value(self, key):
        """ Get a property

        :param str key: the name of the property
        :rtype: Any or float or int or list(float) or list(int)
        """

    @abstractmethod
    def set_value(self, key, value):
        """ Set a property

        :param str key: the name of the parameter to change
        :param value: the new value of the parameter to assign
        :type value: Any or float or int or list(float) or list(int)
        """

=======
>>>>>>> f95d1aef
    def get_delay_maximum(self, connector, synapse_info):
        """ Get the maximum delay for the synapses

        :param AbstractConnector connector:
        :param ~numpy.ndarray delays:
        """
        return connector.get_delay_maximum(synapse_info)

    def get_delay_minimum(self, connector, synapse_info):
        """ Get the minimum delay for the synapses. \
            This will support the filtering of the undelayed edge\
            from the graph, but requires fixes in the synaptic manager to \
            happen first before this can be utilised fully.

        :param AbstractConnector connector: connector
        :param ~numpy.ndarray synapse_info: synapse info
        """
        return connector.get_delay_minimum(synapse_info)

    def get_delay_variance(self, connector, delays, synapse_info):
        """ Get the variance in delay for the synapses

        :param AbstractConnector connector:
        :param ~numpy.ndarray delays:
        """
        return connector.get_delay_variance(delays, synapse_info)

    def get_weight_mean(self, connector, synapse_info):
        """ Get the mean weight for the synapses

        :param AbstractConnector connector:
        :param ~numpy.ndarray weights:
        """
        return connector.get_weight_mean(synapse_info.weights, synapse_info)

    def get_weight_maximum(self, connector, synapse_info):
        """ Get the maximum weight for the synapses

        :param AbstractConnector connector:
        :param ~numpy.ndarray weights:
        """
        return connector.get_weight_maximum(synapse_info)

    def get_weight_variance(self, connector, weights, synapse_info):
        """ Get the variance in weight for the synapses

        :param AbstractConnector connector:
        :param ~numpy.ndarray weights:
        """
        return connector.get_weight_variance(weights, synapse_info)

    def get_provenance_data(self, pre_population_label, post_population_label):
        """ Get the provenance data from this synapse dynamics object

        :param str pre_population_label:
        :param str post_population_label:
        :rtype:
            iterable(~spinn_front_end_common.utilities.utility_objs.ProvenanceDataItem)
        """
        # pylint: disable=unused-argument
        return []

    def get_synapse_id_by_target(self, target):
        """ Get the index of the synapse type based on the name, or None
            if the name is not found.

        :param str target: The name of the synapse
        :rtype: int or None
        """
        # pylint: disable=unused-argument
        return None

    def get_connected_vertices(self, s_info, source_vertex, target_vertex):
        """ Get the machine vertices that are connected to each other with
            this connector

        :param SynapseInformation s_info:
            The synapse information of the connection
        :param ApplicationVertex source_vertex: The source of the spikes
        :param ApplicationVertex target_vertex: The target of the spikes
        :return: A list of tuples of (target machine vertex, source
        :rtype: list(tuple(MachineVertex, list(AbstractVertex)))
        """
        # By default, just ask the connector
        return s_info.connector.get_connected_vertices(
            s_info, source_vertex, target_vertex)

    @property
    def absolute_max_atoms_per_core(self):
        """ The absolute maximum number of atoms per core supported by this
            synapse dynamics object
        """
        # By default, we can only support the maximum row length per core
        return POP_TABLE_MAX_ROW_LENGTH<|MERGE_RESOLUTION|>--- conflicted
+++ resolved
@@ -87,12 +87,6 @@
         """ The delay of connections
         """
 
-<<<<<<< HEAD
-    @abstractmethod
-    def set_delay(self, delay):
-        """ Set the delay
-        """
-
     @abstractproperty
     def is_single_core_capable(self):
         """ Determine if the synapse dynamics can run on a single core
@@ -117,8 +111,6 @@
         :type value: Any or float or int or list(float) or list(int)
         """
 
-=======
->>>>>>> f95d1aef
     def get_delay_maximum(self, connector, synapse_info):
         """ Get the maximum delay for the synapses
 
