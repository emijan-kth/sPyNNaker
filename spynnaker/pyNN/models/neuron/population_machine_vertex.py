--- conflicted
+++ resolved
@@ -264,16 +264,8 @@
         return ids
 
     @inject_items({
-<<<<<<< HEAD
-        "application_graph": "ApplicationGraph",
-        "machine_graph": "MachineGraph",
-        "routing_info": "RoutingInfos",
-        "data_n_time_steps": "DataNTimeSteps",
-        "n_key_map": "MachinePartitionNKeysMap"
-=======
         "routing_info": "MemoryRoutingInfos",
         "data_n_time_steps": "DataNTimeSteps"
->>>>>>> af741252
     })
     @overrides(
         AbstractGeneratesDataSpecification.generate_data_specification,
@@ -304,10 +296,6 @@
         # End the writing of this specification:
         spec.end_specification()
 
-<<<<<<< HEAD
-    @inject_items({"routing_info": "RoutingInfos"})
-=======
->>>>>>> af741252
     @overrides(
         AbstractRewritesDataSpecification.regenerate_data_specification)
     def regenerate_data_specification(self, spec, placement):
