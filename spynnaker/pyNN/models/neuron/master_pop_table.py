--- conflicted
+++ resolved
@@ -151,12 +151,9 @@
 # Base size - 2 words for size of table and address list
 _BASE_SIZE_BYTES = 8
 
-<<<<<<< HEAD
 # Number of times to multiply for delays
 _DELAY_SCALE = 2
 
-=======
->>>>>>> 6ed8b6d3
 # A ctypes pointer to a uint32
 _UINT32_PTR = ctypes.POINTER(ctypes.c_uint32)
 
