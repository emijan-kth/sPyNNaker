--- conflicted
+++ resolved
@@ -330,14 +330,8 @@
         self.__entries = None
         self.__n_addresses = 0
 
-<<<<<<< HEAD
     def get_master_population_table_size(self, in_edges):
         """ Get the size of the master population table in SDRAM
-=======
-    @staticmethod
-    def get_master_population_table_size(in_edges):
-        """ Get the size of the master population table in SDRAM.
->>>>>>> fe9bf354
 
         :param iterable(~pacman.model.graphs.application.ApplicationEdge) \
                 in_edges:
