# Copyright (c) 2017-2019 The University of Manchester
#
# This program is free software: you can redistribute it and/or modify
# it under the terms of the GNU General Public License as published by
# the Free Software Foundation, either version 3 of the License, or
# (at your option) any later version.
#
# This program is distributed in the hope that it will be useful,
# but WITHOUT ANY WARRANTY; without even the implied warranty of
# MERCHANTABILITY or FITNESS FOR A PARTICULAR PURPOSE.  See the
# GNU General Public License for more details.
#
# You should have received a copy of the GNU General Public License
# along with this program.  If not, see <http://www.gnu.org/licenses/>.
import numpy

from spinn_front_end_common.utilities.helpful_functions import (
    locate_memory_region_for_placement)
from .generator_data import GeneratorData
from .synapse_io import read_all_synapses, convert_to_connections, get_synapses
from spynnaker.pyNN.models.neuron.synapse_dynamics import (
    AbstractSynapseDynamicsStructural)


class SynapticMatrixApp(object):
    """ The synaptic matrix (and delay matrix if applicable) for an incoming
        app edge
    """

    __slots__ = [
        # The synaptic info that these matrices are for
        "__synapse_info",
        # The application edge that these matrices are for
        "__app_edge",
        # The number of synapse types incoming
        "__n_synapse_types",
        # The ID of the synaptic matrix region
        "__synaptic_matrix_region",
        # The maximum row length of delayed and undelayed matrices
        "__max_row_info",
        # The maximum summed size of the synaptic matrices
        "__all_syn_block_sz",
        # The application-level key information for the incoming edge
        "__app_key_info",
        # The application-level key information for the incoming delay edge
        "__delay_app_key_info",
        # The weight scaling used by each synapse type
        "__weight_scales",
        # The expected size in bytes of a synaptic matrix
        "__matrix_size",
        # The expected size in bytes of a delayed synaptic matrix
        "__delay_matrix_size",
        # The offset of the undelayed synaptic matrix in the region
        "__syn_mat_offset",
        # The offset of the delayed synaptic matrix in the region
        "__delay_syn_mat_offset",
        # The index of the synaptic matrix within the master population table
        "__index",
        # The index of the delayed synaptic matrix within the master population
        # table
        "__delay_index",
<<<<<<< HEAD
        # The number of bits to use for neuron IDs
        "__max_atoms_per_core"
=======
        # A cache of the received synaptic matrix
        "__received_block",
        # A cache of the received delayed synaptic matrix
        "__delay_received_block",
        # The number of rows in all generated blocks
        "__gen_n_rows"
>>>>>>> c7d922f9
    ]

    def __init__(
            self, synapse_info, app_edge, n_synapse_types,
            synaptic_matrix_region, max_atoms_per_core, all_syn_block_sz,
            app_key_info, delay_app_key_info, weight_scales):
        """
        :param SynapseInformation synapse_info:
            The projection synapse information
        :param ProjectionApplicationEdge app_edge:
            The projection application edge
        :param int n_synapse_types: The number of synapse types accepted
        :param int synaptic_matrix_region:
            The region where synaptic matrices are stored
        :param int all_syn_block_sz:
            The space available for all synaptic matrices on the core
        :param _AppKeyInfo app_key_info:
            Application-level routing key information for undelayed vertices
        :param _AppKeyInfo delay_app_key_info:
            Application-level routing key information for delayed vertices
        :param list(float) weight_scales:
            Weight scale for each synapse edge
        """
        self.__synapse_info = synapse_info
        self.__app_edge = app_edge
        self.__n_synapse_types = n_synapse_types
        self.__synaptic_matrix_region = synaptic_matrix_region
        self.__max_atoms_per_core = max_atoms_per_core

        # Calculate the max row info for this edge
        self.__max_row_info = self.__app_edge.post_vertex.get_max_row_info(
            synapse_info, max_atoms_per_core, app_edge)

        self.__all_syn_block_sz = all_syn_block_sz
        self.__app_key_info = app_key_info
        self.__delay_app_key_info = delay_app_key_info
        self.__weight_scales = weight_scales

        self.__matrix_size = (
            self.__app_edge.pre_vertex.n_atoms *
            self.__max_row_info.undelayed_max_bytes)
        self.__delay_matrix_size = (
            self.__app_edge.pre_vertex.n_atoms *
            self.__app_edge.n_delay_stages *
            self.__max_row_info.delayed_max_bytes)

        # These are computed during synaptic generation
        self.__syn_mat_offset = None
        self.__delay_syn_mat_offset = None
        self.__index = None
        self.__delay_index = None

<<<<<<< HEAD
    def reserve_matrices(self, block_addr, poptable):
        """ Allocate the master pop table entries for the blocks
=======
        # These are stored when blocks are read
        self.__received_block = None
        self.__delay_received_block = None
        self.__gen_n_rows = 0

    @property
    def gen_size(self):
        max_row_length = max(
            self.__max_row_info.undelayed_max_bytes,
            self.__max_row_info.delayed_max_bytes)
        return max_row_length * self.__gen_n_rows

    def __get_matrix(self, m_vertex):
        """ Get or create a matrix object
>>>>>>> c7d922f9

        :param int block_addr: Where the allocation can start from
        :param MasterPopTableAsBinarySearch poptable:
            The master population table
        :return: Where the next allocation can start from
        :rtype: int
        """
        block_addr = self.__reserve_app_matrix(block_addr, poptable)
        block_addr = self.__reserve_delay_app_matrix(block_addr, poptable)
        return block_addr

    def __reserve_app_matrix(self, block_addr, poptable):
        """ Reserve space for the matrix in the master pop table

        :param int block_addr:
            The address in the synaptic matrix region to start writing at
        :param MasterPopTableAsBinarySearch poptable:
            The master population table
        :return: The updated block address
        :rtype: int
        """
        # If there is no routing info, don't write anything
        if self.__app_key_info is None:
            return block_addr

        # If we have routing info but no synapses, write an invalid entry
        if self.__max_row_info.undelayed_max_n_synapses == 0:
            self.__index = poptable.add_invalid_application_entry(
                self.__app_key_info.key_and_mask,
                self.__app_key_info.core_mask, self.__app_key_info.core_shift,
                self.__app_key_info.n_neurons)
            return block_addr

        # Write a matrix for the whole application vertex
        block_addr = poptable.get_next_allowed_address(block_addr)
        self.__index = poptable.add_application_entry(
            block_addr,  self.__max_row_info.undelayed_max_words,
            self.__app_key_info.key_and_mask, self.__app_key_info.core_mask,
            self.__app_key_info.core_shift, self.__app_key_info.n_neurons)
        self.__syn_mat_offset = block_addr
        block_addr = self.__next_addr(block_addr, self.__matrix_size)
        return block_addr

    def __reserve_delay_app_matrix(self, block_addr, poptable):
        """ Reserve space in the master pop table for a delayed matrix

        :param int block_addr:
            The address in the synaptic matrix region to start writing at
        :param MasterPopTableAsBinarySearch poptable:
            The master population table
        :return: The updated block address
        :rtype: int
        """
        # If there is no routing info, don't write anything
        if self.__delay_app_key_info is None:
            return block_addr

        # If we have routing info but no synapses, write an invalid entry
        if self.__max_row_info.delayed_max_n_synapses == 0:
            self.__delay_index = poptable.add_invalid_application_entry(
                self.__delay_app_key_info.key_and_mask,
                self.__delay_app_key_info.core_mask,
                self.__delay_app_key_info.core_shift,
                self.__delay_app_key_info.n_neurons)
            return block_addr

        # Write a matrix for the whole application vertex
        block_addr = poptable.get_next_allowed_address(block_addr)
        self.__delay_index = poptable.add_application_entry(
            block_addr, self.__max_row_info.delayed_max_words,
            self.__delay_app_key_info.key_and_mask,
            self.__delay_app_key_info.core_mask,
            self.__delay_app_key_info.core_shift,
            self.__delay_app_key_info.n_neurons)
        self.__delay_syn_mat_offset = block_addr
        block_addr = self.__next_addr(block_addr, self.__delay_matrix_size)
        return block_addr

    def __next_addr(self, block_addr, size):
        """ Get the next address after a block, checking it is in range

        :param int block_addr: The address of the start of the block
        :param int size: The size of the block in bytes
        :param int max_addr: The maximum allowed address
        :return: The updated address
        :rtype: int
        :raises Exception: If the updated address is out of range
        """
        next_addr = block_addr + size
        if next_addr > self.__all_syn_block_sz:
            raise Exception(
                "Too much synaptic memory has been written: {} of {} "
                .format(next_addr, self.__all_syn_block_sz))
        return next_addr

<<<<<<< HEAD
    def write_matrix(self, spec, post_vertex_slice):
        """ Write a synaptic matrix from host
=======
        if self.__use_app_keys:
            # Reserve the space in the matrix for an application-level key,
            # and tell the pop table
            (block_addr, syn_addr, del_addr, syn_max_addr,
             del_max_addr) = self.__reserve_app_blocks(block_addr)

            pre_slices =\
                self.__app_edge.pre_vertex.splitter.get_out_going_slices()
            if self.__max_row_info.delayed_max_n_synapses == 0:
                # If we are not using delays (as we have to sync with delays)
                # Generate for theoretical maximum pre-slices that the
                # generator can handle; Note that the generator can't handle
                # full pre-vertices without running out of memory in general,
                # so we break it down, but as little as possible
                max_atom = self.__app_edge.pre_vertex.n_atoms - 1
                pre_slices = [
                    Slice(lo_atom,
                          min(lo_atom + MAX_GENERATED_ATOMS - 1, max_atom))
                    for lo_atom in range(0, max_atom + 1, MAX_GENERATED_ATOMS)]
            for pre_slice in pre_slices:
                self.__gen_n_rows += (
                    pre_slice.n_atoms * (self.__app_edge.n_delay_stages + 1))
                syn_addr, syn_mat_offset = self.__next_app_on_chip_address(
                    syn_addr, syn_max_addr, pre_slice)
                del_addr, d_mat_offset = self.__next_app_delay_on_chip_address(
                    del_addr, del_max_addr, pre_slice)
                generator_data.append(self.__get_generator_data(
                    syn_mat_offset, d_mat_offset, pre_slices, pre_slice))
            for pre_slice in pre_slices:
                self.__write_on_chip_delay_data(pre_slices, pre_slice)
            return block_addr

        # Go through the edges of the application edge and write data for the
        # generator
        for m_vertex in self.__m_vertices:
            matrix = self.__get_matrix(m_vertex)
            self.__gen_n_rows += (
                m_vertex.vertex_slice.n_atoms *
                (self.__app_edge.n_delay_stages + 1))
            block_addr, syn_mat_offset = matrix.next_on_chip_address(
                block_addr)
            block_addr, d_mat_offset = matrix.next_delay_on_chip_address(
                block_addr)

            # Create the generator data
            generator_data.append(matrix.get_generator_data(
                syn_mat_offset, d_mat_offset))
        return block_addr
>>>>>>> c7d922f9

        :param ~data_specification.DataSpecificationGenerator spec:
            The specification to write to
        :param ~pacman.model.graphs.common.Slice post_vertex_slice:
            The slice of the post-vertex the matrix is for
        """
        row_data, delay_row_data = self.__get_row_data(post_vertex_slice)
        self.__update_connection_holders(
            row_data, delay_row_data, post_vertex_slice)
        if self.__syn_mat_offset:
            spec.set_write_pointer(self.__syn_mat_offset)
            spec.write_array(row_data)
        if self.__delay_syn_mat_offset:
            spec.set_write_pointer(self.__delay_syn_mat_offset)
            spec.write_array(delay_row_data)

    def __get_row_data(self, post_vertex_slice):
        """ Generate the row data for a synaptic matrix from the description

        :return: The data and the delayed data
        :rtype: tuple(~numpy.ndarray or None, ~numpy.ndarray or None)
        """

        # Get the actual connections
        post_slices =\
            self.__app_edge.post_vertex.splitter.get_in_coming_slices()
        connections = self.__synapse_info.connector.create_synaptic_block(
            post_slices, post_vertex_slice,
            self.__synapse_info.synapse_type, self.__synapse_info)

        # Get the row data; note that we use the availability of the routing
        # keys to decide if we should actually generate any data; this is
        # because a single edge might have been filtered
        (row_data, delayed_row_data) = get_synapses(
            connections, self.__synapse_info, self.__app_edge.n_delay_stages,
            self.__n_synapse_types, self.__weight_scales, self.__app_edge,
            post_vertex_slice, self.__max_row_info,
            self.__app_key_info is not None,
            self.__delay_app_key_info is not None, self.__max_atoms_per_core)

        # Set connections for structural plasticity
        if isinstance(self.__synapse_info.synapse_dynamics,
                      AbstractSynapseDynamicsStructural):
            self.__synapse_info.synapse_dynamics.set_connections(
                connections, post_vertex_slice, self.__app_edge,
                self.__synapse_info)
        if self.__app_edge.delay_edge is None and len(delayed_row_data) != 0:
            raise Exception(
                "Found delayed source IDs but no delay "
                "edge for {}".format(self.__app_edge.label))

        return row_data, delayed_row_data

    def __update_connection_holders(
            self, data, delayed_data, post_vertex_slice):
        """ Fill in connections in the connection holders as they are created

        :param ~numpy.ndarray data: The row data created
        :param ~numpy.ndarray delayed_data: The delayed row data created
        :param ~pacman.model.graphs.machine.MachineVertex m_vertex:
            The machine edge the connections are for
        """
        post_splitter = self.__app_edge.post_vertex.splitter
        post_vertex_max_delay_ticks = post_splitter.max_support_delay()
        for conn_holder in self.__synapse_info.pre_run_connection_holders:
            conn_holder.add_connections(
                read_all_synapses(
                    data, delayed_data, self.__synapse_info,
                    self.__n_synapse_types, self.__weight_scales,
                    self.__app_edge.pre_vertex.n_atoms,
                    post_vertex_slice, post_vertex_max_delay_ticks,
                    self.__max_row_info, self.__max_atoms_per_core))

    def get_generator_data(self):
        """ Prepare to write a matrix using an on-chip generator

        :return: The data to generate with
        :rtype: GeneratorData
        """
        return GeneratorData(
            self.__syn_mat_offset, self.__delay_syn_mat_offset,
            self.__app_edge, self.__synapse_info, self.__max_row_info,
            self.__max_atoms_per_core)

    def get_connections(self, transceiver, placement, post_vertex_slice):
        """ Get the connections for this matrix from the machine

        :param ~spinnman.transceiver.Transceiver transceiver:
            How to read the data from the machine
        :param ~pacman.model.placements.Placement placement:
            Where the matrix is on the machine
        :param ~pacman.model.graphs.common.Slice post_vertex_slice:
            The slice of the post-vertex the matrix is for
        :return: A list of arrays of connections, each with dtype
            AbstractSynapseDynamics.NUMPY_CONNECTORS_DTYPE
        :rtype: ~numpy.ndarray
        """
        synapses_address = locate_memory_region_for_placement(
            placement, self.__synaptic_matrix_region, transceiver)
        return self.__read_connections(
            transceiver, placement, synapses_address, post_vertex_slice)

    def read_generated_connection_holders(
            self, transceiver, placement, post_vertex_slice):
        """ Read any pre-run connection holders after data has been generated

        :param ~spinnman.transceiver.Transceiver transceiver:
            How to read the data from the machine
        :param ~pacman.model.placements.Placement placement:
            Where the matrix is on the machine
        :param ~pacman.model.graphs.common.Slice post_vertex_slice:
            The slice of the post-vertex the matrix is for
        """
        if self.__synapse_info.pre_run_connection_holders:
            connections = self.get_connections(
                transceiver, placement, post_vertex_slice)
            if connections:
                connections = numpy.concatenate(connections)
                for holder in self.__synapse_info.pre_run_connection_holders:
                    holder.add_connections(connections)

    def __read_connections(
            self, transceiver, placement, synapses_address, post_vertex_slice):
        """ Read connections from an address on the machine

        :param Transceiver transceiver: How to read the data from the machine
        :param Placement placement: Where the matrix is on the machine
        :param int synapses_address:
            The base address of the synaptic matrix region
        :return: A list of arrays of connections, each with dtype
            AbstractSynapseDynamics.NUMPY_CONNECTORS_DTYPE
        :rtype: ~numpy.ndarray
        """
        connections = list()

        if self.__syn_mat_offset is not None:
            block = self.__get_block(transceiver, placement, synapses_address)
            splitter = self.__app_edge.post_vertex.splitter
            connections.append(convert_to_connections(
                self.__synapse_info, post_vertex_slice,
                self.__app_edge.pre_vertex.n_atoms,
                self.__max_row_info.undelayed_max_words,
                self.__n_synapse_types, self.__weight_scales, block,
                False, splitter.max_support_delay(),
                self.__max_atoms_per_core))

        if self.__delay_syn_mat_offset is not None:
            block = self.__get_delayed_block(
                transceiver, placement, synapses_address)
            splitter = self.__app_edge.post_vertex.splitter
            connections.append(convert_to_connections(
                self.__synapse_info, post_vertex_slice,
                self.__app_edge.pre_vertex.n_atoms,
                self.__max_row_info.delayed_max_words, self.__n_synapse_types,
                self.__weight_scales, block, True,
                splitter.max_support_delay(), self.__max_atoms_per_core))

        return connections

    def __get_block(self, transceiver, placement, synapses_address):
        """ Get a block of data for undelayed synapses

        :param Transceiver transceiver: How to read the data from the machine
        :param Placement placement: Where the matrix is on the machine
        :param int synapses_address:
            The base address of the synaptic matrix region
        :rtype: bytearray
        """
        address = self.__syn_mat_offset + synapses_address
        block = transceiver.read_memory(
            placement.x, placement.y, address, self.__matrix_size)
        return block

    def __get_delayed_block(self, transceiver, placement, synapses_address):
        """ Get a block of data for delayed synapses

        :param Transceiver transceiver: How to read the data from the machine
        :param Placement placement: Where the matrix is on the machine
        :param int synapses_address:
            The base address of the synaptic matrix region
        :rtype: bytearray
        """
        address = self.__delay_syn_mat_offset + synapses_address
        block = transceiver.read_memory(
            placement.x, placement.y, address, self.__delay_matrix_size)
        return block

    def get_index(self):
        """ Get the index in the master population table of the matrix

        :param ~pacman.model.graph.machine.MachineVertex m_vertex:
            The source machine vertex
        :rtype: int
        """
        return self.__index<|MERGE_RESOLUTION|>--- conflicted
+++ resolved
@@ -59,17 +59,8 @@
         # The index of the delayed synaptic matrix within the master population
         # table
         "__delay_index",
-<<<<<<< HEAD
         # The number of bits to use for neuron IDs
         "__max_atoms_per_core"
-=======
-        # A cache of the received synaptic matrix
-        "__received_block",
-        # A cache of the received delayed synaptic matrix
-        "__delay_received_block",
-        # The number of rows in all generated blocks
-        "__gen_n_rows"
->>>>>>> c7d922f9
     ]
 
     def __init__(
@@ -122,25 +113,16 @@
         self.__index = None
         self.__delay_index = None
 
-<<<<<<< HEAD
-    def reserve_matrices(self, block_addr, poptable):
-        """ Allocate the master pop table entries for the blocks
-=======
-        # These are stored when blocks are read
-        self.__received_block = None
-        self.__delay_received_block = None
-        self.__gen_n_rows = 0
-
     @property
     def gen_size(self):
         max_row_length = max(
             self.__max_row_info.undelayed_max_bytes,
             self.__max_row_info.delayed_max_bytes)
-        return max_row_length * self.__gen_n_rows
-
-    def __get_matrix(self, m_vertex):
-        """ Get or create a matrix object
->>>>>>> c7d922f9
+        return (max_row_length * self.__app_edge.pre_vertex.n_atoms *
+                (self.__app_edge.n_delay_stages + 1))
+
+    def reserve_matrices(self, block_addr, poptable):
+        """ Allocate the master pop table entries for the blocks
 
         :param int block_addr: Where the allocation can start from
         :param MasterPopTableAsBinarySearch poptable:
@@ -236,59 +218,8 @@
                 .format(next_addr, self.__all_syn_block_sz))
         return next_addr
 
-<<<<<<< HEAD
     def write_matrix(self, spec, post_vertex_slice):
         """ Write a synaptic matrix from host
-=======
-        if self.__use_app_keys:
-            # Reserve the space in the matrix for an application-level key,
-            # and tell the pop table
-            (block_addr, syn_addr, del_addr, syn_max_addr,
-             del_max_addr) = self.__reserve_app_blocks(block_addr)
-
-            pre_slices =\
-                self.__app_edge.pre_vertex.splitter.get_out_going_slices()
-            if self.__max_row_info.delayed_max_n_synapses == 0:
-                # If we are not using delays (as we have to sync with delays)
-                # Generate for theoretical maximum pre-slices that the
-                # generator can handle; Note that the generator can't handle
-                # full pre-vertices without running out of memory in general,
-                # so we break it down, but as little as possible
-                max_atom = self.__app_edge.pre_vertex.n_atoms - 1
-                pre_slices = [
-                    Slice(lo_atom,
-                          min(lo_atom + MAX_GENERATED_ATOMS - 1, max_atom))
-                    for lo_atom in range(0, max_atom + 1, MAX_GENERATED_ATOMS)]
-            for pre_slice in pre_slices:
-                self.__gen_n_rows += (
-                    pre_slice.n_atoms * (self.__app_edge.n_delay_stages + 1))
-                syn_addr, syn_mat_offset = self.__next_app_on_chip_address(
-                    syn_addr, syn_max_addr, pre_slice)
-                del_addr, d_mat_offset = self.__next_app_delay_on_chip_address(
-                    del_addr, del_max_addr, pre_slice)
-                generator_data.append(self.__get_generator_data(
-                    syn_mat_offset, d_mat_offset, pre_slices, pre_slice))
-            for pre_slice in pre_slices:
-                self.__write_on_chip_delay_data(pre_slices, pre_slice)
-            return block_addr
-
-        # Go through the edges of the application edge and write data for the
-        # generator
-        for m_vertex in self.__m_vertices:
-            matrix = self.__get_matrix(m_vertex)
-            self.__gen_n_rows += (
-                m_vertex.vertex_slice.n_atoms *
-                (self.__app_edge.n_delay_stages + 1))
-            block_addr, syn_mat_offset = matrix.next_on_chip_address(
-                block_addr)
-            block_addr, d_mat_offset = matrix.next_delay_on_chip_address(
-                block_addr)
-
-            # Create the generator data
-            generator_data.append(matrix.get_generator_data(
-                syn_mat_offset, d_mat_offset))
-        return block_addr
->>>>>>> c7d922f9
 
         :param ~data_specification.DataSpecificationGenerator spec:
             The specification to write to
