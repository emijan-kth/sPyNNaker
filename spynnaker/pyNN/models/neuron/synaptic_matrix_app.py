# Copyright (c) 2017-2019 The University of Manchester
#
# This program is free software: you can redistribute it and/or modify
# it under the terms of the GNU General Public License as published by
# the Free Software Foundation, either version 3 of the License, or
# (at your option) any later version.
#
# This program is distributed in the hope that it will be useful,
# but WITHOUT ANY WARRANTY; without even the implied warranty of
# MERCHANTABILITY or FITNESS FOR A PARTICULAR PURPOSE.  See the
# GNU General Public License for more details.
#
# You should have received a copy of the GNU General Public License
# along with this program.  If not, see <http://www.gnu.org/licenses/>.
from __future__ import division
import numpy
from six import itervalues

from pacman.model.graphs.common.slice import Slice

from spinn_front_end_common.utilities.constants import BYTES_PER_WORD
from spinn_front_end_common.utilities.helpful_functions import (
    locate_memory_region_for_placement)

from .synaptic_matrix import SynapticMatrix
from .generator_data import SYN_REGION_UNUSED
from .synapse_io import (
    get_max_row_info, read_all_synapses, convert_to_connections)


class SynapticMatrixApp(object):
    """ The synaptic matrix (and delay matrix if applicable) for an incoming
        app edge
    """

    __slots__ = [
        # The master population table
        "__poptable",
        # The synaptic info that these matrices are for
        "__synapse_info",
        # The application edge that these matrices are for
        "__app_edge",
        # The number of synapse types incoming
        "__n_synapse_types",
        # The maximum summed size of the "direct" or "single" matrices
        "__all_single_syn_sz",
        # The slice of the post vertex these matrices are for
        "__post_vertex_slice",
        # The ID of the synaptic matrix region
        "__synaptic_matrix_region",
        # The ID of the "direct" or "single" matrix region
        "__direct_matrix_region",
        # Any machine-level matrices for this application matrix
        "__matrices",
        # The maximum row length of delayed and undelayed matrices
        "__max_row_info",
        # The maximum summed size of the synaptic matrices
        "__all_syn_block_sz",
        # The application-level key information for the incoming edge
        "__app_key_info",
        # The application-level key information for the incoming delay edge
        "__delay_app_key_info",
        # All routing information
        "__routing_info",
        # The weight scaling used by each synapse type
        "__weight_scales",
        # The machine edges of the incoming application edges
        "__m_edges",
        # True if the application-level keys are safe to be used
        "__use_app_keys",
        # The expected size in bytes of a synaptic matrix
        "__matrix_size",
        # The expected size in bytes of a delayed synaptic matrix
        "__delay_matrix_size",
        # The offset of the undelayed synaptic matrix in the region
        "__syn_mat_offset",
        # The offset of the delayed synaptic matrix in the region
        "__delay_syn_mat_offset",
        # The index of the synaptic matrix within the master population table
        "__index",
        # The index of the delayed synaptic matrix within the master population
        # table
        "__delay_index",
        # A cache of the received synaptic matrix
        "__received_block",
        # A cache of the received delayed synaptic matrix
        "__delay_received_block"
    ]

    def __init__(
            self, poptable, synapse_info, app_edge,
            n_synapse_types, all_single_syn_sz, post_vertex_slice,
            synaptic_matrix_region, direct_matrix_region):
        """

        :param MasterPopTableAsBinarySearch poptable:
            The master population table
        :param SynapseInformation synapse_info:
            The projection synapse information
        :param ProjectionApplicationEdge app_edge:
            The projection application edge
        :param int n_synapse_types: The number of synapse types accepted
        :param int all_single_syn_sz:
            The space available for "direct" or "single" synapses
        :param ~pacman.model.graphs.common.Slice post_vertex_slice:
            The slice of the post-vertex the matrix is for
        :param int synaptic_matrix_region:
            The region where synaptic matrices are stored
        :param int direct_matrix_region:
            The region where "direct" or "single" synapses are stored
        """
        self.__poptable = poptable
        self.__synapse_info = synapse_info
        self.__app_edge = app_edge
        self.__n_synapse_types = n_synapse_types
        self.__all_single_syn_sz = all_single_syn_sz
        self.__post_vertex_slice = post_vertex_slice
        self.__synaptic_matrix_region = synaptic_matrix_region
        self.__direct_matrix_region = direct_matrix_region

        # Map of machine_edge to .SynapticMatrix
        self.__matrices = dict()

        # Calculate the max row info for this edge
        self.__max_row_info = get_max_row_info(
            synapse_info, self.__post_vertex_slice,
            app_edge.n_delay_stages, app_edge)

        # These are set directly later
        self.__all_syn_block_sz = None
        self.__app_key_info = None
        self.__delay_app_key_info = None
        self.__routing_info = None
        self.__weight_scales = None
        self.__m_edges = None
        self.__use_app_keys = None

        self.__matrix_size = (
            self.__app_edge.pre_vertex.n_atoms *
            self.__max_row_info.undelayed_max_bytes)
        self.__delay_matrix_size = (
            self.__app_edge.pre_vertex.n_atoms *
            self.__app_edge.n_delay_stages *
            self.__max_row_info.delayed_max_bytes)

        # These are computed during synaptic generation
        self.__syn_mat_offset = None
        self.__delay_syn_mat_offset = None
        self.__index = None
        self.__delay_index = None

        # These are stored when blocks are read
        self.__received_block = None
        self.__delay_received_block = None

    def __get_matrix(self, machine_edge):
        """ Get or create a matrix object

        :param ~pacman.model.graph.machine.MachineEdge machine_edge:
            The machine edge to get the matrix for
        :rtype: SynapticMatrix
        """
        if machine_edge in self.__matrices:
            return self.__matrices[machine_edge]

        r_info = self.__routing_info.get_routing_info_for_edge(machine_edge)
        delayed_r_info = None
        delayed_app_edge = machine_edge.app_edge.delay_edge
        if delayed_app_edge is not None:
            delayed_machine_edge = delayed_app_edge.get_machine_edge(
                machine_edge.pre_vertex, machine_edge.post_vertex)
            if delayed_machine_edge is not None:
                delayed_r_info = (
                    self.__routing_info.get_routing_info_for_edge(
                        delayed_machine_edge))
        matrix = SynapticMatrix(
            self.__poptable, self.__synapse_info,
            machine_edge, self.__app_edge, self.__n_synapse_types,
            self.__max_row_info, r_info, delayed_r_info, self.__weight_scales,
            self.__all_syn_block_sz, self.__all_single_syn_sz)
        self.__matrices[machine_edge] = matrix
        return matrix

<<<<<<< HEAD
=======
    def add_matrix_size(self, addr):
        """ Add the bytes required by the synaptic matrices

        :param int addr: The initial address
        :return: The final address after adding synapses
        :rtype: int
        """
        if self.__max_row_info.undelayed_max_n_synapses > 0:
            size = self.__n_sub_atoms * self.__max_row_info.undelayed_max_bytes
            for _ in range(self.__n_sub_edges):
                addr = self.__poptable.get_next_allowed_address(addr)
                addr += size
        return addr

    def add_delayed_matrix_size(self, addr):
        """ Add the bytes required by the delayed synaptic matrices

        :param int addr: The initial address
        :return: The final address after adding synapses
        :rtype: int
        """
        if self.__max_row_info.delayed_max_n_synapses > 0:
            size = (self.__n_sub_atoms *
                    self.__max_row_info.delayed_max_bytes *
                    self.__app_edge.n_delay_stages)
            for _ in range(self.__n_sub_edges):
                addr = self.__poptable.get_next_allowed_address(addr)
                addr += size
        return addr

    @property
    def generator_info_size(self):
        """ The number of bytes required by the generator information

        :rtype: int
        """
        if not self.__synapse_info.may_generate_on_machine():
            return 0

        connector = self.__synapse_info.connector
        dynamics = self.__synapse_info.synapse_dynamics
        gen_size = sum((
            GeneratorData.BASE_SIZE,
            connector.gen_delay_params_size_in_bytes(
                self.__synapse_info.delays),
            connector.gen_weight_params_size_in_bytes(
                self.__synapse_info.weights),
            connector.gen_connector_params_size_in_bytes,
            dynamics.gen_matrix_params_size_in_bytes
        ))
        return gen_size * self.__n_sub_edges

>>>>>>> 09a796f1
    def can_generate_on_machine(self, single_addr):
        """ Determine if an app edge can be generated on the machine

        :param int single_addr:
            The address for "direct" or "single" synapses so far
        :rtype: bool
        """
        return (
            self.__synapse_info.may_generate_on_machine() and
            not self.__is_app_edge_direct(single_addr))

    def __is_app_edge_direct(self, single_addr):
        """ Determine if an app edge can use the direct matrix for all of its\
            synapse information

        :param int single_addr:
            The address for "direct" or "single" synapses so far
        :rtype: bool
        """
        next_single_addr = single_addr
        for m_edge in self.__m_edges:
            matrix = self.__get_matrix(m_edge)
            is_direct, next_single_addr = matrix.is_direct(next_single_addr)
            if not is_direct:
                return False
        return True

    def set_info(self, all_syn_block_sz, app_key_info, delay_app_key_info,
                 routing_info, weight_scales, m_edges):
        """ Set extra information that isn't necessarily available when the
            class is created.

        :param int all_syn_block_sz:
            The space available for all synaptic matrices on the core
        :param _AppKeyInfo app_key_info:
            Application-level routing key information for undelayed vertices
        :param _AppKeyInfo delay_app_key_info:
            Application-level routing key information for delayed vertices
        :param ~pacman.model.routing_info.RoutingInfo routing_info:
            Routing key information for all incoming edges
        :param list(float) weight_scales:
            Weight scale for each synapse edge
        :param list(~pacman.model.graphs.machine.MachineEdge) m_edges:
            The machine edges incoming to this vertex
        """
        self.__all_syn_block_sz = all_syn_block_sz
        self.__app_key_info = app_key_info
        self.__delay_app_key_info = delay_app_key_info
        self.__routing_info = routing_info
        self.__weight_scales = weight_scales
        self.__m_edges = m_edges

        # If there are delay and undelayed parts to this vertex, to use app
        # keys both parts must be able to use them to keep the indices
        # straight; also enforce that the number of machine edges is > 1 as
        # if there is only one, one-to-one connections might be possible, and
        # if not, there is no difference anyway.
        is_undelayed = bool(self.__max_row_info.undelayed_max_n_synapses)
        is_delayed = bool(self.__max_row_info.delayed_max_n_synapses)
        is_app_key = not is_undelayed or app_key_info is not None
        is_delay_app_key = not is_delayed or delay_app_key_info is not None
        self.__use_app_keys = (
            is_app_key and is_delay_app_key and len(m_edges) > 1)

    def write_matrix(self, spec, block_addr, single_addr, single_synapses):
        """ Write a synaptic matrix from host

        :param ~data_specification.DataSpecificationGenerator spec:
            The specification to write to
        :param int block_addr:
            The address in the synaptic matrix region to start writing at
        :param int single_addr:
            The address in the "direct" or "single" matrix to start at
        :param list(int) single_synapses:
            A list of "direct" or "single" synapses to write to
        :return: The updated block_addr and single_addr
        :rtype: tuple(int, int)
        """
        undelayed_matrix_data = list()
        delayed_matrix_data = list()
        for m_edge in self.__m_edges:

            # Get a synaptic matrix for each machine edge
            matrix = self.__get_matrix(m_edge)
            row_data, delay_row_data = matrix.get_row_data()
            self.__update_connection_holders(row_data, delay_row_data, m_edge)

            if self.__use_app_keys:
                # If there is an app_key, save the data to be written later
                undelayed_matrix_data.append((m_edge, row_data))
                delayed_matrix_data.append((m_edge, delay_row_data))
            else:
                # If no app keys, write the data as normal
                block_addr, single_addr = matrix.write_machine_matrix(
                    spec, block_addr, single_synapses, single_addr,
                    row_data)
                block_addr = matrix.write_delayed_machine_matrix(
                    spec, block_addr, delay_row_data)

        # If there is an app key, add a single matrix
        if self.__use_app_keys:
            block_addr = self.__write_app_matrix(
                spec, block_addr, undelayed_matrix_data)
            block_addr = self.__write_delay_app_matrix(
                spec, block_addr, delayed_matrix_data)

        return block_addr, single_addr

    def __write_app_matrix(self, spec, block_addr, matrix_data):
        """ Write a matrix for a whole incoming application vertex as one

        :param DataSpecificationGenerator spec:
            The specification to write to
        :param int block_addr:
            The address in the synaptic matrix region to start writing at
        :param matrix_data:
            The data for each machine edge to be combined into a single matrix
        :type matrix_data:
            list(~pacman.model.graphs.machine.MachineEdge, ~numpy.ndarray)
        :return: The updated block address
        :rtype: int
        """
        # If there is no routing info, don't write anything
        if self.__app_key_info is None:
            return block_addr

        # If we have routing info but no synapses, write an invalid entry
        if self.__max_row_info.undelayed_max_n_synapses == 0:
            self.__index = self.__poptable.add_invalid_entry(
                self.__app_key_info.key_and_mask)
            return block_addr

        # Write a matrix for the whole application vertex
        block_addr = self.__poptable.write_padding(spec, block_addr)
        self.__index = self.__poptable.add_application_entry(
            block_addr,  self.__max_row_info.undelayed_max_words,
            self.__app_key_info.key_and_mask, self.__app_key_info.core_mask,
            self.__app_key_info.core_shift, self.__app_key_info.n_neurons)
        self.__syn_mat_offset = block_addr

        # Write all the row data for each machine vertex one after the other.
        # Implicit assumption that no machine-level row_data is ever empty;
        # this must be true in the current code, because the row length is
        # fixed for all synaptic matrices from the same source application
        # vertex
        for m_edge, row_data in matrix_data:
            size = (self.__max_row_info.undelayed_max_bytes *
                    m_edge.pre_vertex.vertex_slice.n_atoms)
            row_data_size = len(row_data) * BYTES_PER_WORD
            if row_data_size != size:
                raise Exception("Data incorrect size: {} instead of {}".format(
                    row_data_size, size))
            spec.write_array(row_data)
            block_addr = self.__next_addr(block_addr, size)

        return block_addr

    def __write_delay_app_matrix(self, spec, block_addr, matrix_data):
        """ Write a delay matrix for a whole incoming application vertex as one

        :param DataSpecificationGenerator spec:
            The specification to write to
        :param int block_addr:
            The address in the synaptic matrix region to start writing at
        :param matrix_data:
            The data for each machine edge to be combined into a single matrix
        :type matrix_data:
            list(~pacman.model.graphs.machine.MachineEdge, ~numpy.ndarray)
        :return: The updated block address
        :rtype: int
        """
        # If there is no routing info, don't write anything
        if self.__delay_app_key_info is None:
            return block_addr

        # If we have routing info but no synapses, write an invalid entry
        if self.__max_row_info.delayed_max_n_synapses == 0:
            self.__delay_index = self.__poptable.add_invalid_entry(
                self.__delay_app_key_info.key_and_mask)
            return block_addr

        # Write a matrix for the whole application vertex
        block_addr = self.__poptable.write_padding(spec, block_addr)
        self.__delay_index = self.__poptable.add_application_entry(
            block_addr, self.__max_row_info.delayed_max_words,
            self.__delay_app_key_info.key_and_mask,
            self.__delay_app_key_info.core_mask,
            self.__delay_app_key_info.core_shift,
            self.__delay_app_key_info.n_neurons)
        self.__delay_syn_mat_offset = block_addr

        # Write all the row data for each machine vertex one after the other.
        # Implicit assumption that no machine-level row_data is ever empty;
        # this must be true in the current code, because the row length is
        # fixed for all synaptic matrices from the same source application
        # vertex
        for m_edge, row_data in matrix_data:
            size = (self.__max_row_info.delayed_max_bytes *
                    m_edge.pre_vertex.vertex_slice.n_atoms *
                    self.__app_edge.n_delay_stages)
            row_data_size = len(row_data) * BYTES_PER_WORD
            if size != row_data_size:
                raise Exception("Data incorrect size: {} instead of {}".format(
                    row_data_size, size))
            spec.write_array(row_data)
            block_addr = self.__next_addr(block_addr, size)

        return block_addr

    def write_on_chip_matrix_data(self, generator_data, block_addr):
        """ Prepare to write a matrix using an on-chip generator

        :param list(GeneratorData) generator_data: List of data to add to
        :param int block_addr:
            The address in the synaptic matrix region to start writing at
        :return: The updated block address
        :rtype: int
        """

        # Reserve the space in the matrix for an application-level key,
        # and tell the pop table
        (block_addr, syn_addr, del_addr, syn_max_addr,
         del_max_addr) = self.__reserve_app_blocks(block_addr)

        # Go through the edges of the application edge and write data for the
        # generator; this has to be done on a machine-edge basis to avoid
        # overloading the generator, even if an application matrix is generated
        for m_edge in self.__m_edges:
            matrix = self.__get_matrix(m_edge)

            if self.__use_app_keys:
                syn_addr, syn_mat_offset = matrix.next_app_on_chip_address(
                    syn_addr, syn_max_addr)
                del_addr, d_mat_offset = matrix.next_app_delay_on_chip_address(
                    del_addr, del_max_addr)
            else:
                block_addr, syn_mat_offset = matrix.next_on_chip_address(
                    block_addr)
                block_addr, d_mat_offset = matrix.next_delay_on_chip_address(
                    block_addr)

            # Create the generator data and note it exists for this post vertex
            # Note generator data is written per machine-edge even when a whole
            # application vertex matrix exists, because these are just appended
            # to each other in the latter case; this makes it easier to
            # generate since it is still doing it in chunks, so less local
            # memory is needed.
            generator_data.append(matrix.get_generator_data(
                syn_mat_offset, d_mat_offset))
        return block_addr

    def __reserve_app_blocks(self, block_addr):
        """ Reserve blocks for a whole-application-vertex matrix if possible,
            and tell the master population table

        :param int block_addr:
            The address in the synaptic matrix region to start at
        :return: The updated block address, the synaptic matrix address,
            the delayed synaptic matrix address,
            the maximum synaptic matrix address,
            and the maximum delayed synaptic matrix address
        :rtype: int, int, int, int, int
        """
        if not self.__use_app_keys:
            return (block_addr, SYN_REGION_UNUSED, SYN_REGION_UNUSED, None,
                    None)

        block_addr, syn_block_addr, syn_max_addr = \
            self.__reserve_mpop_block(block_addr)
        block_addr, delay_block_addr, delay_max_addr = \
            self.__reserve_delay_mpop_block(block_addr)

        return (block_addr, syn_block_addr, delay_block_addr, syn_max_addr,
                delay_max_addr)

    def __reserve_mpop_block(self, block_addr):
        """ Reserve a block in the master population table for an undelayed
            matrix

        :param int block_addr:
            The address in the synaptic matrix region to start at
        :return: The updated block address, the reserved address,
            and the maximum address
        :rtype: int, int, int
        """
        # If there is no routing information, don't reserve anything
        if self.__app_key_info is None:
            return block_addr, SYN_REGION_UNUSED, None

        # If we have routing info but no synapses, write an invalid entry
        if self.__max_row_info.undelayed_max_n_synapses == 0:
            self.__index = self.__poptable.add_invalid_entry(
                self.__app_key_info.key_and_mask)
            return block_addr, SYN_REGION_UNUSED, None

        block_addr = self.__poptable.get_next_allowed_address(block_addr)
        self.__index = self.__poptable.add_application_entry(
            block_addr, self.__max_row_info.undelayed_max_words,
            self.__app_key_info.key_and_mask, self.__app_key_info.core_mask,
            self.__app_key_info.core_shift, self.__app_key_info.n_neurons)
        self.__syn_mat_offset = block_addr
        block_addr = self.__next_addr(block_addr, self.__matrix_size)
        return block_addr, self.__syn_mat_offset, block_addr

    def __reserve_delay_mpop_block(self, block_addr):
        """ Reserve a block in the master population table for a delayed matrix

        :param int block_addr:
            The address in the synaptic matrix region to start at
        :return: The updated block address, the reserved address,
            and the maximum address
        :rtype: int, int, int
        """
        # If there is no routing information don't reserve anything
        if self.__delay_app_key_info is None:
            return block_addr, SYN_REGION_UNUSED, None

        # If we have routing info but no synapses, write an invalid entry
        if self.__max_row_info.delayed_max_n_synapses == 0:
            self.__delay_index = self.__poptable.add_invalid_entry(
                self.__delay_app_key_info.key_and_mask)
            return block_addr, SYN_REGION_UNUSED, None

        block_addr = self.__poptable.get_next_allowed_address(block_addr)
        self.__delay_index = self.__poptable.add_application_entry(
            block_addr, self.__max_row_info.delayed_max_words,
            self.__delay_app_key_info.key_and_mask,
            self.__delay_app_key_info.core_mask,
            self.__delay_app_key_info.core_shift,
            self.__delay_app_key_info.n_neurons)
        self.__delay_syn_mat_offset = block_addr
        block_addr = self.__next_addr(block_addr, self.__delay_matrix_size)
        return block_addr, self.__delay_syn_mat_offset, block_addr

    def __update_connection_holders(self, data, delayed_data, machine_edge):
        """ Fill in connections in the connection holders as they are created

        :param ~numpy.ndarray data: The row data created
        :param ~numpy.ndarray delayed_data: The delayed row data created
        :param ~pacman.model.graphs.machine.MachineEdge machine_edge:
            The machine edge the connections are for
        """
        for conn_holder in self.__synapse_info.pre_run_connection_holders:
            conn_holder.add_connections(
                read_all_synapses(
                    data, delayed_data, self.__synapse_info,
                    self.__n_synapse_types, self.__weight_scales,
                    machine_edge, self.__max_row_info))

    def __next_addr(self, block_addr, size):
        """ Get the next address after a block, checking it is in range

        :param int block_addr: The address of the start of the block
        :param int size: The size of the block in bytes
        :return: The updated address
        :rtype: int
        :raises Exception: If the updated address is out of range
        """
        next_addr = block_addr + size
        if next_addr > self.__all_syn_block_sz:
            raise Exception(
                "Too much synaptic memory has been written: {} of {} "
                .format(next_addr, self.__all_syn_block_sz))
        return next_addr

    def get_connections(self, transceiver, placement):
        """ Get the connections for this matrix from the machine

        :param ~spinnman.transceiver.Transceiver transceiver:
            How to read the data from the machine
        :param ~pacman.model.placements.Placement placement:
            Where the matrix is on the machine
        :return: A list of arrays of connections, each with dtype
            AbstractSynapseDynamics.NUMPY_CONNECTORS_DTYPE
        :rtype: ~numpy.ndarray
        """
        # This might happen if the matrix is never actually generated
        if self.__m_edges is None:
            return []
        synapses_address = locate_memory_region_for_placement(
            placement, self.__synaptic_matrix_region, transceiver)
        single_address = (locate_memory_region_for_placement(
            placement, self.__direct_matrix_region, transceiver) +
            BYTES_PER_WORD)
        if self.__use_app_keys:
            return self.__read_connections(
                transceiver, placement, synapses_address)

        connections = list()
        for m_edge in self.__m_edges:
            matrix = self.__get_matrix(m_edge)
            connections.extend(matrix.read_connections(
                transceiver, placement, synapses_address, single_address))
        return connections

    def clear_connection_cache(self):
        """ Clear saved connections
        """
        self.__received_block = None
        self.__delay_received_block = None
        for matrix in itervalues(self.__matrices):
            matrix.clear_connection_cache()

    def read_generated_connection_holders(self, transceiver, placement):
        """ Read any pre-run connection holders after data has been generated

        :param ~spinnman.transceiver.Transceiver transceiver:
            How to read the data from the machine
        :param ~pacman.model.placements.Placement placement:
            Where the matrix is on the machine
        """
        if self.__synapse_info.pre_run_connection_holders:
            connections = self.get_connections(transceiver, placement)
            if connections:
                connections = numpy.concatenate(connections)
                for holder in self.__synapse_info.pre_run_connection_holders:
                    holder.add_connections(connections)

    def __read_connections(self, transceiver, placement, synapses_address):
        """ Read connections from an address on the machine

        :param Transceiver transceiver: How to read the data from the machine
        :param Placement placement: Where the matrix is on the machine
        :param int synapses_address:
            The base address of the synaptic matrix region
        :return: A list of arrays of connections, each with dtype
            AbstractSynapseDynamics.NUMPY_CONNECTORS_DTYPE
        :rtype: ~numpy.ndarray
        """
        pre_slice = Slice(0, self.__app_edge.pre_vertex.n_atoms + 1)
        connections = list()

        if self.__syn_mat_offset is not None:
            block = self.__get_block(transceiver, placement, synapses_address)
            splitter = self.__app_edge.post_vertex.splitter
            connections.append(convert_to_connections(
                self.__synapse_info, pre_slice, self.__post_vertex_slice,
                self.__max_row_info.undelayed_max_words,
                self.__n_synapse_types, self.__weight_scales, block,
                False, splitter.max_support_delay()))

        if self.__delay_syn_mat_offset is not None:
            block = self.__get_delayed_block(
                transceiver, placement, synapses_address)
            splitter = self.__app_edge.post_vertex.splitter
            connections.append(convert_to_connections(
                self.__synapse_info, pre_slice, self.__post_vertex_slice,
                self.__max_row_info.delayed_max_words, self.__n_synapse_types,
                self.__weight_scales, block, True,
                splitter.max_support_delay()))

        return connections

    def __get_block(self, transceiver, placement, synapses_address):
        """ Get a block of data for undelayed synapses

        :param Transceiver transceiver: How to read the data from the machine
        :param Placement placement: Where the matrix is on the machine
        :param int synapses_address:
            The base address of the synaptic matrix region
        :rtype: bytearray
        """
        if self.__received_block is not None:
            return self.__received_block
        address = self.__syn_mat_offset + synapses_address
        block = transceiver.read_memory(
            placement.x, placement.y, address, self.__matrix_size)
        self.__received_block = block
        return block

    def __get_delayed_block(self, transceiver, placement, synapses_address):
        """ Get a block of data for delayed synapses

        :param Transceiver transceiver: How to read the data from the machine
        :param Placement placement: Where the matrix is on the machine
        :param int synapses_address:
            The base address of the synaptic matrix region
        :rtype: bytearray
        """
        if self.__delay_received_block is not None:
            return self.__delay_received_block
        address = self.__delay_syn_mat_offset + synapses_address
        block = transceiver.read_memory(
            placement.x, placement.y, address, self.__delay_matrix_size)
        self.__delay_received_block = block
        return block

    def get_index(self, machine_edge):
        """ Get the index in the master population table of the matrix for a
            machine edge

        :param ~pacman.model.graph.machine.MachineEdge machine_edge:
            The edge to get the index for
        :rtype: int
        """
        # If there is an app-level index, it will be the same for all machine
        # edges
        if self.__index is not None:
            return self.__index
        matrix = self.__get_matrix(machine_edge)
        return matrix.index

    def get_delay_index(self, machine_edge):
        """ Get the index in the master population table of the delayed matrix
            for a machine edge

        :param ~pacman.model.graph.machine.MachineEdge machine_edge:
            The edge to get the index for
        :rtype: int
        """
        # If there is an app-level index, it will be the same for all machine
        # edges
        if self.__delay_index is not None:
            return self.__delay_index
        matrix = self.__get_matrix(machine_edge)
        return matrix.delay_index<|MERGE_RESOLUTION|>--- conflicted
+++ resolved
@@ -181,61 +181,6 @@
         self.__matrices[machine_edge] = matrix
         return matrix
 
-<<<<<<< HEAD
-=======
-    def add_matrix_size(self, addr):
-        """ Add the bytes required by the synaptic matrices
-
-        :param int addr: The initial address
-        :return: The final address after adding synapses
-        :rtype: int
-        """
-        if self.__max_row_info.undelayed_max_n_synapses > 0:
-            size = self.__n_sub_atoms * self.__max_row_info.undelayed_max_bytes
-            for _ in range(self.__n_sub_edges):
-                addr = self.__poptable.get_next_allowed_address(addr)
-                addr += size
-        return addr
-
-    def add_delayed_matrix_size(self, addr):
-        """ Add the bytes required by the delayed synaptic matrices
-
-        :param int addr: The initial address
-        :return: The final address after adding synapses
-        :rtype: int
-        """
-        if self.__max_row_info.delayed_max_n_synapses > 0:
-            size = (self.__n_sub_atoms *
-                    self.__max_row_info.delayed_max_bytes *
-                    self.__app_edge.n_delay_stages)
-            for _ in range(self.__n_sub_edges):
-                addr = self.__poptable.get_next_allowed_address(addr)
-                addr += size
-        return addr
-
-    @property
-    def generator_info_size(self):
-        """ The number of bytes required by the generator information
-
-        :rtype: int
-        """
-        if not self.__synapse_info.may_generate_on_machine():
-            return 0
-
-        connector = self.__synapse_info.connector
-        dynamics = self.__synapse_info.synapse_dynamics
-        gen_size = sum((
-            GeneratorData.BASE_SIZE,
-            connector.gen_delay_params_size_in_bytes(
-                self.__synapse_info.delays),
-            connector.gen_weight_params_size_in_bytes(
-                self.__synapse_info.weights),
-            connector.gen_connector_params_size_in_bytes,
-            dynamics.gen_matrix_params_size_in_bytes
-        ))
-        return gen_size * self.__n_sub_edges
-
->>>>>>> 09a796f1
     def can_generate_on_machine(self, single_addr):
         """ Determine if an app edge can be generated on the machine
 
