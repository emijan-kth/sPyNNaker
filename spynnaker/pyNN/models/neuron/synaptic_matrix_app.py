# Copyright (c) 2017-2019 The University of Manchester
#
# This program is free software: you can redistribute it and/or modify
# it under the terms of the GNU General Public License as published by
# the Free Software Foundation, either version 3 of the License, or
# (at your option) any later version.
#
# This program is distributed in the hope that it will be useful,
# but WITHOUT ANY WARRANTY; without even the implied warranty of
# MERCHANTABILITY or FITNESS FOR A PARTICULAR PURPOSE.  See the
# GNU General Public License for more details.
#
# You should have received a copy of the GNU General Public License
# along with this program.  If not, see <http://www.gnu.org/licenses/>.
import numpy

from spinn_front_end_common.utilities.helpful_functions import (
    locate_memory_region_for_placement)
<<<<<<< HEAD
from .generator_data import GeneratorData
from .synapse_io import read_all_synapses, convert_to_connections, get_synapses
from spynnaker.pyNN.models.neuron.synapse_dynamics import (
    AbstractSynapseDynamicsStructural)
=======
from spynnaker.pyNN.data import SpynnakerDataView
from .synaptic_matrix import SynapticMatrix
from .generator_data import GeneratorData, SYN_REGION_UNUSED
from .synapse_io import read_all_synapses, convert_to_connections
from spynnaker.pyNN.utilities.constants import SPIKE_PARTITION_ID

# The most pre-atoms that the generator can handle at once
MAX_GENERATED_ATOMS = 1024
>>>>>>> e978d02e


class SynapticMatrixApp(object):
    """ The synaptic matrix (and delay matrix if applicable) for an incoming
        app edge
    """

    # pylint: disable=unused-private-member
    # https://github.com/SpiNNakerManchester/sPyNNaker/issues/1201
    __slots__ = [
        # The synaptic info that these matrices are for
        "__synapse_info",
        # The application edge that these matrices are for
        "__app_edge",
        # The number of synapse types incoming
        "__n_synapse_types",
        # The ID of the synaptic matrix region
        "__synaptic_matrix_region",
        # The maximum row length of delayed and undelayed matrices
        "__max_row_info",
        # The maximum summed size of the synaptic matrices
        "__all_syn_block_sz",
        # The application-level key information for the incoming edge
        "__app_key_info",
        # The application-level key information for the incoming delay edge
        "__delay_app_key_info",
        # The weight scaling used by each synapse type
        "__weight_scales",
        # The expected size in bytes of a synaptic matrix
        "__matrix_size",
        # The expected size in bytes of a delayed synaptic matrix
        "__delay_matrix_size",
        # The offset of the undelayed synaptic matrix in the region
        "__syn_mat_offset",
        # The offset of the delayed synaptic matrix in the region
        "__delay_syn_mat_offset",
        # The index of the synaptic matrix within the master population table
        "__index",
        # The index of the delayed synaptic matrix within the master population
        # table
        "__delay_index",
        # The number of bits to use for neuron IDs
        "__max_atoms_per_core"
    ]

    def __init__(
            self, synapse_info, app_edge, n_synapse_types,
            synaptic_matrix_region, max_atoms_per_core, all_syn_block_sz,
            app_key_info, delay_app_key_info, weight_scales):
        """
        :param SynapseInformation synapse_info:
            The projection synapse information
        :param ProjectionApplicationEdge app_edge:
            The projection application edge
        :param int n_synapse_types: The number of synapse types accepted
        :param int synaptic_matrix_region:
            The region where synaptic matrices are stored
        :param int all_syn_block_sz:
            The space available for all synaptic matrices on the core
        :param _AppKeyInfo app_key_info:
            Application-level routing key information for undelayed vertices
        :param _AppKeyInfo delay_app_key_info:
            Application-level routing key information for delayed vertices
        :param list(float) weight_scales:
            Weight scale for each synapse edge
        """
        self.__synapse_info = synapse_info
        self.__app_edge = app_edge
        self.__n_synapse_types = n_synapse_types
        self.__synaptic_matrix_region = synaptic_matrix_region
        self.__max_atoms_per_core = max_atoms_per_core

        # Calculate the max row info for this edge
        self.__max_row_info = self.__app_edge.post_vertex.get_max_row_info(
<<<<<<< HEAD
            synapse_info, max_atoms_per_core, app_edge)

        self.__all_syn_block_sz = all_syn_block_sz
        self.__app_key_info = app_key_info
        self.__delay_app_key_info = delay_app_key_info
        self.__weight_scales = weight_scales
=======
            synapse_info, self.__post_vertex_slice.n_atoms, app_edge)

        # These are set directly later
        self.__all_syn_block_sz = None
        self.__app_key_info = None
        self.__delay_app_key_info = None
        self.__weight_scales = None
        self.__m_vertices = None
        self.__delay_app_vertex = None
        self.__use_app_keys = None
>>>>>>> e978d02e

        self.__matrix_size = (
            self.__app_edge.pre_vertex.n_atoms *
            self.__max_row_info.undelayed_max_bytes)
        self.__delay_matrix_size = (
            self.__app_edge.pre_vertex.n_atoms *
            self.__app_edge.n_delay_stages *
            self.__max_row_info.delayed_max_bytes)

        # These are computed during synaptic generation
        self.__syn_mat_offset = None
        self.__delay_syn_mat_offset = None
        self.__index = None
        self.__delay_index = None

    @property
    def gen_size(self):
        max_row_length = max(
            self.__max_row_info.undelayed_max_bytes,
            self.__max_row_info.delayed_max_bytes)
<<<<<<< HEAD
        return (max_row_length * self.__app_edge.pre_vertex.n_atoms *
                (self.__app_edge.n_delay_stages + 1))
=======
        return max_row_length * self.__gen_n_rows

    def __get_matrix(self, m_vertex):
        """ Get or create a matrix object

        :param ~pacman.model.graph.machine.MachineVertex m_vertex:
            The source machine vertex to get the matrix for
        :rtype: SynapticMatrix
        """
        routing_info = SpynnakerDataView.get_routing_infos()
        if m_vertex in self.__matrices:
            return self.__matrices[m_vertex]

        r_info = routing_info.get_routing_info_from_pre_vertex(
            m_vertex, SPIKE_PARTITION_ID)
        d_r_info = None
        if self.__delay_app_vertex is not None:
            d_m_vertex = self.__delay_app_vertex.splitter.get_machine_vertex(
                m_vertex.vertex_slice)
            d_r_info = routing_info.get_routing_info_from_pre_vertex(
                d_m_vertex, SPIKE_PARTITION_ID)
        matrix = SynapticMatrix(
            self.__poptable, self.__synapse_info,
            m_vertex.index, m_vertex.vertex_slice, self.__post_vertex_slice,
            self.__app_edge, self.__n_synapse_types,
            self.__max_row_info, r_info, d_r_info, self.__weight_scales,
            self.__all_syn_block_sz, self.__all_single_syn_sz,
            self.__is_direct_capable(m_vertex, self.__post_vertex_slice))
        self.__matrices[m_vertex] = matrix
        return matrix

    def can_generate_on_machine(self, single_addr):
        """ Determine if an app edge can be generated on the machine

        :param int single_addr:
            The address for "direct" or "single" synapses so far
        :rtype: bool
        """
        return (
            self.__synapse_info.may_generate_on_machine() and
            not self.__is_app_edge_direct(single_addr))
>>>>>>> e978d02e

    def reserve_matrices(self, block_addr, poptable):
        """ Allocate the master pop table entries for the blocks

        :param int block_addr: Where the allocation can start from
        :param MasterPopTableAsBinarySearch poptable:
            The master population table
        :return: Where the next allocation can start from
        :rtype: int
        """
<<<<<<< HEAD
        block_addr = self.__reserve_app_matrix(block_addr, poptable)
        block_addr = self.__reserve_delay_app_matrix(block_addr, poptable)
        return block_addr

    def __reserve_app_matrix(self, block_addr, poptable):
        """ Reserve space for the matrix in the master pop table
=======
        pre_vertex_slice = machine_vertex.vertex_slice
        return (
            self.__app_edge.n_delay_stages == 0 and
            self.__synapse_info.may_use_direct_matrix() and
            (pre_vertex_slice.lo_atom == post_vertex_slice.lo_atom) and
            (pre_vertex_slice.hi_atom == post_vertex_slice.hi_atom))

    def set_info(self, all_syn_block_sz, app_key_info, delay_app_key_info,
                 weight_scales, m_vertices, delay_pre_vertex):
        """ Set extra information that isn't necessarily available when the
            class is created.

        :param int all_syn_block_sz:
            The space available for all synaptic matrices on the core
        :param _AppKeyInfo app_key_info:
            Application-level routing key information for undelayed vertices
        :param _AppKeyInfo delay_app_key_info:
            Application-level routing key information for delayed vertices
        :param list(float) weight_scales:
            Weight scale for each synapse edge
        :param list(~pacman.model.graphs.machine.MachineVertex) m_vertices:
            The machine vertices incoming to this vertex
        :param list(~pacman.model.graphs.machine.MachineVertex) delay_vertices:
            The delayed machine vertices incoming to this vertex
        """
        self.__all_syn_block_sz = all_syn_block_sz
        self.__app_key_info = app_key_info
        self.__delay_app_key_info = delay_app_key_info
        self.__weight_scales = weight_scales
        self.__m_vertices = m_vertices
        self.__delay_app_vertex = delay_pre_vertex

        # If there are delay and undelayed parts to this vertex, to use app
        # keys both parts must be able to use them to keep the indices
        # straight; also enforce that the number of machine edges is > 1 as
        # if there is only one, one-to-one connections might be possible, and
        # if not, there is no difference anyway.
        is_undelayed = bool(self.__max_row_info.undelayed_max_n_synapses)
        is_delayed = bool(self.__max_row_info.delayed_max_n_synapses)
        is_app_key = not is_undelayed or app_key_info is not None
        is_delay_app_key = not is_delayed or delay_app_key_info is not None
        self.__use_app_keys = (
            is_app_key and is_delay_app_key and len(m_vertices) > 1)

    def write_matrix(self, spec, block_addr, single_addr, single_synapses):
        """ Write a synaptic matrix from host
>>>>>>> e978d02e

        :param int block_addr:
            The address in the synaptic matrix region to start writing at
        :param MasterPopTableAsBinarySearch poptable:
            The master population table
        :return: The updated block address
        :rtype: int
        """
        # If there is no routing info, don't write anything
        if self.__app_key_info is None:
            return block_addr

        # If we have routing info but no synapses, write an invalid entry
        if self.__max_row_info.undelayed_max_n_synapses == 0:
            self.__index = poptable.add_invalid_application_entry(
                self.__app_key_info.key_and_mask,
                self.__app_key_info.core_mask, self.__app_key_info.core_shift,
                self.__app_key_info.n_neurons)
            return block_addr

        # Write a matrix for the whole application vertex
        block_addr = poptable.get_next_allowed_address(block_addr)
        self.__index = poptable.add_application_entry(
            block_addr,  self.__max_row_info.undelayed_max_words,
            self.__app_key_info.key_and_mask, self.__app_key_info.core_mask,
            self.__app_key_info.core_shift, self.__app_key_info.n_neurons)
        self.__syn_mat_offset = block_addr
        block_addr = self.__next_addr(block_addr, self.__matrix_size)
        return block_addr

    def __reserve_delay_app_matrix(self, block_addr, poptable):
        """ Reserve space in the master pop table for a delayed matrix

        :param int block_addr:
            The address in the synaptic matrix region to start writing at
        :param MasterPopTableAsBinarySearch poptable:
            The master population table
        :return: The updated block address
        :rtype: int
        """
        # If there is no routing info, don't write anything
        if self.__delay_app_key_info is None:
            return block_addr

        # If we have routing info but no synapses, write an invalid entry
        if self.__max_row_info.delayed_max_n_synapses == 0:
            self.__delay_index = poptable.add_invalid_application_entry(
                self.__delay_app_key_info.key_and_mask,
                self.__delay_app_key_info.core_mask,
                self.__delay_app_key_info.core_shift,
                self.__delay_app_key_info.n_neurons)
            return block_addr

        # Write a matrix for the whole application vertex
        block_addr = poptable.get_next_allowed_address(block_addr)
        self.__delay_index = poptable.add_application_entry(
            block_addr, self.__max_row_info.delayed_max_words,
            self.__delay_app_key_info.key_and_mask,
            self.__delay_app_key_info.core_mask,
            self.__delay_app_key_info.core_shift,
            self.__delay_app_key_info.n_neurons)
        self.__delay_syn_mat_offset = block_addr
        block_addr = self.__next_addr(block_addr, self.__delay_matrix_size)
        return block_addr

    def __next_addr(self, block_addr, size):
        """ Get the next address after a block, checking it is in range

        :param int block_addr: The address of the start of the block
        :param int size: The size of the block in bytes
        :param int max_addr: The maximum allowed address
        :return: The updated address
        :rtype: int
        :raises Exception: If the updated address is out of range
        """
        next_addr = block_addr + size
        if next_addr > self.__all_syn_block_sz:
            raise Exception(
                "Too much synaptic memory has been written: {} of {} "
                .format(next_addr, self.__all_syn_block_sz))
        return next_addr

    def write_matrix(self, spec, post_vertex_slice):
        """ Write a synaptic matrix from host

        :param ~data_specification.DataSpecificationGenerator spec:
            The specification to write to
        :param ~pacman.model.graphs.common.Slice post_vertex_slice:
            The slice of the post-vertex the matrix is for
        """
        row_data, delay_row_data = self.__get_row_data(post_vertex_slice)
        self.__update_connection_holders(
            row_data, delay_row_data, post_vertex_slice)
        if self.__syn_mat_offset is not None:
            spec.set_write_pointer(self.__syn_mat_offset)
            spec.write_array(row_data)
        if self.__delay_syn_mat_offset is not None:
            spec.set_write_pointer(self.__delay_syn_mat_offset)
            spec.write_array(delay_row_data)

    def __get_row_data(self, post_vertex_slice):
        """ Generate the row data for a synaptic matrix from the description

        :return: The data and the delayed data
        :rtype: tuple(~numpy.ndarray or None, ~numpy.ndarray or None)
        """

        # Get the actual connections
        post_slices =\
            self.__app_edge.post_vertex.splitter.get_in_coming_slices()
        connections = self.__synapse_info.connector.create_synaptic_block(
            post_slices, post_vertex_slice,
            self.__synapse_info.synapse_type, self.__synapse_info)

        # Get the row data; note that we use the availability of the routing
        # keys to decide if we should actually generate any data; this is
        # because a single edge might have been filtered
        (row_data, delayed_row_data) = get_synapses(
            connections, self.__synapse_info, self.__app_edge.n_delay_stages,
            self.__n_synapse_types, self.__weight_scales, self.__app_edge,
            post_vertex_slice, self.__max_row_info,
            self.__app_key_info is not None,
            self.__delay_app_key_info is not None, self.__max_atoms_per_core)

        # Set connections for structural plasticity
        if isinstance(self.__synapse_info.synapse_dynamics,
                      AbstractSynapseDynamicsStructural):
            self.__synapse_info.synapse_dynamics.set_connections(
                connections, post_vertex_slice, self.__app_edge,
                self.__synapse_info)
        if self.__app_edge.delay_edge is None and len(delayed_row_data) != 0:
            raise Exception(
                "Found delayed source IDs but no delay "
                "edge for {}".format(self.__app_edge.label))

        return row_data, delayed_row_data

    def __update_connection_holders(
            self, data, delayed_data, post_vertex_slice):
        """ Fill in connections in the connection holders as they are created

        :param ~numpy.ndarray data: The row data created
        :param ~numpy.ndarray delayed_data: The delayed row data created
        :param ~pacman.model.graphs.machine.MachineVertex m_vertex:
            The machine edge the connections are for
        """
        post_splitter = self.__app_edge.post_vertex.splitter
        post_vertex_max_delay_ticks = post_splitter.max_support_delay()
        for conn_holder in self.__synapse_info.pre_run_connection_holders:
            conn_holder.add_connections(
                read_all_synapses(
                    data, delayed_data, self.__synapse_info,
                    self.__n_synapse_types, self.__weight_scales,
                    post_vertex_slice, self.__app_edge.pre_vertex.n_atoms,
                    post_vertex_max_delay_ticks,
                    self.__max_row_info, self.__max_atoms_per_core))

    def get_generator_data(self):
        """ Prepare to write a matrix using an on-chip generator

        :return: The data to generate with
        :rtype: GeneratorData
        """
        return GeneratorData(
            self.__syn_mat_offset, self.__delay_syn_mat_offset,
            self.__app_edge, self.__synapse_info, self.__max_row_info,
            self.__max_atoms_per_core)

<<<<<<< HEAD
    def get_connections(self, transceiver, placement, post_vertex_slice):
=======
    def get_connections(self, placement):
>>>>>>> e978d02e
        """ Get the connections for this matrix from the machine

        :param ~pacman.model.placements.Placement placement:
            Where the matrix is on the machine
        :param ~pacman.model.graphs.common.Slice post_vertex_slice:
            The slice of the post-vertex the matrix is for
        :return: A list of arrays of connections, each with dtype
            AbstractSynapseDynamics.NUMPY_CONNECTORS_DTYPE
        :rtype: ~numpy.ndarray
        """
        synapses_address = locate_memory_region_for_placement(
<<<<<<< HEAD
            placement, self.__synaptic_matrix_region, transceiver)
        return self.__read_connections(
            transceiver, placement, synapses_address, post_vertex_slice)

    def read_generated_connection_holders(
            self, transceiver, placement, post_vertex_slice):
=======
            placement, self.__synaptic_matrix_region)
        single_address = (locate_memory_region_for_placement(
            placement, self.__direct_matrix_region) +
            BYTES_PER_WORD)
        if self.__use_app_keys:
            return self.__read_connections(placement, synapses_address)

        connections = list()
        for matrix in self.__matrices.values():
            connections.extend(matrix.read_connections(
                placement, synapses_address, single_address))
        return connections

    def clear_connection_cache(self):
        """ Clear saved connections
        """
        self.__received_block = None
        self.__delay_received_block = None
        for matrix in self.__matrices.values():
            matrix.clear_connection_cache()

    def read_generated_connection_holders(self, placement):
>>>>>>> e978d02e
        """ Read any pre-run connection holders after data has been generated

        :param ~pacman.model.placements.Placement placement:
            Where the matrix is on the machine
        :param ~pacman.model.graphs.common.Slice post_vertex_slice:
            The slice of the post-vertex the matrix is for
        """
        if self.__synapse_info.pre_run_connection_holders:
<<<<<<< HEAD
            connections = self.get_connections(
                transceiver, placement, post_vertex_slice)
=======
            connections = self.get_connections(placement)
>>>>>>> e978d02e
            if connections:
                connections = numpy.concatenate(connections)
                for holder in self.__synapse_info.pre_run_connection_holders:
                    holder.add_connections(connections)

<<<<<<< HEAD
    def __read_connections(
            self, transceiver, placement, synapses_address, post_vertex_slice):
=======
    def __read_connections(self, placement, synapses_address):
>>>>>>> e978d02e
        """ Read connections from an address on the machine

        :param Placement placement: Where the matrix is on the machine
        :param int synapses_address:
            The base address of the synaptic matrix region
        :return: A list of arrays of connections, each with dtype
            AbstractSynapseDynamics.NUMPY_CONNECTORS_DTYPE
        :rtype: ~numpy.ndarray
        """
        connections = list()

        if self.__syn_mat_offset is not None:
            block = self.__get_block(placement, synapses_address)
            splitter = self.__app_edge.post_vertex.splitter
            connections.append(convert_to_connections(
                self.__synapse_info, post_vertex_slice,
                self.__app_edge.pre_vertex.n_atoms,
                self.__max_row_info.undelayed_max_words,
                self.__n_synapse_types, self.__weight_scales, block,
                False, splitter.max_support_delay(),
                self.__max_atoms_per_core))

        if self.__delay_syn_mat_offset is not None:
            block = self.__get_delayed_block(placement, synapses_address)
            splitter = self.__app_edge.post_vertex.splitter
            connections.append(convert_to_connections(
                self.__synapse_info, post_vertex_slice,
                self.__app_edge.pre_vertex.n_atoms,
                self.__max_row_info.delayed_max_words, self.__n_synapse_types,
                self.__weight_scales, block, True,
                splitter.max_support_delay(), self.__max_atoms_per_core))

        return connections

    def __get_block(self, placement, synapses_address):
        """ Get a block of data for undelayed synapses

        :param Placement placement: Where the matrix is on the machine
        :param int synapses_address:
            The base address of the synaptic matrix region
        :rtype: bytearray
        """
        address = self.__syn_mat_offset + synapses_address
        block = SpynnakerDataView.read_memory(
            placement.x, placement.y, address, self.__matrix_size)
        return block

    def __get_delayed_block(self, placement, synapses_address):
        """ Get a block of data for delayed synapses

        :param Placement placement: Where the matrix is on the machine
        :param int synapses_address:
            The base address of the synaptic matrix region
        :rtype: bytearray
        """
        address = self.__delay_syn_mat_offset + synapses_address
        block = SpynnakerDataView.read_memory(
            placement.x, placement.y, address, self.__delay_matrix_size)
        return block

    def get_index(self):
        """ Get the index in the master population table of the matrix

        :param ~pacman.model.graph.machine.MachineVertex m_vertex:
            The source machine vertex
        :rtype: int
        """
        return self.__index<|MERGE_RESOLUTION|>--- conflicted
+++ resolved
@@ -16,21 +16,11 @@
 
 from spinn_front_end_common.utilities.helpful_functions import (
     locate_memory_region_for_placement)
-<<<<<<< HEAD
+from spynnaker.pyNN.data import SpynnakerDataView
 from .generator_data import GeneratorData
 from .synapse_io import read_all_synapses, convert_to_connections, get_synapses
 from spynnaker.pyNN.models.neuron.synapse_dynamics import (
     AbstractSynapseDynamicsStructural)
-=======
-from spynnaker.pyNN.data import SpynnakerDataView
-from .synaptic_matrix import SynapticMatrix
-from .generator_data import GeneratorData, SYN_REGION_UNUSED
-from .synapse_io import read_all_synapses, convert_to_connections
-from spynnaker.pyNN.utilities.constants import SPIKE_PARTITION_ID
-
-# The most pre-atoms that the generator can handle at once
-MAX_GENERATED_ATOMS = 1024
->>>>>>> e978d02e
 
 
 class SynapticMatrixApp(object):
@@ -105,25 +95,12 @@
 
         # Calculate the max row info for this edge
         self.__max_row_info = self.__app_edge.post_vertex.get_max_row_info(
-<<<<<<< HEAD
             synapse_info, max_atoms_per_core, app_edge)
 
         self.__all_syn_block_sz = all_syn_block_sz
         self.__app_key_info = app_key_info
         self.__delay_app_key_info = delay_app_key_info
         self.__weight_scales = weight_scales
-=======
-            synapse_info, self.__post_vertex_slice.n_atoms, app_edge)
-
-        # These are set directly later
-        self.__all_syn_block_sz = None
-        self.__app_key_info = None
-        self.__delay_app_key_info = None
-        self.__weight_scales = None
-        self.__m_vertices = None
-        self.__delay_app_vertex = None
-        self.__use_app_keys = None
->>>>>>> e978d02e
 
         self.__matrix_size = (
             self.__app_edge.pre_vertex.n_atoms *
@@ -144,52 +121,8 @@
         max_row_length = max(
             self.__max_row_info.undelayed_max_bytes,
             self.__max_row_info.delayed_max_bytes)
-<<<<<<< HEAD
         return (max_row_length * self.__app_edge.pre_vertex.n_atoms *
                 (self.__app_edge.n_delay_stages + 1))
-=======
-        return max_row_length * self.__gen_n_rows
-
-    def __get_matrix(self, m_vertex):
-        """ Get or create a matrix object
-
-        :param ~pacman.model.graph.machine.MachineVertex m_vertex:
-            The source machine vertex to get the matrix for
-        :rtype: SynapticMatrix
-        """
-        routing_info = SpynnakerDataView.get_routing_infos()
-        if m_vertex in self.__matrices:
-            return self.__matrices[m_vertex]
-
-        r_info = routing_info.get_routing_info_from_pre_vertex(
-            m_vertex, SPIKE_PARTITION_ID)
-        d_r_info = None
-        if self.__delay_app_vertex is not None:
-            d_m_vertex = self.__delay_app_vertex.splitter.get_machine_vertex(
-                m_vertex.vertex_slice)
-            d_r_info = routing_info.get_routing_info_from_pre_vertex(
-                d_m_vertex, SPIKE_PARTITION_ID)
-        matrix = SynapticMatrix(
-            self.__poptable, self.__synapse_info,
-            m_vertex.index, m_vertex.vertex_slice, self.__post_vertex_slice,
-            self.__app_edge, self.__n_synapse_types,
-            self.__max_row_info, r_info, d_r_info, self.__weight_scales,
-            self.__all_syn_block_sz, self.__all_single_syn_sz,
-            self.__is_direct_capable(m_vertex, self.__post_vertex_slice))
-        self.__matrices[m_vertex] = matrix
-        return matrix
-
-    def can_generate_on_machine(self, single_addr):
-        """ Determine if an app edge can be generated on the machine
-
-        :param int single_addr:
-            The address for "direct" or "single" synapses so far
-        :rtype: bool
-        """
-        return (
-            self.__synapse_info.may_generate_on_machine() and
-            not self.__is_app_edge_direct(single_addr))
->>>>>>> e978d02e
 
     def reserve_matrices(self, block_addr, poptable):
         """ Allocate the master pop table entries for the blocks
@@ -200,61 +133,12 @@
         :return: Where the next allocation can start from
         :rtype: int
         """
-<<<<<<< HEAD
         block_addr = self.__reserve_app_matrix(block_addr, poptable)
         block_addr = self.__reserve_delay_app_matrix(block_addr, poptable)
         return block_addr
 
     def __reserve_app_matrix(self, block_addr, poptable):
         """ Reserve space for the matrix in the master pop table
-=======
-        pre_vertex_slice = machine_vertex.vertex_slice
-        return (
-            self.__app_edge.n_delay_stages == 0 and
-            self.__synapse_info.may_use_direct_matrix() and
-            (pre_vertex_slice.lo_atom == post_vertex_slice.lo_atom) and
-            (pre_vertex_slice.hi_atom == post_vertex_slice.hi_atom))
-
-    def set_info(self, all_syn_block_sz, app_key_info, delay_app_key_info,
-                 weight_scales, m_vertices, delay_pre_vertex):
-        """ Set extra information that isn't necessarily available when the
-            class is created.
-
-        :param int all_syn_block_sz:
-            The space available for all synaptic matrices on the core
-        :param _AppKeyInfo app_key_info:
-            Application-level routing key information for undelayed vertices
-        :param _AppKeyInfo delay_app_key_info:
-            Application-level routing key information for delayed vertices
-        :param list(float) weight_scales:
-            Weight scale for each synapse edge
-        :param list(~pacman.model.graphs.machine.MachineVertex) m_vertices:
-            The machine vertices incoming to this vertex
-        :param list(~pacman.model.graphs.machine.MachineVertex) delay_vertices:
-            The delayed machine vertices incoming to this vertex
-        """
-        self.__all_syn_block_sz = all_syn_block_sz
-        self.__app_key_info = app_key_info
-        self.__delay_app_key_info = delay_app_key_info
-        self.__weight_scales = weight_scales
-        self.__m_vertices = m_vertices
-        self.__delay_app_vertex = delay_pre_vertex
-
-        # If there are delay and undelayed parts to this vertex, to use app
-        # keys both parts must be able to use them to keep the indices
-        # straight; also enforce that the number of machine edges is > 1 as
-        # if there is only one, one-to-one connections might be possible, and
-        # if not, there is no difference anyway.
-        is_undelayed = bool(self.__max_row_info.undelayed_max_n_synapses)
-        is_delayed = bool(self.__max_row_info.delayed_max_n_synapses)
-        is_app_key = not is_undelayed or app_key_info is not None
-        is_delay_app_key = not is_delayed or delay_app_key_info is not None
-        self.__use_app_keys = (
-            is_app_key and is_delay_app_key and len(m_vertices) > 1)
-
-    def write_matrix(self, spec, block_addr, single_addr, single_synapses):
-        """ Write a synaptic matrix from host
->>>>>>> e978d02e
 
         :param int block_addr:
             The address in the synaptic matrix region to start writing at
@@ -423,78 +307,33 @@
             self.__app_edge, self.__synapse_info, self.__max_row_info,
             self.__max_atoms_per_core)
 
-<<<<<<< HEAD
-    def get_connections(self, transceiver, placement, post_vertex_slice):
-=======
     def get_connections(self, placement):
->>>>>>> e978d02e
         """ Get the connections for this matrix from the machine
 
         :param ~pacman.model.placements.Placement placement:
             Where the matrix is on the machine
-        :param ~pacman.model.graphs.common.Slice post_vertex_slice:
-            The slice of the post-vertex the matrix is for
         :return: A list of arrays of connections, each with dtype
             AbstractSynapseDynamics.NUMPY_CONNECTORS_DTYPE
         :rtype: ~numpy.ndarray
         """
         synapses_address = locate_memory_region_for_placement(
-<<<<<<< HEAD
-            placement, self.__synaptic_matrix_region, transceiver)
-        return self.__read_connections(
-            transceiver, placement, synapses_address, post_vertex_slice)
-
-    def read_generated_connection_holders(
-            self, transceiver, placement, post_vertex_slice):
-=======
             placement, self.__synaptic_matrix_region)
-        single_address = (locate_memory_region_for_placement(
-            placement, self.__direct_matrix_region) +
-            BYTES_PER_WORD)
-        if self.__use_app_keys:
-            return self.__read_connections(placement, synapses_address)
-
-        connections = list()
-        for matrix in self.__matrices.values():
-            connections.extend(matrix.read_connections(
-                placement, synapses_address, single_address))
-        return connections
-
-    def clear_connection_cache(self):
-        """ Clear saved connections
-        """
-        self.__received_block = None
-        self.__delay_received_block = None
-        for matrix in self.__matrices.values():
-            matrix.clear_connection_cache()
+        return self.__read_connections(placement, synapses_address)
 
     def read_generated_connection_holders(self, placement):
->>>>>>> e978d02e
         """ Read any pre-run connection holders after data has been generated
 
         :param ~pacman.model.placements.Placement placement:
             Where the matrix is on the machine
-        :param ~pacman.model.graphs.common.Slice post_vertex_slice:
-            The slice of the post-vertex the matrix is for
         """
         if self.__synapse_info.pre_run_connection_holders:
-<<<<<<< HEAD
-            connections = self.get_connections(
-                transceiver, placement, post_vertex_slice)
-=======
             connections = self.get_connections(placement)
->>>>>>> e978d02e
             if connections:
                 connections = numpy.concatenate(connections)
                 for holder in self.__synapse_info.pre_run_connection_holders:
                     holder.add_connections(connections)
 
-<<<<<<< HEAD
-    def __read_connections(
-            self, transceiver, placement, synapses_address, post_vertex_slice):
-=======
     def __read_connections(self, placement, synapses_address):
->>>>>>> e978d02e
         """ Read connections from an address on the machine
 
         :param Placement placement: Where the matrix is on the machine
@@ -510,7 +349,7 @@
             block = self.__get_block(placement, synapses_address)
             splitter = self.__app_edge.post_vertex.splitter
             connections.append(convert_to_connections(
-                self.__synapse_info, post_vertex_slice,
+                self.__synapse_info, placement.vertex.vertex_slice,
                 self.__app_edge.pre_vertex.n_atoms,
                 self.__max_row_info.undelayed_max_words,
                 self.__n_synapse_types, self.__weight_scales, block,
@@ -521,7 +360,7 @@
             block = self.__get_delayed_block(placement, synapses_address)
             splitter = self.__app_edge.post_vertex.splitter
             connections.append(convert_to_connections(
-                self.__synapse_info, post_vertex_slice,
+                self.__synapse_info, placement.vertex.vertex_slice,
                 self.__app_edge.pre_vertex.n_atoms,
                 self.__max_row_info.delayed_max_words, self.__n_synapse_types,
                 self.__weight_scales, block, True,
