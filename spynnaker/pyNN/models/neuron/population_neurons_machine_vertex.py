--- conflicted
+++ resolved
@@ -198,14 +198,6 @@
     @overrides(
         AbstractGeneratesDataSpecification.generate_data_specification)
     def generate_data_specification(self, spec, placement):
-        """
-<<<<<<< HEAD
-=======
-        :param routing_info: (injected)
-        :param data_n_time_steps: (injected)
->>>>>>> b0774f22
-        :param n_key_map: (injected)
-        """
         # pylint: disable=arguments-differ
         rec_regions = self._app_vertex.neuron_recorder.get_region_sizes(
             self.vertex_slice)
