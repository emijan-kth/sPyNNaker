# Copyright (c) 2021 The University of Manchester
#
# Licensed under the Apache License, Version 2.0 (the "License");
# you may not use this file except in compliance with the License.
# You may obtain a copy of the License at
#
#     http://www.apache.org/licenses/LICENSE-2.0
#
# Unless required by applicable law or agreed to in writing, software
# distributed under the License is distributed on an "AS IS" BASIS,
# WITHOUT WARRANTIES OR CONDITIONS OF ANY KIND, either express or implied.
# See the License for the specific language governing permissions and
# limitations under the License.
import numpy
from collections import defaultdict, namedtuple
from spinn_utilities.overrides import overrides
from data_specification.enums.data_type import DataType
from spinn_front_end_common.utilities.constants import (
    BYTES_PER_SHORT, BYTES_PER_WORD)
from spynnaker.pyNN.data import SpynnakerDataView
from spynnaker.pyNN.exceptions import SynapticConfigurationException
from spynnaker.pyNN.models.neural_projections.connectors import (
    ConvolutionConnector)
from spynnaker.pyNN.models.neuron.synapse_dynamics import (
    AbstractSupportsSignedWeights)
from spynnaker.pyNN.utilities.constants import SPIKE_PARTITION_ID
from .abstract_local_only import AbstractLocalOnly

Source = namedtuple("Source", ["projection", "vertex_slice", "key", "mask"])

#: Number of shorts in the conv_config struct
CONV_CONFIG_N_SHORTS = 6

#: Number of words in the conv_config struct
CONV_CONFIG_N_WORDS = 2


class LocalOnlyConvolution(AbstractLocalOnly, AbstractSupportsSignedWeights):
    """ A convolution synapse dynamics that can process spikes with only DTCM
    """

    __slots__ = [
        "__cached_2d_overlaps",
<<<<<<< HEAD
        "__delay"
=======
        "__cached_n_incoming"
>>>>>>> 4d87061b
    ]

    def __init__(self, delay=None):
        """
        :param float delay:
            The delay used in the connection; by default 1 time step
        """
        # Store the overlaps between 2d vertices to avoid recalculation
        self.__cached_2d_overlaps = dict()
<<<<<<< HEAD
        self.__delay = delay
        if delay is None:
            self.__delay = SpynnakerDataView.get_simulation_time_step_ms()
        elif not isinstance(delay, (float, int)):
            raise SynapticConfigurationException(
                "Only single value delays are supported")
=======

        # Store the n_incoming to avoid recalcaultion
        self.__cached_n_incoming = dict()
>>>>>>> 4d87061b

    @overrides(AbstractLocalOnly.merge)
    def merge(self, synapse_dynamics):
        if not isinstance(synapse_dynamics, LocalOnlyConvolution):
            raise SynapticConfigurationException(
                "All targets of this Population must have a synapse_type of"
                " Convolution")
        return synapse_dynamics

    @overrides(AbstractLocalOnly.get_vertex_executable_suffix)
    def get_vertex_executable_suffix(self):
        return "_conv"

    @property
    @overrides(AbstractLocalOnly.changes_during_run)
    def changes_during_run(self):
        return False

    @overrides(AbstractLocalOnly.get_parameters_usage_in_bytes)
    def get_parameters_usage_in_bytes(
            self, n_atoms, incoming_projections):
        n_bytes = 0
        kernel_bytes = 0
        for incoming in incoming_projections:
            # pylint: disable=protected-access
            s_info = incoming._synapse_information
            if not isinstance(s_info.connector, ConvolutionConnector):
                raise SynapticConfigurationException(
                    "Only ConvolutionConnector can be used with a synapse type"
                    " of Convolution")
            # pylint: disable=protected-access
            app_edge = incoming._projection_edge

            if app_edge in self.__cached_n_incoming:
                n_incoming = self.__cached_n_incoming[app_edge]
            else:
                n_incoming = s_info.connector.get_max_n_incoming_slices(
                    app_edge.pre_vertex, app_edge.post_vertex)
                self.__cached_n_incoming[app_edge] = n_incoming
            n_bytes += s_info.connector.parameters_n_bytes * n_incoming
            kernel_bytes += s_info.connector.kernel_n_bytes

        if kernel_bytes % BYTES_PER_WORD != 0:
            kernel_bytes += BYTES_PER_SHORT

        return ((CONV_CONFIG_N_SHORTS * BYTES_PER_SHORT) +
                (CONV_CONFIG_N_WORDS * BYTES_PER_WORD) + n_bytes +
                kernel_bytes)

    @overrides(AbstractLocalOnly.write_parameters)
    def write_parameters(self, spec, region, machine_vertex, weight_scales):

        # Get incoming sources for this machine vertex, and sort by key
        app_vertex = machine_vertex.app_vertex
        sources_for_targets = self.__get_sources_for_target(app_vertex)
        sources_for_m_vertex = sources_for_targets[machine_vertex]
        sources_for_m_vertex.sort(key=lambda s: s.key)

        size = self.get_parameters_usage_in_bytes(
            machine_vertex.vertex_slice, app_vertex.incoming_projections)
        spec.reserve_memory_region(region, size, label="LocalOnlyConvolution")
        spec.switch_write_focus(region)

        # Get spec for each incoming source
        connector_weight_index = dict()
        unique_connectors = list()
        next_weight_index = 0
        data = list()
        for source in sources_for_m_vertex:
            incoming = source.projection
            # pylint: disable=protected-access
            s_info = incoming._synapse_information
            app_edge = incoming._projection_edge
            conn = s_info.connector
            if conn in connector_weight_index:
                weight_index = connector_weight_index[conn]
            else:
                unique_connectors.append((s_info.connector, app_edge))
                weight_index = next_weight_index
                connector_weight_index[conn] = weight_index
                next_weight_index += conn.kernel_n_weights

            data.extend(s_info.connector.get_local_only_data(
                app_edge, source.vertex_slice, source.key, source.mask,
                app_edge.pre_vertex.n_colour_bits, weight_index))
        n_weights = next_weight_index
        if next_weight_index % 2 != 0:
            n_weights += 1

        # Write the common spec
        post_slice = machine_vertex.vertex_slice
        post_start = numpy.array(post_slice.start)
        post_shape = numpy.array(post_slice.shape)
        post_end = (post_start + post_shape) - 1
        spec.write_value(post_start[1], data_type=DataType.INT16)
        spec.write_value(post_start[0], data_type=DataType.INT16)
        spec.write_value(post_end[1], data_type=DataType.INT16)
        spec.write_value(post_end[0], data_type=DataType.INT16)
        spec.write_value(post_shape[1], data_type=DataType.INT16)
        spec.write_value(post_shape[0], data_type=DataType.INT16)
        spec.write_value(next_weight_index)
        spec.write_value(len(sources_for_m_vertex), data_type=DataType.UINT32)

        # Write the data
        # pylint: disable=unexpected-keyword-arg
        spec.write_array(numpy.concatenate(data, dtype="uint32"))

        # Write weights where they are unique
        kernel_data = list()
        for conn, app_edge in unique_connectors:
            kernel_data.append(
                conn.get_encoded_kernel_weights(app_edge, weight_scales))
        if next_weight_index % 2 != 0:
            kernel_data.append(numpy.array([0], dtype="int16"))
        # pylint: disable=unexpected-keyword-arg
        spec.write_array(
            numpy.concatenate(kernel_data, dtype="int16").view("uint32"))

    def __merge_key_and_mask(self, key_a, mask_a, key_b, mask_b):
        new_xs = (~(key_a ^ key_b)) & 0xFFFFFFFF
        mask = mask_a & mask_b & new_xs
        key = (key_a | key_b) & mask
        return key, mask

    def __get_sources_for_target(self, app_vertex):
        """ Get all the machine vertex sources that will hit the given
            application vertex

        :param AbstractPopulationVertex app_vertex:
            The vertex being targeted
        :rtype: dict(MachineVertex, list(Sources))
        """
        sources_for_target = self.__cached_2d_overlaps.get(app_vertex)
        if sources_for_target is None:
            key_cache = dict()
            seen_pre_vertices = set()
            sources_for_target = defaultdict(list)
            for incoming in app_vertex.incoming_projections:
                # pylint: disable=protected-access
                app_edge = incoming._projection_edge
                s_info = incoming._synapse_information
                source_vertex = app_edge.pre_vertex
                if source_vertex not in seen_pre_vertices:
                    seen_pre_vertices.add(source_vertex)
                    for tgt, srcs in s_info.connector.get_connected_vertices(
                            s_info, source_vertex, app_vertex):
                        r_info = self.__get_rinfo_for_sources(
                            key_cache, srcs, incoming, app_edge, app_vertex)
                        sources_for_target[tgt].extend(r_info)
            self.__cached_2d_overlaps[app_vertex] = sources_for_target
        return sources_for_target

    def __get_rinfo_for_sources(
            self, key_cache, srcs, incoming, app_edge, app_vertex):
        """ Get the routing information for sources, merging sources that have
            the same vertex slice (note this happens in retinas from FPGAs).

        :rtype: list(Source)
        """
        routing_info = SpynnakerDataView.get_routing_infos()
        delay_vertex = None
        if self.__delay > app_vertex.splitter.max_support_delay():
            # pylint: disable=protected-access
            delay_vertex = incoming._projection_edge.delay_edge.pre_vertex

        # Group sources by vertex slice
        sources = defaultdict(list)
        for source in srcs:
            sources[source.vertex_slice].append(source)

        # For each slice, merge the keys
        keys = list()
        for vertex_slice, slice_sources in sources.items():
            cache_key = (app_edge.pre_vertex, vertex_slice)
            if cache_key in key_cache:
                keys.append(key_cache.get(cache_key))
            else:
                r_info = self.__get_rinfo(
                    routing_info, slice_sources[0], delay_vertex)
                group_key = r_info.key
                group_mask = r_info.mask
                for source in slice_sources:
                    r_info = self.__get_rinfo(
                        routing_info, source, delay_vertex)
                    group_key, group_mask = self.__merge_key_and_mask(
                        group_key, group_mask, r_info.key,
                        r_info.mask)
                key_source = Source(
                    incoming, vertex_slice, group_key, group_mask)
                key_cache[cache_key] = key_source
                keys.append(key_source)
        return keys

    def __get_rinfo(self, routing_info, source, delay_vertex):
        if delay_vertex is None:
            return routing_info.get_routing_info_from_pre_vertex(
                source, SPIKE_PARTITION_ID)
        delay_source = delay_vertex.splitter.get_machine_vertex(
            source.vertex_slice)
        return routing_info.get_routing_info_from_pre_vertex(
            delay_source, SPIKE_PARTITION_ID)

    @property
    @overrides(AbstractLocalOnly.delay)
    def delay(self):
        return self.__delay

    @property
    @overrides(AbstractLocalOnly.weight)
    def weight(self):
        # We don't have a weight here, it is in the connector
        return 0

    @overrides(AbstractSupportsSignedWeights.get_positive_synapse_index)
    def get_positive_synapse_index(self, incoming_projection):
        # pylint: disable=protected-access
        post = incoming_projection._projection_edge.post_vertex
        conn = incoming_projection._synapse_information.connector
        return post.get_synapse_id_by_target(conn.positive_receptor_type)

    @overrides(AbstractSupportsSignedWeights.get_negative_synapse_index)
    def get_negative_synapse_index(self, incoming_projection):
        # pylint: disable=protected-access
        post = incoming_projection._projection_edge.post_vertex
        conn = incoming_projection._synapse_information.connector
        return post.get_synapse_id_by_target(conn.negative_receptor_type)

    @overrides(AbstractSupportsSignedWeights.get_maximum_positive_weight)
    def get_maximum_positive_weight(self, incoming_projection):
        # pylint: disable=protected-access
        conn = incoming_projection._synapse_information.connector
        # We know the connector doesn't care about the argument
        max_weight = numpy.amax(conn.kernel_weights)
        return max_weight if max_weight > 0 else 0

    @overrides(AbstractSupportsSignedWeights.get_minimum_negative_weight)
    def get_minimum_negative_weight(self, incoming_projection):
        # pylint: disable=protected-access
        conn = incoming_projection._synapse_information.connector
        # This is different because the connector happens to support this
        min_weight = numpy.amin(conn.kernel_weights)
        return min_weight if min_weight < 0 else 0

    @overrides(AbstractSupportsSignedWeights.get_mean_positive_weight)
    def get_mean_positive_weight(self, incoming_projection):
        # pylint: disable=protected-access
        conn = incoming_projection._synapse_information.connector
        pos_weights = conn.kernel_weights[conn.kernel_weights > 0]
        if not len(pos_weights):
            return 0
        return numpy.mean(pos_weights)

    @overrides(AbstractSupportsSignedWeights.get_mean_negative_weight)
    def get_mean_negative_weight(self, incoming_projection):
        # pylint: disable=protected-access
        conn = incoming_projection._synapse_information.connector
        neg_weights = conn.kernel_weights[conn.kernel_weights < 0]
        if not len(neg_weights):
            return 0
        return numpy.mean(neg_weights)

    @overrides(AbstractSupportsSignedWeights.get_variance_positive_weight)
    def get_variance_positive_weight(self, incoming_projection):
        # pylint: disable=protected-access
        conn = incoming_projection._synapse_information.connector
        pos_weights = conn.kernel_weights[conn.kernel_weights > 0]
        if not len(pos_weights):
            return 0
        return numpy.var(pos_weights)

    @overrides(AbstractSupportsSignedWeights.get_variance_negative_weight)
    def get_variance_negative_weight(self, incoming_projection):
        # pylint: disable=protected-access
        conn = incoming_projection._synapse_information.connector
        neg_weights = conn.kernel_weights[conn.kernel_weights < 0]
        if not len(neg_weights):
            return 0
        return numpy.var(neg_weights)<|MERGE_RESOLUTION|>--- conflicted
+++ resolved
@@ -41,11 +41,8 @@
 
     __slots__ = [
         "__cached_2d_overlaps",
-<<<<<<< HEAD
+        "__cached_n_incoming"
         "__delay"
-=======
-        "__cached_n_incoming"
->>>>>>> 4d87061b
     ]
 
     def __init__(self, delay=None):
@@ -55,18 +52,16 @@
         """
         # Store the overlaps between 2d vertices to avoid recalculation
         self.__cached_2d_overlaps = dict()
-<<<<<<< HEAD
+
+        # Store the n_incoming to avoid recalcaultion
+        self.__cached_n_incoming = dict()
+
         self.__delay = delay
         if delay is None:
             self.__delay = SpynnakerDataView.get_simulation_time_step_ms()
         elif not isinstance(delay, (float, int)):
             raise SynapticConfigurationException(
                 "Only single value delays are supported")
-=======
-
-        # Store the n_incoming to avoid recalcaultion
-        self.__cached_n_incoming = dict()
->>>>>>> 4d87061b
 
     @overrides(AbstractLocalOnly.merge)
     def merge(self, synapse_dynamics):
