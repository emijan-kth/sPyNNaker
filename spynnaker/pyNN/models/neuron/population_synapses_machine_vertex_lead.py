--- conflicted
+++ resolved
@@ -40,16 +40,10 @@
         "__regenerate_data"]
 
     def __init__(
-<<<<<<< HEAD
-            self, sdram, label, constraints, app_vertex,
+            self, sdram, label, app_vertex,
             vertex_slice, ring_buffer_shifts, weight_scales,
             structural_sz, synapse_references, max_atoms_per_core,
             synaptic_matrices):
-=======
-            self, sdram, label, app_vertex,
-            vertex_slice, ring_buffer_shifts, weight_scales, all_syn_block_sz,
-            structural_sz, synapse_references):
->>>>>>> f95d1aef
         """
         :param ~pacman.model.resources.AbstractSDRAM sdram:
             The sdram used by the vertex
