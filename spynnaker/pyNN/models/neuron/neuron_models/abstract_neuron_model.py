--- conflicted
+++ resolved
@@ -1,11 +1,8 @@
 from six import add_metaclass
 
-<<<<<<< HEAD
 from spinn_utilities.abstract_base import AbstractBase, abstractmethod
-=======
+
 from spynnaker.pyNN.utilities import utility_calls
-
->>>>>>> 82ae5d8e
 
 
 @add_metaclass(AbstractBase)
