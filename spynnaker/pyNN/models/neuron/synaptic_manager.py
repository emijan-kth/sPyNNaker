# Copyright (c) 2017-2019 The University of Manchester
#
# This program is free software: you can redistribute it and/or modify
# it under the terms of the GNU General Public License as published by
# the Free Software Foundation, either version 3 of the License, or
# (at your option) any later version.
#
# This program is distributed in the hope that it will be useful,
# but WITHOUT ANY WARRANTY; without even the implied warranty of
# MERCHANTABILITY or FITNESS FOR A PARTICULAR PURPOSE.  See the
# GNU General Public License for more details.
#
# You should have received a copy of the GNU General Public License
# along with this program.  If not, see <http://www.gnu.org/licenses/>.

from collections import defaultdict
import math
import struct
import numpy
import scipy.stats  # @UnresolvedImport
from scipy import special  # @UnresolvedImport
from spinn_utilities.helpful_functions import get_valid_components
from data_specification.enums import DataType
from spinn_front_end_common.utilities.helpful_functions import (
    locate_memory_region_for_placement)
from spinn_front_end_common.utilities.constants import BYTES_PER_WORD
from spinn_front_end_common.utilities.globals_variables import get_simulator
from spynnaker.pyNN.models.neuron.generator_data import GeneratorData
from spynnaker.pyNN.models.neural_projections.connectors import (
    OneToOneConnector, AbstractGenerateConnectorOnMachine)
from spynnaker.pyNN.models.neural_projections import ProjectionApplicationEdge
from .synapse_dynamics import (
    AbstractSynapseDynamicsStructural,
    AbstractGenerateOnMachine, SynapseDynamicsStructuralSTDP)
from spynnaker.pyNN.models.neuron.synapse_io import SynapseIORowBased
from spynnaker.pyNN.models.spike_source.spike_source_poisson_vertex import (
    SpikeSourcePoissonVertex)
from spynnaker.pyNN.models.utility_models.delays import DelayExtensionVertex
from spynnaker.pyNN.utilities.constants import (
    POPULATION_BASED_REGIONS, POSSION_SIGMA_SUMMATION_LIMIT)
from spynnaker.pyNN.utilities.utility_calls import (
    get_maximum_probable_value, get_n_bits)
from spynnaker.pyNN.utilities.running_stats import RunningStats
from spynnaker.pyNN.models.neuron import master_pop_table_generators

TIME_STAMP_BYTES = BYTES_PER_WORD

# TODO: Make sure these values are correct (particularly CPU cycles)
_SYNAPSES_BASE_DTCM_USAGE_IN_BYTES = 7 * BYTES_PER_WORD
_SYNAPSES_BASE_SDRAM_USAGE_IN_BYTES = 0
_SYNAPSES_BASE_N_CPU_CYCLES_PER_NEURON = 10
_SYNAPSES_BASE_N_CPU_CYCLES = 8

# 4 for n_edges
# 8 for post_vertex_slice.lo_atom, post_vertex_slice.n_atoms
# 4 for n_synapse_types
# 4 for n_synapse_type_bits
# 4 for n_synapse_index_bits
_SYNAPSES_BASE_GENERATOR_SDRAM_USAGE_IN_BYTES = 6 * BYTES_PER_WORD

# Amount to scale synapse SDRAM estimate by to make sure the synapses fit
_SYNAPSE_SDRAM_OVERSCALE = 1.1

_ONE_WORD = struct.Struct("<I")


class SynapticManager(object):
    """ Deals with synapses
    """
    # pylint: disable=too-many-arguments, too-many-locals
    __slots__ = [
        "__delay_key_index",
        "__n_synapse_types",
        "__one_to_one_connection_dtcm_max_bytes",
        "__poptable_type",
        "__pre_run_connection_holders",
        "__retrieved_blocks",
        "__ring_buffer_sigma",
        "__spikes_per_second",
        "__synapse_dynamics",
        "__synapse_io",
        "__weight_scales",
        "__ring_buffer_shifts",
        "__gen_on_machine",
        "__max_row_info",
        "__synapse_indices"]

    def __init__(self, n_synapse_types, ring_buffer_sigma, spikes_per_second,
                 config, population_table_type=None, synapse_io=None):
        self.__n_synapse_types = n_synapse_types
        self.__ring_buffer_sigma = ring_buffer_sigma
        self.__spikes_per_second = spikes_per_second

        # Get the type of population table
        self.__poptable_type = population_table_type
        if population_table_type is None:
            population_table_type = ("MasterPopTableAs" + config.get(
                "MasterPopTable", "generator"))
            algorithms = get_valid_components(
                master_pop_table_generators, "master_pop_table_as")
            self.__poptable_type = algorithms[population_table_type]()

        # Get the synapse IO
        self.__synapse_io = synapse_io
        if synapse_io is None:
            self.__synapse_io = SynapseIORowBased()

        if self.__ring_buffer_sigma is None:
            self.__ring_buffer_sigma = config.getfloat(
                "Simulation", "ring_buffer_sigma")

        if self.__spikes_per_second is None:
            self.__spikes_per_second = config.getfloat(
                "Simulation", "spikes_per_second")

        # Prepare for dealing with STDP - there can only be one (non-static)
        # synapse dynamics per vertex at present
        self.__synapse_dynamics = None

        # Keep the details once computed to allow reading back
        self.__weight_scales = dict()
        self.__ring_buffer_shifts = None
        self.__delay_key_index = dict()
        self.__retrieved_blocks = dict()

        # A list of connection holders to be filled in pre-run, indexed by
        # the edge the connection is for
        self.__pre_run_connection_holders = defaultdict(list)

        # Limit the DTCM used by one-to-one connections
        self.__one_to_one_connection_dtcm_max_bytes = config.getint(
            "Simulation", "one_to_one_connection_dtcm_max_bytes")

        # Whether to generate on machine or not for a given vertex slice
        self.__gen_on_machine = dict()

        # A map of synapse information to maximum row / delayed row length and
        # size in bytes
        self.__max_row_info = dict()

        # A map of synapse information for each machine pre vertex to index
        self.__synapse_indices = dict()

    @property
    def synapse_dynamics(self):
        return self.__synapse_dynamics

    def __combine_structural_stdp_dynamics(self, structural, stdp):
        return SynapseDynamicsStructuralSTDP(
            structural.partner_selection, structural.formation,
            structural.elimination,
            stdp.timing_dependence, stdp.weight_dependence,
            # voltage dependence is not supported
            None, stdp.dendritic_delay_fraction,
            structural.f_rew, structural.initial_weight,
            structural.initial_delay, structural.s_max, structural.seed)

    @synapse_dynamics.setter
    def synapse_dynamics(self, synapse_dynamics):

        if self.__synapse_dynamics is None:
            self.__synapse_dynamics = synapse_dynamics
        else:
            self.__synapse_dynamics = self.__synapse_dynamics.merge(
                synapse_dynamics)

    @property
    def ring_buffer_sigma(self):
        return self.__ring_buffer_sigma

    @ring_buffer_sigma.setter
    def ring_buffer_sigma(self, ring_buffer_sigma):
        self.__ring_buffer_sigma = ring_buffer_sigma

    @property
    def spikes_per_second(self):
        return self.__spikes_per_second

    @spikes_per_second.setter
    def spikes_per_second(self, spikes_per_second):
        self.__spikes_per_second = spikes_per_second

    def get_maximum_delay_supported_in_ms(self, machine_time_step):
        return self.__synapse_io.get_maximum_delay_supported_in_ms(
            machine_time_step)

    @property
    def vertex_executable_suffix(self):
        if self.__synapse_dynamics is None:
            return ""
        return self.__synapse_dynamics.get_vertex_executable_suffix()

    def add_pre_run_connection_holder(
            self, connection_holder, edge, synapse_info):
        self.__pre_run_connection_holders[edge, synapse_info].append(
            connection_holder)

    def get_connection_holders(self):
        return self.__pre_run_connection_holders

    def get_n_cpu_cycles(self):
        # TODO: Calculate this correctly
        return 0

    def get_dtcm_usage_in_bytes(self):
        # TODO: Calculate this correctly
        return 0

    def _get_synapse_params_size(self):
        return (_SYNAPSES_BASE_SDRAM_USAGE_IN_BYTES +
                (BYTES_PER_WORD * self.__n_synapse_types))

    def _get_static_synaptic_matrix_sdram_requirements(self):

        # 4 for address of direct addresses, and
        # 4 for the size of the direct addresses matrix in bytes
        return 2 * BYTES_PER_WORD

    def _get_max_row_info(
            self, synapse_info, post_vertex_slice, app_edge,
            machine_time_step):
        """ Get the maximum size of each row for a given slice of the vertex
        """
        key = (synapse_info, post_vertex_slice.lo_atom,
               post_vertex_slice.hi_atom)
        if key not in self.__max_row_info:
            self.__max_row_info[key] = self.__synapse_io.get_max_row_info(
                synapse_info, post_vertex_slice,
                app_edge.n_delay_stages, self.__poptable_type,
                machine_time_step, app_edge)
        return self.__max_row_info[key]

    def _get_synaptic_blocks_size(
            self, post_vertex_slice, in_edges, machine_time_step):
        """ Get the size of the synaptic blocks in bytes
        """
        memory_size = self._get_static_synaptic_matrix_sdram_requirements()
        for in_edge in in_edges:
            if isinstance(in_edge, ProjectionApplicationEdge):
                for synapse_info in in_edge.synapse_information:
                    memory_size = self.__add_synapse_size(
                        memory_size, synapse_info, post_vertex_slice, in_edge,
                        machine_time_step)
        return int(memory_size * _SYNAPSE_SDRAM_OVERSCALE)

    def __add_synapse_size(self, memory_size, synapse_info, post_vertex_slice,
                           in_edge, machine_time_step):
        max_row_info = self._get_max_row_info(
            synapse_info, post_vertex_slice, in_edge, machine_time_step)
        n_atoms = in_edge.pre_vertex.n_atoms
        memory_size = self.__poptable_type.get_next_allowed_address(
            memory_size)
        memory_size += max_row_info.undelayed_max_bytes * n_atoms
        memory_size = self.__poptable_type.get_next_allowed_address(
            memory_size)
        memory_size += (
            max_row_info.delayed_max_bytes * n_atoms * in_edge.n_delay_stages)
        return memory_size

    def _get_size_of_generator_information(self, in_edges):
        """ Get the size of the synaptic expander parameters
        """
        gen_on_machine = False
        size = 0
        for in_edge in in_edges:
            if isinstance(in_edge, ProjectionApplicationEdge):
                for synapse_info in in_edge.synapse_information:

                    # Get the number of likely vertices
                    max_atoms = in_edge.pre_vertex.get_max_atoms_per_core()
                    if in_edge.pre_vertex.n_atoms < max_atoms:
                        max_atoms = in_edge.pre_vertex.n_atoms
                    n_edge_vertices = int(math.ceil(
                        float(in_edge.pre_vertex.n_atoms) / float(max_atoms)))

                    # Get the size
                    connector = synapse_info.connector
                    dynamics = synapse_info.synapse_dynamics
                    connector_gen = isinstance(
                        connector, AbstractGenerateConnectorOnMachine) and \
                        connector.generate_on_machine(
                            synapse_info.weight, synapse_info.delay)
                    synapse_gen = isinstance(
                        dynamics, AbstractGenerateOnMachine)
                    if connector_gen and synapse_gen:
                        gen_on_machine = True
                        gen_size = sum((
                            GeneratorData.BASE_SIZE,
                            connector.gen_delay_params_size_in_bytes(
                                synapse_info.delay),
                            connector.gen_weight_params_size_in_bytes(
                                synapse_info.weight),
                            connector.gen_connector_params_size_in_bytes,
                            dynamics.gen_matrix_params_size_in_bytes
                        ))
                        size += gen_size * n_edge_vertices
        if gen_on_machine:
            size += _SYNAPSES_BASE_GENERATOR_SDRAM_USAGE_IN_BYTES
            size += self.__n_synapse_types * BYTES_PER_WORD
        return size

    def _get_synapse_dynamics_parameter_size(
            self, vertex_slice, application_graph, app_vertex):
        """ Get the size of the synapse dynamics region
        """
        if self.__synapse_dynamics is None:
            return 0

        # Does the size of the parameters area depend on presynaptic
        # connections in any way?
        if isinstance(self.__synapse_dynamics,
                      AbstractSynapseDynamicsStructural):
            return self.__synapse_dynamics\
                .get_structural_parameters_sdram_usage_in_bytes(
                     application_graph, app_vertex, vertex_slice.n_atoms,
                     self.__n_synapse_types)
        else:
            return self.__synapse_dynamics.get_parameters_sdram_usage_in_bytes(
                vertex_slice.n_atoms, self.__n_synapse_types)

    def get_sdram_usage_in_bytes(
            self, vertex_slice, machine_time_step, application_graph,
            app_vertex):
        in_edges = application_graph.get_edges_ending_at_vertex(app_vertex)
        return (
            self._get_synapse_params_size() +
            self._get_synapse_dynamics_parameter_size(
<<<<<<< HEAD
                vertex_slice, in_edges=in_edges) +
=======
                vertex_slice, application_graph, app_vertex) +
>>>>>>> 996fa8e2
            self._get_synaptic_blocks_size(
                vertex_slice, in_edges, machine_time_step) +
            self.__poptable_type.get_master_population_table_size(
                vertex_slice, in_edges) +
            self._get_size_of_generator_information(in_edges))

    def _reserve_memory_regions(
            self, spec, machine_vertex, vertex_slice,
            machine_graph, all_syn_block_sz, graph_mapper,
            application_graph, application_vertex):
        spec.reserve_memory_region(
            region=POPULATION_BASED_REGIONS.SYNAPSE_PARAMS.value,
            size=self._get_synapse_params_size(),
            label='SynapseParams')

        master_pop_table_sz = \
            self.__poptable_type.get_exact_master_population_table_size(
                machine_vertex, machine_graph, graph_mapper)
        if master_pop_table_sz > 0:
            spec.reserve_memory_region(
                region=POPULATION_BASED_REGIONS.POPULATION_TABLE.value,
                size=master_pop_table_sz, label='PopTable')
        if all_syn_block_sz > 0:
            spec.reserve_memory_region(
                region=POPULATION_BASED_REGIONS.SYNAPTIC_MATRIX.value,
                size=all_syn_block_sz, label='SynBlocks')

        synapse_dynamics_sz = self._get_synapse_dynamics_parameter_size(
            vertex_slice, application_graph, application_vertex)
        if synapse_dynamics_sz != 0:
            spec.reserve_memory_region(
                region=POPULATION_BASED_REGIONS.SYNAPSE_DYNAMICS.value,
                size=synapse_dynamics_sz, label='synapseDynamicsParams')

    @staticmethod
    def _ring_buffer_expected_upper_bound(
            weight_mean, weight_std_dev, spikes_per_second,
            machine_timestep, n_synapses_in, sigma):
        """ Provides expected upper bound on accumulated values in a ring\
            buffer element.

        Requires an assessment of maximum Poisson input rate.

        Assumes knowledge of mean and SD of weight distribution, fan-in\
        and timestep.

        All arguments should be assumed real values except n_synapses_in\
        which will be an integer.

        :param weight_mean: Mean of weight distribution (in either nA or\
            microSiemens as required)
        :param weight_std_dev: SD of weight distribution
        :param spikes_per_second: Maximum expected Poisson rate in Hz
        :param machine_timestep: in us
        :param n_synapses_in: No of connected synapses
        :param sigma: How many SD above the mean to go for upper bound; a\
            good starting choice is 5.0. Given length of simulation we can\
            set this for approximate number of saturation events.
        """
        # E[ number of spikes ] in a timestep
        steps_per_second = 1000000.0 / machine_timestep
        average_spikes_per_timestep = (
            float(n_synapses_in * spikes_per_second) / steps_per_second)

        # Exact variance contribution from inherent Poisson variation
        poisson_variance = average_spikes_per_timestep * (weight_mean ** 2)

        # Upper end of range for Poisson summation required below
        # upper_bound needs to be an integer
        upper_bound = int(round(average_spikes_per_timestep +
                                POSSION_SIGMA_SUMMATION_LIMIT *
                                math.sqrt(average_spikes_per_timestep)))

        # Closed-form exact solution for summation that gives the variance
        # contributed by weight distribution variation when modulated by
        # Poisson PDF.  Requires scipy.special for gamma and incomplete gamma
        # functions. Beware: incomplete gamma doesn't work the same as
        # Mathematica because (1) it's regularised and needs a further
        # multiplication and (2) it's actually the complement that is needed
        # i.e. 'gammaincc']

        weight_variance = 0.0

        if weight_std_dev > 0:
            # pylint: disable=no-member
            lngamma = special.gammaln(1 + upper_bound)
            gammai = special.gammaincc(
                1 + upper_bound, average_spikes_per_timestep)

            big_ratio = (math.log(average_spikes_per_timestep) * upper_bound -
                         lngamma)

            if -701.0 < big_ratio < 701.0 and big_ratio != 0.0:
                log_weight_variance = (
                    -average_spikes_per_timestep +
                    math.log(average_spikes_per_timestep) +
                    2.0 * math.log(weight_std_dev) +
                    math.log(math.exp(average_spikes_per_timestep) * gammai -
                             math.exp(big_ratio)))
                weight_variance = math.exp(log_weight_variance)

        # upper bound calculation -> mean + n * SD
        return ((average_spikes_per_timestep * weight_mean) +
                (sigma * math.sqrt(poisson_variance + weight_variance)))

    def _get_ring_buffer_to_input_left_shifts(
            self, application_vertex, application_graph, machine_timestep,
            weight_scale):
        """ Get the scaling of the ring buffer to provide as much accuracy as\
            possible without too much overflow
        """
        weight_scale_squared = weight_scale * weight_scale
        n_synapse_types = self.__n_synapse_types
        running_totals = [RunningStats() for _ in range(n_synapse_types)]
        delay_running_totals = [RunningStats() for _ in range(n_synapse_types)]
        total_weights = numpy.zeros(n_synapse_types)
        biggest_weight = numpy.zeros(n_synapse_types)
        weights_signed = False
        rate_stats = [RunningStats() for _ in range(n_synapse_types)]
        steps_per_second = 1000000.0 / machine_timestep

        for app_edge in application_graph.get_edges_ending_at_vertex(
                application_vertex):
            if isinstance(app_edge, ProjectionApplicationEdge):
                for synapse_info in app_edge.synapse_information:
                    synapse_type = synapse_info.synapse_type
                    synapse_dynamics = synapse_info.synapse_dynamics
                    connector = synapse_info.connector

                    weight_mean = (
                        synapse_dynamics.get_weight_mean(
                            connector, synapse_info.weight) * weight_scale)
                    n_connections = \
                        connector.get_n_connections_to_post_vertex_maximum()
                    weight_variance = synapse_dynamics.get_weight_variance(
                        connector, synapse_info.weight) * weight_scale_squared
                    running_totals[synapse_type].add_items(
                        weight_mean, weight_variance, n_connections)

                    delay_variance = synapse_dynamics.get_delay_variance(
                        connector, synapse_info.delay)
                    delay_running_totals[synapse_type].add_items(
                        0.0, delay_variance, n_connections)

                    weight_max = (synapse_dynamics.get_weight_maximum(
                        connector, synapse_info.weight) * weight_scale)
                    biggest_weight[synapse_type] = max(
                        biggest_weight[synapse_type], weight_max)

                    spikes_per_tick = max(
                        1.0, self.__spikes_per_second / steps_per_second)
                    spikes_per_second = self.__spikes_per_second
                    if isinstance(app_edge.pre_vertex,
                                  SpikeSourcePoissonVertex):
                        rate = app_edge.pre_vertex.max_rate
                        # If non-zero rate then use it; otherwise keep default
                        if (rate != 0):
                            spikes_per_second = rate
                        if hasattr(spikes_per_second, "__getitem__"):
                            spikes_per_second = numpy.max(spikes_per_second)
                        elif get_simulator().is_a_pynn_random(
                                spikes_per_second):
                            spikes_per_second = get_maximum_probable_value(
                                spikes_per_second, app_edge.pre_vertex.n_atoms)
                        prob = 1.0 - (
                            (1.0 / 100.0) / app_edge.pre_vertex.n_atoms)
                        spikes_per_tick = spikes_per_second / steps_per_second
                        spikes_per_tick = scipy.stats.poisson.ppf(
                            prob, spikes_per_tick)
                    rate_stats[synapse_type].add_items(
                        spikes_per_second, 0, n_connections)
                    total_weights[synapse_type] += spikes_per_tick * (
                        weight_max * n_connections)

                    if synapse_dynamics.are_weights_signed():
                        weights_signed = True

        max_weights = numpy.zeros(n_synapse_types)
        for synapse_type in range(n_synapse_types):
            stats = running_totals[synapse_type]
            rates = rate_stats[synapse_type]
            if delay_running_totals[synapse_type].variance == 0.0:
                max_weights[synapse_type] = max(total_weights[synapse_type],
                                                biggest_weight[synapse_type])
            else:
                max_weights[synapse_type] = min(
                    self._ring_buffer_expected_upper_bound(
                        stats.mean, stats.standard_deviation, rates.mean,
                        machine_timestep, stats.n_items,
                        self.__ring_buffer_sigma),
                    total_weights[synapse_type])
                max_weights[synapse_type] = max(
                    max_weights[synapse_type], biggest_weight[synapse_type])

        # Convert these to powers
        max_weight_powers = (
            0 if w <= 0 else int(math.ceil(max(0, math.log(w, 2))))
            for w in max_weights)

        # If 2^max_weight_power equals the max weight, we have to add another
        # power, as range is 0 - (just under 2^max_weight_power)!
        max_weight_powers = (
            w + 1 if (2 ** w) <= a else w
            for w, a in zip(max_weight_powers, max_weights))

        # If we have synapse dynamics that uses signed weights,
        # Add another bit of shift to prevent overflows
        if weights_signed:
            max_weight_powers = (m + 1 for m in max_weight_powers)

        return list(max_weight_powers)

    @staticmethod
    def _get_weight_scale(ring_buffer_to_input_left_shift):
        """ Return the amount to scale the weights by to convert them from \
            floating point values to 16-bit fixed point numbers which can be \
            shifted left by ring_buffer_to_input_left_shift to produce an\
            s1615 fixed point number
        """
        return float(math.pow(2, 16 - (ring_buffer_to_input_left_shift + 1)))

    def _write_synapse_parameters(
            self, spec, ring_buffer_shifts, weight_scale):
        """Get the ring buffer shifts and scaling factors."""

        # Write the ring buffer shifts
        spec.switch_write_focus(POPULATION_BASED_REGIONS.SYNAPSE_PARAMS.value)
        spec.write_array(ring_buffer_shifts)

        # Return the weight scaling factors
        return numpy.array([
            self._get_weight_scale(r) * weight_scale
            for r in ring_buffer_shifts])

    def _write_padding(
            self, spec, synaptic_matrix_region, next_block_start_address):
        next_block_allowed_address = self.__poptable_type\
            .get_next_allowed_address(next_block_start_address)
        if next_block_allowed_address != next_block_start_address:

            # Pad out data file with the added alignment bytes:
            spec.comment("\nWriting population table required padding\n")
            spec.switch_write_focus(synaptic_matrix_region)
            spec.set_register_value(
                register_id=15,
                data=next_block_allowed_address - next_block_start_address)
            spec.write_repeated_value(
                data=0xDD, repeats=15, repeats_is_register=True,
                data_type=DataType.UINT8)
            return next_block_allowed_address
        return next_block_start_address

    def _write_synaptic_matrix_and_master_population_table(
            self, spec, post_slices, post_slice_index, machine_vertex,
            post_vertex_slice, all_syn_block_sz, weight_scales,
            master_pop_table_region, synaptic_matrix_region,
            direct_matrix_region, routing_info,
            graph_mapper, machine_graph, machine_time_step):
        """ Simultaneously generates both the master population table and
            the synaptic matrix.
        """
        spec.comment(
            "\nWriting Synaptic Matrix and Master Population Table:\n")

        # Track writes inside the synaptic matrix region:
        block_addr = 0

        # Get the edges
        in_edges = machine_graph.get_edges_ending_at_vertex(machine_vertex)

        # Set up the master population table
        self.__poptable_type.initialise_table()

        # Set up for single synapses - write the offset of the single synapses
        # initially 0
        single_synapses = list()
        spec.switch_write_focus(synaptic_matrix_region)
        single_addr = 0

        # Store a list of synapse info to be generated on the machine
        generate_on_machine = list()

        # For each machine edge in the vertex, create a synaptic list
        for machine_edge in in_edges:
            app_edge = graph_mapper.get_application_edge(machine_edge)
            if isinstance(app_edge, ProjectionApplicationEdge):
                spec.comment("\nWriting matrix for m_edge:{}\n".format(
                    machine_edge.label))

                pre_vertex_slice = graph_mapper.get_slice(
                    machine_edge.pre_vertex)
                pre_slices = graph_mapper.get_slices(app_edge.pre_vertex)
                pre_slice_index = graph_mapper.get_machine_vertex_index(
                    machine_edge.pre_vertex)

                for synapse_info in app_edge.synapse_information:
                    rinfo = routing_info.get_routing_info_for_edge(
                        machine_edge)

                    # If connector is being built on SpiNNaker,
                    # compute matrix sizes only
                    connector = synapse_info.connector
                    dynamics = synapse_info.synapse_dynamics
                    if (isinstance(
                            connector, AbstractGenerateConnectorOnMachine) and
                            connector.generate_on_machine(
                                synapse_info.weight, synapse_info.delay) and
                            isinstance(dynamics, AbstractGenerateOnMachine) and
                            dynamics.generate_on_machine and
                            not self.__is_direct(
                                single_addr, connector, pre_vertex_slice,
                                post_vertex_slice, app_edge) and
                            not isinstance(
                                self.synapse_dynamics,
                                AbstractSynapseDynamicsStructural)):
                        generate_on_machine.append((
                            synapse_info, pre_slices, pre_vertex_slice,
                            pre_slice_index, app_edge, rinfo))
                    else:
                        block_addr, single_addr, index = self.__write_block(
                            spec, synaptic_matrix_region, synapse_info,
                            pre_slices, pre_slice_index, post_slices,
                            post_slice_index, pre_vertex_slice,
                            post_vertex_slice, app_edge,
                            self.__n_synapse_types,
                            single_synapses, master_pop_table_region,
                            weight_scales, machine_time_step, rinfo,
                            all_syn_block_sz, block_addr, single_addr,
                            machine_edge=machine_edge)
                        key = (synapse_info, pre_vertex_slice.lo_atom,
                               post_vertex_slice.lo_atom)
                        self.__synapse_indices[key] = index

        # Skip blocks that will be written on the machine, but add them
        # to the master population table
        generator_data = list()
        for gen_data in generate_on_machine:
            (synapse_info, pre_slices, pre_vertex_slice, pre_slice_index,
                app_edge, rinfo) = gen_data
            block_addr, index = self.__generate_on_chip_data(
                spec, synapse_info,
                pre_slices, pre_slice_index, post_slices,
                post_slice_index, pre_vertex_slice,
                post_vertex_slice, master_pop_table_region, rinfo,
                all_syn_block_sz, block_addr, machine_time_step, app_edge,
                generator_data)
            key = (synapse_info, pre_vertex_slice.lo_atom,
                   post_vertex_slice.lo_atom)
            self.__synapse_indices[key] = index

        self.__poptable_type.finish_master_pop_table(
            spec, master_pop_table_region)

        # Write the size and data of single synapses to the direct region
        if single_synapses:
            single_data = numpy.concatenate(single_synapses)
            spec.reserve_memory_region(
                region=direct_matrix_region,
                size=(len(single_data) + 1) * BYTES_PER_WORD,
                label='DirectMatrix')
            spec.switch_write_focus(direct_matrix_region)
            spec.write_value(len(single_data) * BYTES_PER_WORD)
            spec.write_array(single_data)
        else:
            spec.reserve_memory_region(
                region=direct_matrix_region, size=BYTES_PER_WORD,
                label="DirectMatrix")
            spec.switch_write_focus(direct_matrix_region)
            spec.write_value(0)

        return generator_data

    def __generate_on_chip_data(
            self, spec, synapse_info, pre_slices,
            pre_slice_index, post_slices, post_slice_index, pre_vertex_slice,
            post_vertex_slice, master_pop_table_region, rinfo,
            all_syn_block_sz, block_addr, machine_time_step,
            app_edge, generator_data):
        """ Generate data for the synapse expander
        """

        # Get the size of the matrices that will be required
        max_row_info = self._get_max_row_info(
            synapse_info, post_vertex_slice, app_edge, machine_time_step)

        # If delay edge exists, tell this about the data too, so it can
        # generate its own data
        if (max_row_info.delayed_max_n_synapses > 0 and
                app_edge.delay_edge is not None):
            app_edge.delay_edge.pre_vertex.add_generator_data(
                max_row_info.undelayed_max_n_synapses,
                max_row_info.delayed_max_n_synapses,
                pre_slices, pre_slice_index, post_slices, post_slice_index,
                pre_vertex_slice, post_vertex_slice, synapse_info,
                app_edge.n_delay_stages + 1, machine_time_step)
        elif max_row_info.delayed_max_n_synapses != 0:
            raise Exception(
                "Found delayed items but no delay "
                "machine edge for {}".format(app_edge.label))

        # Skip over the normal bytes but still write a master pop entry
        synaptic_matrix_offset = 0xFFFFFFFF
        index = None
        if max_row_info.undelayed_max_n_synapses:
            synaptic_matrix_offset = \
                self.__poptable_type.get_next_allowed_address(block_addr)
            index = self.__poptable_type.update_master_population_table(
                spec, synaptic_matrix_offset,
                max_row_info.undelayed_max_words,
                rinfo.first_key_and_mask, master_pop_table_region)
            n_bytes_undelayed = (
                max_row_info.undelayed_max_bytes * pre_vertex_slice.n_atoms)
            block_addr = synaptic_matrix_offset + n_bytes_undelayed

            # The synaptic matrix offset is in words for the generator
            synaptic_matrix_offset //= BYTES_PER_WORD
        elif rinfo is not None:
            index = self.__poptable_type.update_master_population_table(
                spec, 0, 0, rinfo.first_key_and_mask, master_pop_table_region)

        if block_addr > all_syn_block_sz:
            raise Exception(
                "Too much synaptic memory has been written: {} of {} ".format(
                    block_addr, all_syn_block_sz))

        # Skip over the delayed bytes but still write a master pop entry
        delayed_synaptic_matrix_offset = 0xFFFFFFFF
        delay_rinfo = None
        n_delay_stages = 0
        delay_key = (app_edge.pre_vertex, pre_vertex_slice.lo_atom,
                     pre_vertex_slice.hi_atom)
        if delay_key in self.__delay_key_index:
            delay_rinfo = self.__delay_key_index[delay_key]
        d_index = None
        if max_row_info.delayed_max_n_synapses:
            n_delay_stages = app_edge.n_delay_stages
            delayed_synaptic_matrix_offset = \
                self.__poptable_type.get_next_allowed_address(
                    block_addr)
            d_index = self.__poptable_type.update_master_population_table(
                spec, delayed_synaptic_matrix_offset,
                max_row_info.delayed_max_words,
                delay_rinfo.first_key_and_mask, master_pop_table_region)
            n_bytes_delayed = (
                max_row_info.delayed_max_bytes * pre_vertex_slice.n_atoms *
                n_delay_stages)
            block_addr = delayed_synaptic_matrix_offset + n_bytes_delayed

            # The delayed synaptic matrix offset is in words for the generator
            delayed_synaptic_matrix_offset //= BYTES_PER_WORD
        elif delay_rinfo is not None:
            d_index = self.__poptable_type.update_master_population_table(
                spec, 0, 0, delay_rinfo.first_key_and_mask,
                master_pop_table_region)

        if block_addr > all_syn_block_sz:
            raise Exception(
                "Too much synaptic memory has been written:"
                " {} of {} ".format(
                    block_addr, all_syn_block_sz))

        # Get additional data for the synapse expander
        generator_data.append(GeneratorData(
            synaptic_matrix_offset, delayed_synaptic_matrix_offset,
            max_row_info.undelayed_max_words, max_row_info.delayed_max_words,
            max_row_info.undelayed_max_n_synapses,
            max_row_info.delayed_max_n_synapses, pre_slices, pre_slice_index,
            post_slices, post_slice_index, pre_vertex_slice, post_vertex_slice,
            synapse_info, n_delay_stages + 1,
            machine_time_step))
        key = (post_vertex_slice.lo_atom, post_vertex_slice.hi_atom)
        self.__gen_on_machine[key] = True

        if index is not None and d_index is not None and index != d_index:
            raise Exception("Delay index {} and normal index {} do not match"
                            .format(d_index, index))
        return block_addr, index

    def __write_block(
            self, spec, synaptic_matrix_region, synapse_info, pre_slices,
            pre_slice_index, post_slices, post_slice_index, pre_vertex_slice,
            post_vertex_slice, app_edge, n_synapse_types, single_synapses,
            master_pop_table_region, weight_scales, machine_time_step,
            rinfo, all_syn_block_sz, block_addr, single_addr,
            machine_edge):
        (row_data, row_length, delayed_row_data, delayed_row_length,
         delayed_source_ids, delay_stages) = self.__synapse_io.get_synapses(
             synapse_info, pre_slices, pre_slice_index, post_slices,
             post_slice_index, pre_vertex_slice, post_vertex_slice,
             app_edge.n_delay_stages, self.__poptable_type, n_synapse_types,
             weight_scales, machine_time_step,
             app_edge=app_edge, machine_edge=machine_edge)

        if app_edge.delay_edge is not None:
            app_edge.delay_edge.pre_vertex.add_delays(
                pre_vertex_slice, delayed_source_ids, delay_stages)
        elif delayed_source_ids.size != 0:
            raise Exception(
                "Found delayed source IDs but no delay "
                "machine edge for {}".format(app_edge.label))

        if (app_edge, synapse_info) in self.__pre_run_connection_holders:
            for conn_holder in self.__pre_run_connection_holders[
                    app_edge, synapse_info]:
                conn_holder.add_connections(self._read_synapses(
                    synapse_info, pre_vertex_slice, post_vertex_slice,
                    row_length, delayed_row_length, n_synapse_types,
                    weight_scales, row_data, delayed_row_data,
                    app_edge.n_delay_stages, machine_time_step))
                conn_holder.finish()

        index = None
        if row_data.size:
            block_addr, single_addr, index = self.__write_row_data(
                spec, synapse_info.connector, pre_vertex_slice,
                post_vertex_slice, row_length, row_data, rinfo,
                single_synapses, master_pop_table_region,
                synaptic_matrix_region, block_addr, single_addr, app_edge)
        elif rinfo is not None:
            index = self.__poptable_type.update_master_population_table(
                spec, 0, 0, rinfo.first_key_and_mask, master_pop_table_region)
        del row_data

        if block_addr > all_syn_block_sz:
            raise Exception(
                "Too much synaptic memory has been written: {} of {} ".format(
                    block_addr, all_syn_block_sz))

        delay_rinfo = None
        delay_key = (app_edge.pre_vertex, pre_vertex_slice.lo_atom,
                     pre_vertex_slice.hi_atom)
        if delay_key in self.__delay_key_index:
            delay_rinfo = self.__delay_key_index[delay_key]
        d_index = None
        if delayed_row_data.size:
            block_addr, single_addr, d_index = self.__write_row_data(
                spec, synapse_info.connector, pre_vertex_slice,
                post_vertex_slice, delayed_row_length, delayed_row_data,
                delay_rinfo, single_synapses, master_pop_table_region,
                synaptic_matrix_region, block_addr, single_addr, app_edge)
        elif delay_rinfo is not None:
            d_index = self.__poptable_type.update_master_population_table(
                spec, 0, 0, delay_rinfo.first_key_and_mask,
                master_pop_table_region)
        del delayed_row_data

        if block_addr > all_syn_block_sz:
            raise Exception(
                "Too much synaptic memory has been written: {} of {} ".format(
                    block_addr, all_syn_block_sz))
        if d_index is not None and index is not None and index != d_index:
            raise Exception(
                "Delay index {} and normal index {} do not match".format(
                    d_index, index))
        return block_addr, single_addr, index

    def __is_direct(
            self, single_addr, connector, pre_vertex_slice, post_vertex_slice,
            app_edge):
        """ Determine if the given connection can be done with a "direct"\
            synaptic matrix - this must have an exactly 1 entry per row
        """
        return (
            app_edge.n_delay_stages == 0 and
            isinstance(connector, OneToOneConnector) and
            (single_addr + (pre_vertex_slice.n_atoms * BYTES_PER_WORD) <=
                self.__one_to_one_connection_dtcm_max_bytes) and
            (pre_vertex_slice.lo_atom == post_vertex_slice.lo_atom) and
            (pre_vertex_slice.hi_atom == post_vertex_slice.hi_atom))

    def __write_row_data(
            self, spec, connector, pre_vertex_slice, post_vertex_slice,
            row_length, row_data, rinfo, single_synapses,
            master_pop_table_region, synaptic_matrix_region,
            block_addr, single_addr, app_edge):
        if row_length == 1 and self.__is_direct(
                single_addr, connector, pre_vertex_slice, post_vertex_slice,
                app_edge):
            single_rows = row_data.reshape(-1, 4)[:, 3]
            single_synapses.append(single_rows)
            index = self.__poptable_type.update_master_population_table(
                spec, single_addr, 1, rinfo.first_key_and_mask,
                master_pop_table_region, is_single=True)
            single_addr += len(single_rows) * BYTES_PER_WORD
        else:
            block_addr = self._write_padding(
                spec, synaptic_matrix_region, block_addr)
            spec.switch_write_focus(synaptic_matrix_region)
            spec.write_array(row_data)
            index = self.__poptable_type.update_master_population_table(
                spec, block_addr, row_length,
                rinfo.first_key_and_mask, master_pop_table_region)
            block_addr += len(row_data) * BYTES_PER_WORD
        return block_addr, single_addr, index

    def _get_ring_buffer_shifts(
            self, application_vertex, application_graph, machine_timestep,
            weight_scale):
        """ Get the ring buffer shifts for this vertex
        """
        if self.__ring_buffer_shifts is None:
            self.__ring_buffer_shifts = \
                self._get_ring_buffer_to_input_left_shifts(
                    application_vertex, application_graph, machine_timestep,
                    weight_scale)
        return self.__ring_buffer_shifts

    def write_data_spec(
            self, spec, application_vertex, post_vertex_slice, machine_vertex,
            placement, machine_graph, application_graph, routing_info,
            graph_mapper, weight_scale, machine_time_step):
        # Create an index of delay keys into this vertex
        for m_edge in machine_graph.get_edges_ending_at_vertex(machine_vertex):
            app_edge = graph_mapper.get_application_edge(m_edge)
            if isinstance(app_edge.pre_vertex, DelayExtensionVertex):
                pre_vertex_slice = graph_mapper.get_slice(
                    m_edge.pre_vertex)
                self.__delay_key_index[app_edge.pre_vertex.source_vertex,
                                       pre_vertex_slice.lo_atom,
                                       pre_vertex_slice.hi_atom] = \
                    routing_info.get_routing_info_for_edge(m_edge)

        post_slices = graph_mapper.get_slices(application_vertex)
        post_slice_idx = graph_mapper.get_machine_vertex_index(machine_vertex)

        # Reserve the memory
        in_edges = application_graph.get_edges_ending_at_vertex(
            application_vertex)
        all_syn_block_sz = self._get_synaptic_blocks_size(
            post_vertex_slice, in_edges, machine_time_step)
        self._reserve_memory_regions(
            spec, machine_vertex, post_vertex_slice, machine_graph,
            all_syn_block_sz, graph_mapper, application_graph,
            application_vertex)

        ring_buffer_shifts = self._get_ring_buffer_shifts(
            application_vertex, application_graph, machine_time_step,
            weight_scale)
        weight_scales = self._write_synapse_parameters(
            spec, ring_buffer_shifts, weight_scale)

        gen_data = self._write_synaptic_matrix_and_master_population_table(
            spec, post_slices, post_slice_idx, machine_vertex,
            post_vertex_slice, all_syn_block_sz, weight_scales,
            POPULATION_BASED_REGIONS.POPULATION_TABLE.value,
            POPULATION_BASED_REGIONS.SYNAPTIC_MATRIX.value,
            POPULATION_BASED_REGIONS.DIRECT_MATRIX.value,
            routing_info, graph_mapper, machine_graph, machine_time_step)

        if self.__synapse_dynamics is not None:
            if isinstance(self.__synapse_dynamics,
                          AbstractSynapseDynamicsStructural):
                self.__synapse_dynamics.write_structural_parameters(
                    spec, POPULATION_BASED_REGIONS.SYNAPSE_DYNAMICS.value,
                    machine_time_step, weight_scales, application_graph,
                    application_vertex, post_vertex_slice, graph_mapper,
                    routing_info, self.__synapse_indices)
            else:
                self.__synapse_dynamics.write_parameters(
                    spec,
                    POPULATION_BASED_REGIONS.SYNAPSE_DYNAMICS.value,
                    machine_time_step, weight_scales)

        self.__weight_scales[placement] = weight_scales

        self._write_on_machine_data_spec(
            spec, post_vertex_slice, weight_scales, gen_data)

    def clear_connection_cache(self):
        self.__retrieved_blocks = dict()

    def get_connections_from_machine(
            self, transceiver, placement, machine_edge, graph_mapper,
            routing_infos, synapse_info, machine_time_step,
            using_extra_monitor_cores, placements=None, monitor_api=None,
            monitor_placement=None, monitor_cores=None,
            handle_time_out_configuration=True, fixed_routes=None):
        app_edge = graph_mapper.get_application_edge(machine_edge)
        if not isinstance(app_edge, ProjectionApplicationEdge):
            return None

        # Get details for extraction
        pre_vertex_slice = graph_mapper.get_slice(machine_edge.pre_vertex)
        post_vertex_slice = graph_mapper.get_slice(machine_edge.post_vertex)

        # Get the key for the pre_vertex
        key = routing_infos.get_first_key_for_edge(machine_edge)

        # Get the key for the delayed pre_vertex
        delayed_key = None
        if app_edge.delay_edge is not None:
            delayed_key = self.__delay_key_index[
                app_edge.pre_vertex, pre_vertex_slice.lo_atom,
                pre_vertex_slice.hi_atom].first_key

        # Get the block for the connections from the pre_vertex
        synapse_key = (synapse_info, pre_vertex_slice.lo_atom,
                       post_vertex_slice.lo_atom)
        index = self.__synapse_indices[synapse_key]
        master_pop_table, direct_synapses, indirect_synapses = \
            self.__compute_addresses(transceiver, placement)
        data, max_row_length = self._retrieve_synaptic_block(
            transceiver, placement, master_pop_table, indirect_synapses,
            direct_synapses, key, pre_vertex_slice.n_atoms, index,
            using_extra_monitor_cores, placements, monitor_api,
            monitor_placement, monitor_cores, fixed_routes)

        # Get the block for the connections from the delayed pre_vertex
        delayed_data = None
        delayed_max_row_len = 0
        if delayed_key is not None:
            delayed_data, delayed_max_row_len = self._retrieve_synaptic_block(
                transceiver, placement, master_pop_table, indirect_synapses,
                direct_synapses, delayed_key,
                pre_vertex_slice.n_atoms * app_edge.n_delay_stages,
                index, using_extra_monitor_cores, placements,
                monitor_api, monitor_placement, monitor_cores,
                handle_time_out_configuration, fixed_routes)

        # Convert the blocks into connections
        return self._read_synapses(
            synapse_info, pre_vertex_slice, post_vertex_slice,
            max_row_length, delayed_max_row_len, self.__n_synapse_types,
            self.__weight_scales[placement], data, delayed_data,
            app_edge.n_delay_stages, machine_time_step)

    def __compute_addresses(self, transceiver, placement):
        """ Helper for computing the addresses of the master pop table and\
            synaptic-matrix-related bits.
        """
        master_pop_table = locate_memory_region_for_placement(
            placement, POPULATION_BASED_REGIONS.POPULATION_TABLE.value,
            transceiver)
        synaptic_matrix = locate_memory_region_for_placement(
            placement, POPULATION_BASED_REGIONS.SYNAPTIC_MATRIX.value,
            transceiver)
        direct_synapses = locate_memory_region_for_placement(
            placement, POPULATION_BASED_REGIONS.DIRECT_MATRIX.value,
            transceiver) + BYTES_PER_WORD
        return master_pop_table, direct_synapses, synaptic_matrix

    def _extract_synaptic_matrix_data_location(
            self, key, master_pop_table_address, transceiver, placement):
        return self.__poptable_type.extract_synaptic_matrix_data_location(
            key, master_pop_table_address, transceiver,
            placement.x, placement.y)

    def _read_synapses(self, info, pre_slice, post_slice, max_row_length,
                       delayed_max_row_length, n_synapse_types, weight_scales,
                       data, delayed_data, n_delays, timestep):
        return self.__synapse_io.read_synapses(
            info, pre_slice, post_slice, max_row_length,
            delayed_max_row_length, n_synapse_types, weight_scales, data,
            delayed_data, n_delays, timestep)

    def _retrieve_synaptic_block(
            self, txrx, placement, master_pop_table_address,
            indirect_synapses_address, direct_synapses_address,
            key, n_rows, index, using_monitors, placements=None,
            monitor_api=None, monitor_placement=None, monitor_cores=None,
            handle_time_out_configuration=True, fixed_routes=None):
        """ Read in a synaptic block from a given processor and vertex on\
            the machine
        """
        # See if we have already got this block
        if (placement, key, index) in self.__retrieved_blocks:
            return self.__retrieved_blocks[placement, key, index]

        items = self._extract_synaptic_matrix_data_location(
            key, master_pop_table_address, txrx, placement)
        if index >= len(items):
            return None, None

        max_row_length, synaptic_block_offset, is_single = items[index]
        if max_row_length == 0:
            return None, None

        block = None
        if max_row_length > 0 and synaptic_block_offset is not None:
            # if exploiting the extra monitor cores, need to set the machine
            # for data extraction mode
            if using_monitors and handle_time_out_configuration:
                monitor_api.set_cores_for_data_streaming(
                    txrx, monitor_cores, placements)

            # read in the synaptic block
            if not is_single:
                block = self.__read_multiple_synaptic_blocks(
                    txrx, monitor_api, placement, n_rows, max_row_length,
                    indirect_synapses_address + synaptic_block_offset,
                    using_monitors, monitor_placement, fixed_routes)
            else:
                block, max_row_length = self.__read_single_synaptic_block(
                    txrx, monitor_api, placement, n_rows,
                    direct_synapses_address + synaptic_block_offset,
                    using_monitors, monitor_placement, fixed_routes)

            if using_monitors and handle_time_out_configuration:
                monitor_api.unset_cores_for_data_streaming(
                    txrx, monitor_cores, placements)

        self.__retrieved_blocks[placement, key, index] = \
            (block, max_row_length)
        return block, max_row_length

    def __read_multiple_synaptic_blocks(
            self, transceiver, monitor_api, placement, n_rows, max_row_length,
            address, using_monitors, monitor_placement, fixed_routes):
        """ Read in an array of synaptic blocks.
        """
        # calculate the synaptic block size in bytes
        synaptic_block_size = self.__synapse_io.get_block_n_bytes(
            max_row_length, n_rows)

        # read in the synaptic block
        if using_monitors:
            return monitor_api.get_data(
                monitor_placement, address, synaptic_block_size, fixed_routes)
        return transceiver.read_memory(
            placement.x, placement.y, address, synaptic_block_size)

    def __read_single_synaptic_block(
            self, transceiver, data_receiver, placement, n_rows, address,
            using_monitors, monitor_placement, fixed_routes):
        """ Read in a single synaptic block.
        """
        # The data is one per row
        synaptic_block_size = n_rows * BYTES_PER_WORD

        # read in the synaptic row data
        if using_monitors:
            single_block = data_receiver.get_data(
                monitor_placement, address, synaptic_block_size, fixed_routes)
        else:
            single_block = transceiver.read_memory(
                placement.x, placement.y, address, synaptic_block_size)

        # Convert the block into a set of rows
        numpy_block = numpy.zeros((n_rows, BYTES_PER_WORD), dtype="uint32")
        numpy_block[:, 3] = numpy.asarray(
            single_block, dtype="uint8").view("uint32")
        numpy_block[:, 1] = 1
        return bytearray(numpy_block.tobytes()), 1

    # inherited from AbstractProvidesIncomingPartitionConstraints
    def get_incoming_partition_constraints(self):
        return self.__poptable_type.get_edge_constraints()

    def _write_on_machine_data_spec(
            self, spec, post_vertex_slice, weight_scales, generator_data):
        """ Write the data spec for the synapse expander

        :param spec: The specification to write to
        :param post_vertex_slice: The slice of the vertex being written
        :param weight_scales: scaling of weights on each synapse
        """
        if not generator_data:
            return

        n_bytes = (
            _SYNAPSES_BASE_GENERATOR_SDRAM_USAGE_IN_BYTES +
            (self.__n_synapse_types * BYTES_PER_WORD))
        for data in generator_data:
            n_bytes += data.size

        spec.reserve_memory_region(
            region=POPULATION_BASED_REGIONS.CONNECTOR_BUILDER.value,
            size=n_bytes, label="ConnectorBuilderRegion")
        spec.switch_write_focus(
            region=POPULATION_BASED_REGIONS.CONNECTOR_BUILDER.value)

        spec.write_value(len(generator_data))
        spec.write_value(post_vertex_slice.lo_atom)
        spec.write_value(post_vertex_slice.n_atoms)
        spec.write_value(self.__n_synapse_types)
        spec.write_value(get_n_bits(self.__n_synapse_types))
        n_neuron_id_bits = get_n_bits(post_vertex_slice.n_atoms)
        spec.write_value(n_neuron_id_bits)
        for w in weight_scales:
            spec.write_value(int(w), data_type=DataType.INT32)

        for data in generator_data:
            spec.write_array(data.gen_data)

    def gen_on_machine(self, vertex_slice):
        """ True if the synapses should be generated on the machine
        """
        key = (vertex_slice.lo_atom, vertex_slice.hi_atom)
        return self.__gen_on_machine.get(key, False)

    @property
    def changes_during_run(self):
        if self.__synapse_dynamics is None:
            return False
        return self.__synapse_dynamics.changes_during_run<|MERGE_RESOLUTION|>--- conflicted
+++ resolved
@@ -325,11 +325,7 @@
         return (
             self._get_synapse_params_size() +
             self._get_synapse_dynamics_parameter_size(
-<<<<<<< HEAD
-                vertex_slice, in_edges=in_edges) +
-=======
                 vertex_slice, application_graph, app_vertex) +
->>>>>>> 996fa8e2
             self._get_synaptic_blocks_size(
                 vertex_slice, in_edges, machine_time_step) +
             self.__poptable_type.get_master_population_table_size(
