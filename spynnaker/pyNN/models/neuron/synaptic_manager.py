import math
import scipy.stats
import struct
import sys
from collections import defaultdict
from scipy import special

import numpy
from pacman.model.abstract_classes.abstract_has_global_max_atoms import \
    AbstractHasGlobalMaxAtoms
from pyNN.random import RandomDistribution
from spinn_front_end_common.utilities import helpful_functions

from data_specification.enums.data_type import DataType
from pacman.model.graphs.application.abstract_application_vertex\
    import AbstractApplicationVertex
from pacman.model.graphs.common.slice import Slice
from spynnaker.pyNN import exceptions
from spynnaker.pyNN.models.neural_projections.connectors.one_to_one_connector \
    import OneToOneConnector
from spynnaker.pyNN.models.neural_projections.projection_application_edge \
    import ProjectionApplicationEdge
from spynnaker.pyNN.models.neuron import master_pop_table_generators
from spynnaker.pyNN.models.neuron.synapse_dynamics.synapse_dynamics_static \
    import SynapseDynamicsStatic
from spynnaker.pyNN.models.neuron.synapse_io.synapse_io_row_based \
    import SynapseIORowBased
from spynnaker.pyNN.models.spike_source.spike_source_poisson \
    import SpikeSourcePoisson
from spynnaker.pyNN.models.utility_models.delay_extension_vertex \
    import DelayExtensionVertex
from spynnaker.pyNN.utilities import conf
from spynnaker.pyNN.utilities import constants
from spynnaker.pyNN.utilities import utility_calls
from spynnaker.pyNN.utilities.running_stats import RunningStats

# TODO: Make sure these values are correct (particularly CPU cycles)
_SYNAPSES_BASE_DTCM_USAGE_IN_BYTES = 28
_SYNAPSES_BASE_SDRAM_USAGE_IN_BYTES = 0
_SYNAPSES_BASE_N_CPU_CYCLES_PER_NEURON = 10
_SYNAPSES_BASE_N_CPU_CYCLES = 8


class SynapticManager(object):
    """ Deals with synapses
    """

    def __init__(self, synapse_type, ring_buffer_sigma,
                 spikes_per_second, population_table_type=None,
                 synapse_io=None):

        self._synapse_type = synapse_type
        self._ring_buffer_sigma = ring_buffer_sigma
        self._spikes_per_second = spikes_per_second

        # Get the type of population table
        self._population_table_type = population_table_type
        if population_table_type is None:
            population_table_type = ("MasterPopTableAs" + conf.config.get(
                "MasterPopTable", "generator"))
            algorithms = helpful_functions.get_valid_components(
                master_pop_table_generators, "master_pop_table_as")
            self._population_table_type = algorithms[population_table_type]()

        # Get the synapse IO
        self._synapse_io = synapse_io
        if synapse_io is None:
            self._synapse_io = SynapseIORowBased()

        if self._ring_buffer_sigma is None:
            self._ring_buffer_sigma = conf.config.getfloat(
                "Simulation", "ring_buffer_sigma")

        if self._spikes_per_second is None:
            self._spikes_per_second = conf.config.getfloat(
                "Simulation", "spikes_per_second")

        # Prepare for dealing with STDP - there can only be one (non-static)
        # synapse dynamics per vertex at present
        self._synapse_dynamics = SynapseDynamicsStatic()

        # Keep the details once computed to allow reading back
        self._weight_scales = dict()
        self._delay_key_index = dict()
        self._retrieved_blocks = dict()

        # A list of connection holders to be filled in pre-run, indexed by
        # the edge the connection is for
        self._pre_run_connection_holders = defaultdict(list)

    @property
    def synapse_dynamics(self):
        return self._synapse_dynamics

    @synapse_dynamics.setter
    def synapse_dynamics(self, synapse_dynamics):

        # We can always override static dynamics or None
        if isinstance(self._synapse_dynamics, SynapseDynamicsStatic):
            self._synapse_dynamics = synapse_dynamics

        # We can ignore a static dynamics trying to overwrite a plastic one
        elif isinstance(synapse_dynamics, SynapseDynamicsStatic):
            pass

        # Otherwise, the dynamics must be equal
        elif not synapse_dynamics.is_same_as(self._synapse_dynamics):
            raise exceptions.SynapticConfigurationException(
                "Synapse dynamics must match exactly when using multiple edges"
                "to the same population")

    @property
    def synapse_type(self):
        return self._synapse_type

    @property
    def ring_buffer_sigma(self):
        return self._ring_buffer_sigma

    @ring_buffer_sigma.setter
    def ring_buffer_sigma(self, ring_buffer_sigma):
        self._ring_buffer_sigma = ring_buffer_sigma

    @property
    def spikes_per_second(self):
        return self._spikes_per_second

    @spikes_per_second.setter
    def spikes_per_second(self, spikes_per_second):
        self._spikes_per_second = spikes_per_second

    def get_maximum_delay_supported_in_ms(self, machine_time_step):
        return self._synapse_io.get_maximum_delay_supported_in_ms(
            machine_time_step)

    @property
    def vertex_executable_suffix(self):
        return self._synapse_dynamics.get_vertex_executable_suffix()

    def add_pre_run_connection_holder(
            self, connection_holder, edge, synapse_info):
        self._pre_run_connection_holders[(edge, synapse_info)].append(
            connection_holder)

    def get_n_cpu_cycles(self):

        # TODO: Calculate this correctly
        return 0

    def get_dtcm_usage_in_bytes(self):

        # TODO: Calculate this correctly
        return 0

    def _get_synapse_params_size(self, vertex_slice):
        per_neuron_usage = (
            self._synapse_type.get_sdram_usage_per_neuron_in_bytes())
        return (_SYNAPSES_BASE_SDRAM_USAGE_IN_BYTES +
                (per_neuron_usage * vertex_slice.n_atoms) +
                (4 * self._synapse_type.get_n_synapse_types()))

    def _get_static_synaptic_matrix_sdram_requirements(self):

        # 4 for address of direct addresses, and
        # 4 for the size of the direct addresses matrix in bytes
        return 8

    def _get_exact_synaptic_blocks_size(
            self, post_slices, post_slice_index, post_vertex_slice,
            graph_mapper, in_edges, machine_time_step):
        """ Get the exact size all of the synaptic blocks
        """

        memory_size = self._get_static_synaptic_matrix_sdram_requirements()

        # Go through the edges and add up the memory
        for machine_edge in in_edges:

            application_edge = graph_mapper.get_application_edge(
                machine_edge)
            if isinstance(application_edge, ProjectionApplicationEdge):

                # Add on the size of the tables to be generated
                pre_vertex_slice = graph_mapper.get_slice(
                    machine_edge.pre_vertex)
                pre_slices = \
                    graph_mapper.get_slices(application_edge.pre_vertex)
                pre_slice_index = graph_mapper.get_machine_vertex_index(
                    machine_edge.pre_vertex)

                memory_size += self._get_size_of_synapse_information(
                    application_edge.synapse_information, pre_slices,
                    pre_slice_index, post_slices, post_slice_index,
                    pre_vertex_slice, post_vertex_slice,
                    application_edge.n_delay_stages, machine_time_step)

        return memory_size

    def _get_estimate_synaptic_blocks_size(
            self, post_vertex_slice, in_edges, machine_time_step):
        """ Get an estimate of the synaptic blocks memory size
        """

        memory_size = self._get_static_synaptic_matrix_sdram_requirements()

        for in_edge in in_edges:
            if isinstance(in_edge, ProjectionApplicationEdge):

                # Get an estimate of the number of post vertices by
                # assuming that all of them are the same size as this one
                post_slices = [Slice(
                    lo_atom, min(
                        in_edge.post_vertex.n_atoms,
                        lo_atom + post_vertex_slice.n_atoms - 1))
                    for lo_atom in range(
                        0, in_edge.post_vertex.n_atoms,
                        post_vertex_slice.n_atoms)]
                post_slice_index = int(math.floor(
                    float(post_vertex_slice.lo_atom) /
                    float(post_vertex_slice.n_atoms)))

                # Get an estimate of the number of pre-vertices - clearly
                # this will not be correct if the SDRAM usage is high!
                # TODO: Can be removed once we move to population-based keys
                n_atoms_per_machine_vertex = sys.maxint
                if (isinstance(
                        in_edge.pre_vertex, AbstractApplicationVertex) and
                        isinstance(
                            in_edge.pre_vertex, AbstractHasGlobalMaxAtoms)):

                    n_atoms_per_machine_vertex = \
                        in_edge.pre_vertex.get_max_atoms_per_core()
                if in_edge.pre_vertex.n_atoms < n_atoms_per_machine_vertex:
                    n_atoms_per_machine_vertex = in_edge.pre_vertex.n_atoms
                pre_slices = [Slice(
                    lo_atom, min(
                        in_edge.pre_vertex.n_atoms,
                        lo_atom + n_atoms_per_machine_vertex - 1))
                    for lo_atom in range(
                        0, in_edge.pre_vertex.n_atoms,
                        n_atoms_per_machine_vertex)]

                pre_slice_index = 0
                for pre_vertex_slice in pre_slices:
                    memory_size += self._get_size_of_synapse_information(
                        in_edge.synapse_information, pre_slices,
                        pre_slice_index, post_slices, post_slice_index,
                        pre_vertex_slice, post_vertex_slice,
                        in_edge.n_delay_stages, machine_time_step)
                    pre_slice_index += 1

        return memory_size

    def _get_size_of_synapse_information(
            self, synapse_information, pre_slices, pre_slice_index,
            post_slices, post_slice_index, pre_vertex_slice, post_vertex_slice,
            n_delay_stages, machine_time_step):

        memory_size = 0
        for synapse_info in synapse_information:
            undelayed_size, delayed_size = \
                self._synapse_io.get_sdram_usage_in_bytes(
                    synapse_info, pre_slices,
                    pre_slice_index, post_slices, post_slice_index,
                    pre_vertex_slice, post_vertex_slice,
                    n_delay_stages, self._population_table_type,
                    machine_time_step)

            memory_size = self._population_table_type\
                .get_next_allowed_address(memory_size)
            memory_size += undelayed_size
            memory_size = self._population_table_type\
                .get_next_allowed_address(memory_size)
            memory_size += delayed_size
        return memory_size

    def _get_synapse_dynamics_parameter_size(self, vertex_slice):
        """ Get the size of the synapse dynamics region
        """
        return self._synapse_dynamics.get_parameters_sdram_usage_in_bytes(
            vertex_slice.n_atoms, self._synapse_type.get_n_synapse_types())

    def get_sdram_usage_in_bytes(
            self, vertex_slice, in_edges, machine_time_step):
        return (
            self._get_synapse_params_size(vertex_slice) +
            self._get_synapse_dynamics_parameter_size(vertex_slice) +
            self._get_estimate_synaptic_blocks_size(
                vertex_slice, in_edges, machine_time_step) +
            self._population_table_type.get_master_population_table_size(
                vertex_slice, in_edges))

    def _reserve_memory_regions(
            self, spec, application_vertex, machine_vertex, vertex_slice,
            application_graph, machine_graph, all_syn_block_sz, graph_mapper):

        spec.reserve_memory_region(
            region=constants.POPULATION_BASED_REGIONS.SYNAPSE_PARAMS.value,
            size=self._get_synapse_params_size(vertex_slice),
            label='SynapseParams')

        master_pop_table_sz = \
            self._population_table_type.get_exact_master_population_table_size(
                machine_vertex, machine_graph, graph_mapper)
        if master_pop_table_sz > 0:
            spec.reserve_memory_region(
                region=constants.POPULATION_BASED_REGIONS.POPULATION_TABLE
                                                         .value,
                size=master_pop_table_sz, label='PopTable')
        if all_syn_block_sz > 0:
            spec.reserve_memory_region(
                region=constants.POPULATION_BASED_REGIONS.SYNAPTIC_MATRIX
                                                         .value,
                size=all_syn_block_sz, label='SynBlocks')

        synapse_dynamics_sz = \
            self._get_synapse_dynamics_parameter_size(vertex_slice)
        if synapse_dynamics_sz != 0:
            spec.reserve_memory_region(
                region=constants.POPULATION_BASED_REGIONS.SYNAPSE_DYNAMICS
                                                         .value,
                size=synapse_dynamics_sz, label='synapseDynamicsParams')

    def get_number_of_mallocs_used_by_dsg(self):
        return 4

    @staticmethod
    def _ring_buffer_expected_upper_bound(
            weight_mean, weight_std_dev, spikes_per_second,
            machine_timestep, n_synapses_in, sigma):
        """
        Provides expected upper bound on accumulated values in a ring buffer
        element.

        Requires an assessment of maximum Poisson input rate.

        Assumes knowledge of mean and SD of weight distribution, fan-in
        & timestep.

        All arguments should be assumed real values except n_synapses_in
        which will be an integer.

        weight_mean - Mean of weight distribution (in either nA or
                      microSiemens as required)
        weight_std_dev - SD of weight distribution
        spikes_per_second - Maximum expected Poisson rate in Hz
        machine_timestep - in us
        n_synapses_in - No of connected synapses
        sigma - How many SD above the mean to go for upper bound;
                a good starting choice is 5.0.  Given length of simulation we
                can set this for approximate number of saturation events

        """

        # E[ number of spikes ] in a timestep
        # x /1000000.0 = conversion between microsecond to second
        average_spikes_per_timestep = (
            float(n_synapses_in * spikes_per_second) *
            (float(machine_timestep) / 1000000.0))

        # Exact variance contribution from inherent Poisson variation
        poisson_variance = average_spikes_per_timestep * (weight_mean ** 2)

        # Upper end of range for Poisson summation required below
        # upper_bound needs to be an integer
        upper_bound = int(round(average_spikes_per_timestep +
                                constants.POSSION_SIGMA_SUMMATION_LIMIT *
                                math.sqrt(average_spikes_per_timestep)))

        # Closed-form exact solution for summation that gives the variance
        # contributed by weight distribution variation when modulated by
        # Poisson PDF.  Requires scipy.special for gamma and incomplete gamma
        # functions. Beware: incomplete gamma doesn't work the same as
        # Mathematica because (1) it's regularised and needs a further
        # multiplication and (2) it's actually the complement that is needed
        # i.e. 'gammaincc']

        weight_variance = 0.0

        if weight_std_dev > 0:

            lngamma = special.gammaln(1 + upper_bound)

            gammai = special.gammaincc(1 + upper_bound,
                                       average_spikes_per_timestep)

            big_ratio = (math.log(average_spikes_per_timestep) * upper_bound -
                         lngamma)

            if -701.0 < big_ratio < 701.0 and big_ratio != 0.0:

                log_weight_variance = (
                    -average_spikes_per_timestep +
                    math.log(average_spikes_per_timestep) +
                    2.0 * math.log(weight_std_dev) +
                    math.log(math.exp(average_spikes_per_timestep) * gammai -
                             math.exp(big_ratio)))

                weight_variance = math.exp(log_weight_variance)

        # upper bound calculation -> mean + n * SD
        return ((average_spikes_per_timestep * weight_mean) +
                (sigma * math.sqrt(poisson_variance + weight_variance)))

    def _get_ring_buffer_to_input_left_shifts(
            self, machine_vertex, machine_graph, graph_mapper, post_slices,
            post_slice_index, post_vertex_slice, machine_timestep,
            weight_scale):
        """ Get the scaling of the ring buffer to provide as much accuracy as\
            possible without too much overflow
        """
        weight_scale_squared = weight_scale * weight_scale
        n_synapse_types = self._synapse_type.get_n_synapse_types()
        running_totals = [RunningStats() for _ in range(n_synapse_types)]
        delay_running_totals = [RunningStats() for _ in range(n_synapse_types)]
        total_weights = numpy.zeros(n_synapse_types)
        biggest_weight = numpy.zeros(n_synapse_types)
        weights_signed = False
        rate_stats = [RunningStats() for _ in range(n_synapse_types)]

        for machine_edge in \
                machine_graph.get_edges_ending_at_vertex(machine_vertex):

            pre_vertex_slice = graph_mapper.get_slice(machine_edge.pre_vertex)
            app_edge = graph_mapper.get_application_edge(machine_edge)
            pre_slices = [
                graph_mapper.get_slice(internal_machine_vertex)
                for internal_machine_vertex in
                graph_mapper.get_machine_vertices(app_edge.pre_vertex)]
            pre_slice_index = pre_slices.index(pre_vertex_slice)
            if isinstance(app_edge, ProjectionApplicationEdge):
                for synapse_info in app_edge.synapse_information:
                    synapse_type = synapse_info.synapse_type
                    synapse_dynamics = synapse_info.synapse_dynamics
                    connector = synapse_info.connector
                    weight_mean = abs(synapse_dynamics.get_weight_mean(
                        connector, pre_slices, pre_slice_index,
                        post_slices, post_slice_index, pre_vertex_slice,
                        post_vertex_slice) * weight_scale)
                    n_connections = \
                        connector.get_n_connections_to_post_vertex_maximum(
                            pre_slices, pre_slice_index, post_slices,
                            post_slice_index, pre_vertex_slice,
                            post_vertex_slice)
                    weight_variance = abs(synapse_dynamics.get_weight_variance(
                        connector, pre_slices, pre_slice_index,
                        post_slices, post_slice_index, pre_vertex_slice,
                        post_vertex_slice) * weight_scale_squared)
                    running_totals[synapse_type].add_items(
                        weight_mean, weight_variance, n_connections)

                    delay_variance = synapse_dynamics.get_delay_variance(
                        connector, pre_slices, pre_slice_index,
                        post_slices, post_slice_index, pre_vertex_slice,
                        post_vertex_slice)
                    delay_running_totals[synapse_type].add_items(
                        0.0, delay_variance, n_connections)

                    weight_max = (synapse_dynamics.get_weight_maximum(
                        connector, pre_slices, pre_slice_index,
                        post_slices, post_slice_index, pre_vertex_slice,
                        post_vertex_slice) * weight_scale)
                    biggest_weight[synapse_type] = max(
                        biggest_weight[synapse_type], weight_max)

                    spikes_per_tick = max(
                        1.0,
                        self._spikes_per_second /
                        (1000000.0 / float(machine_timestep)))
                    spikes_per_second = self._spikes_per_second
                    if isinstance(app_edge.pre_vertex, SpikeSourcePoisson):
                        spikes_per_second = app_edge.pre_vertex.rate
                        if hasattr(spikes_per_second, "__getitem__"):
                            spikes_per_second = max(spikes_per_second)
                        elif isinstance(spikes_per_second, RandomDistribution):
                            spikes_per_second = \
                                utility_calls.get_maximum_probable_value(
                                    spikes_per_second,
                                    pre_vertex_slice.n_atoms)
                        prob = 1.0 - ((1.0 / 100.0) / pre_vertex_slice.n_atoms)
                        spikes_per_tick = (
                            spikes_per_second /
                            (1000000.0 / float(machine_timestep)))
                        spikes_per_tick = scipy.stats.poisson.ppf(
                            prob, spikes_per_tick)
                    rate_stats[synapse_type].add_items(
                        spikes_per_second, 0, n_connections)
                    total_weights[synapse_type] += spikes_per_tick * (
                        weight_max * n_connections)

                    if synapse_dynamics.are_weights_signed():
                        weights_signed = True

        max_weights = numpy.zeros(n_synapse_types)
        for synapse_type in range(n_synapse_types):
            stats = running_totals[synapse_type]
            rates = rate_stats[synapse_type]
            if delay_running_totals[synapse_type].variance == 0.0:
                max_weights[synapse_type] = total_weights[synapse_type]
            else:
                max_weights[synapse_type] = min(
                    self._ring_buffer_expected_upper_bound(
                        stats.mean, stats.standard_deviation,
                        rates.mean, machine_timestep, stats.n_items,
                        self._ring_buffer_sigma),
                    total_weights[synapse_type])
                max_weights[synapse_type] = max(
                    max_weights[synapse_type], biggest_weight[synapse_type])

        # Convert these to powers
        max_weight_powers = [0 if w <= 0
                             else int(math.ceil(max(0, math.log(w, 2))))
                             for w in max_weights]

        # If 2^max_weight_power equals the max weight, we have to add another
        # power, as range is 0 - (just under 2^max_weight_power)!
        max_weight_powers = [w + 1 if (2 ** w) <= a else w
                             for w, a in zip(max_weight_powers, max_weights)]

        # If we have synapse dynamics that uses signed weights,
        # Add another bit of shift to prevent overflows
        if weights_signed:
            max_weight_powers = [m + 1 for m in max_weight_powers]

        return max_weight_powers

    @staticmethod
    def _get_weight_scale(ring_buffer_to_input_left_shift):
        """ Return the amount to scale the weights by to convert them from \
            floating point values to 16-bit fixed point numbers which can be \
            shifted left by ring_buffer_to_input_left_shift to produce an\
            s1615 fixed point number
        """
        return float(math.pow(2, 16 - (ring_buffer_to_input_left_shift + 1)))

    def _write_synapse_parameters(
            self, spec, machine_vertex, machine_graph, graph_mapper,
            post_slices, post_slice_index, post_vertex_slice, input_type,
            machine_time_step):

        # Get the ring buffer shifts and scaling factors
        weight_scale = input_type.get_global_weight_scale()
        ring_buffer_shifts = self._get_ring_buffer_to_input_left_shifts(
            machine_vertex, machine_graph, graph_mapper, post_slices,
            post_slice_index, post_vertex_slice, machine_time_step,
            weight_scale)

        spec.switch_write_focus(
            region=constants.POPULATION_BASED_REGIONS.SYNAPSE_PARAMS.value)
        utility_calls.write_parameters_per_neuron(
            spec, post_vertex_slice,
            self._synapse_type.get_synapse_type_parameters())

        spec.write_array(ring_buffer_shifts)

        weight_scales = numpy.array([
            self._get_weight_scale(r) * weight_scale
            for r in ring_buffer_shifts])
        return weight_scales

    def _write_padding(
            self, spec, synaptic_matrix_region, next_block_start_address):
        next_block_allowed_address = self._population_table_type\
            .get_next_allowed_address(next_block_start_address)
        if next_block_allowed_address != next_block_start_address:

            # Pad out data file with the added alignment bytes:
            spec.comment("\nWriting population table required"
                         " padding\n")
            spec.switch_write_focus(synaptic_matrix_region)
            spec.set_register_value(
                register_id=15,
                data=next_block_allowed_address - next_block_start_address)
            spec.write_value(
                data=0xDD, repeats=15, repeats_is_register=True,
                data_type=DataType.UINT8)
            return next_block_allowed_address
        return next_block_start_address

    def _write_synaptic_matrix_and_master_population_table(
            self, spec, post_slices, post_slice_index, machine_vertex,
            post_vertex_slice, all_syn_block_sz, weight_scales,
            master_pop_table_region, synaptic_matrix_region, routing_info,
            graph_mapper, machine_graph, machine_time_step):
        """ Simultaneously generates both the master population table and
            the synaptic matrix.
        """
        spec.comment(
            "\nWriting Synaptic Matrix and Master Population Table:\n")

        # Track writes inside the synaptic matrix region:
        next_block_start_address = 0
        n_synapse_types = self._synapse_type.get_n_synapse_types()

        # Get the edges
        in_edges = machine_graph.get_edges_ending_at_vertex(machine_vertex)

        # Set up the master population table
        self._population_table_type.initialise_table(
            spec, master_pop_table_region)

        # Set up for single synapses - write the offset of the single synapses
        # initially 0
        single_synapses = list()
        spec.switch_write_focus(synaptic_matrix_region)
        spec.write_value(0)
        next_single_start_position = 0

        # For each machine_edge into the vertex, create a synaptic list
        for machine_edge in in_edges:

            app_edge = graph_mapper.get_application_edge(machine_edge)
            if isinstance(app_edge, ProjectionApplicationEdge):

                spec.comment("\nWriting matrix for machine_edge:{}\n".format(
                    machine_edge.label))

                pre_vertex_slice = \
                    graph_mapper.get_slice(machine_edge.pre_vertex)
                pre_slices = graph_mapper.get_slices(app_edge.pre_vertex)
                pre_slice_index = graph_mapper.get_machine_vertex_index(
                    machine_edge.pre_vertex)

                for synapse_info in app_edge.synapse_information:

                    (row_data, row_length, delayed_row_data,
                     delayed_row_length, delayed_source_ids, delay_stages) = \
                        self._synapse_io.get_synapses(
                            synapse_info, pre_slices, pre_slice_index,
                            post_slices, post_slice_index, pre_vertex_slice,
                            post_vertex_slice, app_edge.n_delay_stages,
                            self._population_table_type, n_synapse_types,
                            weight_scales, machine_time_step)

                    if app_edge.delay_edge is not None:
                        app_edge.delay_edge.pre_vertex.add_delays(
                            pre_vertex_slice, delayed_source_ids, delay_stages)
                    elif delayed_source_ids.size != 0:
                        raise Exception(
                            "Found delayed source ids but no delay "
                            "machine_edge for {}".format(app_edge.label))

                    if ((app_edge, synapse_info) in
                            self._pre_run_connection_holders):
                        holders = self._pre_run_connection_holders[
                            app_edge, synapse_info]
                        for connection_holder in holders:
                            connections = self._synapse_io.read_synapses(
                                synapse_info, pre_vertex_slice,
                                post_vertex_slice, row_length,
                                delayed_row_length, n_synapse_types,
                                weight_scales, row_data, delayed_row_data,
                                app_edge.n_delay_stages, machine_time_step)
                            connection_holder.add_connections(connections)
                            connection_holder.finish()

                    if len(row_data) > 0:
                        rinfo = routing_info.\
                            get_routing_info_for_edge(machine_edge)

                        if (row_length == 1 and isinstance(
                                synapse_info.connector, OneToOneConnector)):
                            single_rows = row_data.reshape(-1, 4)[:, 3]
                            single_synapses.append(single_rows)
                            self._population_table_type\
                                .update_master_population_table(
                                    spec, next_single_start_position, 1,
<<<<<<< HEAD
                                    rinfo.first_key_and_mask,
                                    master_pop_table_region, is_single=True)
                            next_single_start_position += len(single_rows)
=======
                                    keys_and_masks, master_pop_table_region,
                                    is_single=True)
                            next_single_start_position += len(single_rows) * 4
>>>>>>> ca93907a
                        else:
                            next_block_start_address = self._write_padding(
                                spec, synaptic_matrix_region,
                                next_block_start_address)
                            spec.switch_write_focus(synaptic_matrix_region)
                            spec.write_array(row_data)
                            self._population_table_type\
                                .update_master_population_table(
                                    spec, next_block_start_address, row_length,
                                    rinfo.first_key_and_mask,
                                    master_pop_table_region)
                            next_block_start_address += len(row_data) * 4
                    del row_data

                    if next_block_start_address > all_syn_block_sz:
                        raise Exception(
                            "Too much synaptic memory has been written:"
                            " {} of {} ".format(
                                next_block_start_address, all_syn_block_sz))

                    if len(delayed_row_data) > 0:
                        rinfo = self._delay_key_index[
                            (app_edge.pre_vertex, pre_vertex_slice.lo_atom,
                             pre_vertex_slice.hi_atom)]

                        if (delayed_row_length == 1 and isinstance(
                                synapse_info.connector, OneToOneConnector)):
                            single_rows = delayed_row_data.reshape(-1, 4)[:, 3]
                            single_synapses.append(single_rows)
                            self._population_table_type\
                                .update_master_population_table(
                                    spec, next_single_start_position, 1,
<<<<<<< HEAD
                                    rinfo.first_key_and_mask,
                                    master_pop_table_region, is_single=True)
                            next_single_start_position += len(single_rows)
=======
                                    keys_and_masks, master_pop_table_region,
                                    is_single=True)
                            next_single_start_position += len(single_rows) * 4
>>>>>>> ca93907a
                        else:
                            next_block_start_address = self._write_padding(
                                spec, synaptic_matrix_region,
                                next_block_start_address)
                            spec.switch_write_focus(synaptic_matrix_region)
                            spec.write_array(delayed_row_data)
                            self._population_table_type\
                                .update_master_population_table(
                                    spec, next_block_start_address,
                                    delayed_row_length,
                                    rinfo.first_key_and_mask,
                                    master_pop_table_region)
                            next_block_start_address += len(
                                delayed_row_data) * 4
                    del delayed_row_data

                    if next_block_start_address > all_syn_block_sz:
                        raise Exception(
                            "Too much synaptic memory has been written:"
                            " {} of {} ".format(
                                next_block_start_address, all_syn_block_sz))

        self._population_table_type.finish_master_pop_table(
            spec, master_pop_table_region)

        # Write the size and data of single synapses to the end of the region
        spec.switch_write_focus(synaptic_matrix_region)
        if len(single_synapses) > 0:
            single_data = numpy.concatenate(single_synapses)
            spec.write_value(len(single_data) * 4)
            spec.write_array(single_data)
        else:
            spec.write_value(0)

        # Write the position of the single synapses
        spec.set_write_pointer(0)
        spec.write_value(next_block_start_address)

    def write_data_spec(
            self, spec, application_vertex, post_vertex_slice, machine_vertex,
            placement, machine_graph, application_graph, routing_info,
            graph_mapper, input_type, machine_time_step):

        # Create an index of delay keys into this vertex
        for machine_edge in \
                machine_graph.get_edges_ending_at_vertex(machine_vertex):
            app_edge = graph_mapper.get_application_edge(machine_edge)
            if isinstance(app_edge.pre_vertex, DelayExtensionVertex):
                pre_vertex_slice = \
                    graph_mapper.get_slice(machine_edge.pre_vertex)
                self._delay_key_index[
                    (app_edge.pre_vertex.source_vertex,
                     pre_vertex_slice.lo_atom,
                     pre_vertex_slice.hi_atom)] = \
                    routing_info.get_routing_info_for_edge(machine_edge)

        post_slices = graph_mapper.get_slices(application_vertex)
        post_slice_index = \
            graph_mapper.get_machine_vertex_index(machine_vertex)

        # Reserve the memory
        in_edges = machine_graph.get_edges_ending_at_vertex(machine_vertex)
        all_syn_block_sz = self._get_exact_synaptic_blocks_size(
            post_slices, post_slice_index, post_vertex_slice, graph_mapper,
            in_edges, machine_time_step)
        self._reserve_memory_regions(
            spec, application_vertex, machine_vertex, post_vertex_slice,
            application_graph, machine_graph, all_syn_block_sz, graph_mapper)

        weight_scales = self._write_synapse_parameters(
            spec, machine_vertex, machine_graph, graph_mapper, post_slices,
            post_slice_index, post_vertex_slice, input_type, machine_time_step)

        self._write_synaptic_matrix_and_master_population_table(
            spec, post_slices, post_slice_index, machine_vertex,
            post_vertex_slice, all_syn_block_sz, weight_scales,
            constants.POPULATION_BASED_REGIONS.POPULATION_TABLE.value,
            constants.POPULATION_BASED_REGIONS.SYNAPTIC_MATRIX.value,
            routing_info, graph_mapper, machine_graph, machine_time_step)

        self._synapse_dynamics.write_parameters(
            spec, constants.POPULATION_BASED_REGIONS.SYNAPSE_DYNAMICS.value,
            machine_time_step, weight_scales)

        self._weight_scales[placement] = weight_scales

    def get_connections_from_machine(
            self, transceiver, placement, machine_edge, graph_mapper,
            routing_infos, synapse_info, machine_time_step):

        application_edge = graph_mapper.get_application_edge(
            machine_edge)
        if not isinstance(application_edge, ProjectionApplicationEdge):
            return None

        # Get details for extraction
        pre_vertex_slice = graph_mapper.get_slice(
            machine_edge.pre_vertex)
        post_vertex_slice = graph_mapper.get_slice(
            machine_edge.post_vertex)
        n_synapse_types = self._synapse_type.get_n_synapse_types()

        # Get the key for the pre_vertex
        key = routing_infos.get_first_key_for_edge(machine_edge)

        # Get the key for the delayed pre_vertex
        delayed_key = None
        if application_edge.delay_edge is not None:
            delayed_key = self._delay_key_index[
                (application_edge.pre_vertex, pre_vertex_slice.lo_atom,
                 pre_vertex_slice.hi_atom)].first_key

        # Get the block for the connections from the pre_vertex
        master_pop_table_address = \
            helpful_functions.locate_memory_region_for_placement(
                placement,
                constants.POPULATION_BASED_REGIONS.POPULATION_TABLE.value,
                transceiver)
        synaptic_matrix_address = \
            helpful_functions.locate_memory_region_for_placement(
                placement,
                constants.POPULATION_BASED_REGIONS.SYNAPTIC_MATRIX.value,
                transceiver)
        direct_synapses_address = (
            self._get_static_synaptic_matrix_sdram_requirements() +
            synaptic_matrix_address + struct.unpack_from(
                "<I", str(transceiver.read_memory(
                    placement.x, placement.y, synaptic_matrix_address, 4)))[0])
        indirect_synapses_address = synaptic_matrix_address + 4
        data, max_row_length = self._retrieve_synaptic_block(
            transceiver, placement, master_pop_table_address,
            indirect_synapses_address, direct_synapses_address,
            key, pre_vertex_slice.n_atoms, synapse_info.index)

        # Get the block for the connections from the delayed pre_vertex
        delayed_data = None
        delayed_max_row_length = 0
        if delayed_key is not None:
            delayed_data, delayed_max_row_length = \
                self._retrieve_synaptic_block(
                    transceiver, placement, master_pop_table_address,
                    indirect_synapses_address, direct_synapses_address,
                    delayed_key,
                    pre_vertex_slice.n_atoms * application_edge.n_delay_stages,
                    synapse_info.index)

        # Convert the blocks into connections
        return self._synapse_io.read_synapses(
            synapse_info, pre_vertex_slice, post_vertex_slice,
            max_row_length, delayed_max_row_length, n_synapse_types,
            self._weight_scales[placement], data, delayed_data,
            application_edge.n_delay_stages, machine_time_step)

    def _retrieve_synaptic_block(
            self, transceiver, placement, master_pop_table_address,
            indirect_synapses_address, direct_synapses_address,
            key, n_rows, index):
        """ Read in a synaptic block from a given processor and vertex on\
            the machine
        """

        # See if we have already got this block
        if (placement, key, index) in self._retrieved_blocks:
            return self._retrieved_blocks[(placement, key, index)]

        items = \
            self._population_table_type.extract_synaptic_matrix_data_location(
                key, master_pop_table_address, transceiver,
                placement.x, placement.y)
        if index >= len(items):
            return None, None

        max_row_length, synaptic_block_offset, is_single = items[index]

        block = None
        if max_row_length > 0 and synaptic_block_offset is not None:

            if not is_single:

                # calculate the synaptic block size in bytes
                synaptic_block_size = self._synapse_io.get_block_n_bytes(
                    max_row_length, n_rows)

                # read in the synaptic block
                block = transceiver.read_memory(
                    placement.x, placement.y,
                    indirect_synapses_address + synaptic_block_offset,
                    synaptic_block_size)

            else:
                # The data is one per row
                synaptic_block_size = n_rows * 4

                # read in the synaptic row data
                single_block = numpy.asarray(transceiver.read_memory(
                    placement.x, placement.y,
                    direct_synapses_address + (synaptic_block_offset * 4),
                    synaptic_block_size), dtype="uint8").view("uint32")

                # Convert the block into a set of rows
                numpy_block = numpy.zeros((n_rows, 4), dtype="uint32")
                numpy_block[:, 3] = single_block
                numpy_block[:, 1] = 1
                block = bytearray(numpy_block.tobytes())
                max_row_length = 1

        self._retrieved_blocks[(placement, key, index)] = (
            block, max_row_length)
        return block, max_row_length

    # inherited from AbstractProvidesIncomingPartitionConstraints
    def get_incoming_partition_constraints(self):
        return self._population_table_type.get_edge_constraints()<|MERGE_RESOLUTION|>--- conflicted
+++ resolved
@@ -665,15 +665,9 @@
                             self._population_table_type\
                                 .update_master_population_table(
                                     spec, next_single_start_position, 1,
-<<<<<<< HEAD
                                     rinfo.first_key_and_mask,
                                     master_pop_table_region, is_single=True)
-                            next_single_start_position += len(single_rows)
-=======
-                                    keys_and_masks, master_pop_table_region,
-                                    is_single=True)
                             next_single_start_position += len(single_rows) * 4
->>>>>>> ca93907a
                         else:
                             next_block_start_address = self._write_padding(
                                 spec, synaptic_matrix_region,
@@ -706,15 +700,9 @@
                             self._population_table_type\
                                 .update_master_population_table(
                                     spec, next_single_start_position, 1,
-<<<<<<< HEAD
                                     rinfo.first_key_and_mask,
                                     master_pop_table_region, is_single=True)
-                            next_single_start_position += len(single_rows)
-=======
-                                    keys_and_masks, master_pop_table_region,
-                                    is_single=True)
                             next_single_start_position += len(single_rows) * 4
->>>>>>> ca93907a
                         else:
                             next_block_start_address = self._write_padding(
                                 spec, synaptic_matrix_region,
