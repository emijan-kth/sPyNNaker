# Copyright (c) 2017-2019 The University of Manchester
#
# This program is free software: you can redistribute it and/or modify
# it under the terms of the GNU General Public License as published by
# the Free Software Foundation, either version 3 of the License, or
# (at your option) any later version.
#
# This program is distributed in the hope that it will be useful,
# but WITHOUT ANY WARRANTY; without even the implied warranty of
# MERCHANTABILITY or FITNESS FOR A PARTICULAR PURPOSE.  See the
# GNU General Public License for more details.
#
# You should have received a copy of the GNU General Public License
# along with this program.  If not, see <http://www.gnu.org/licenses/>.

from collections import defaultdict
import math
import struct
import numpy
import scipy.stats  # @UnresolvedImport
from scipy import special  # @UnresolvedImport
from data_specification.enums import DataType
from spinn_front_end_common.utilities.helpful_functions import (
    locate_memory_region_for_placement)
from spinn_front_end_common.utilities.constants import BYTES_PER_WORD
from spinn_front_end_common.utilities.globals_variables import get_simulator
from spynnaker.pyNN.models.neuron.generator_data import GeneratorData
from spynnaker.pyNN.models.neural_projections.connectors import (
    AbstractGenerateConnectorOnMachine)
from spynnaker.pyNN.models.neural_projections import ProjectionApplicationEdge
from .synapse_dynamics import (
    AbstractSynapseDynamicsStructural,
    AbstractGenerateOnMachine, SynapseDynamicsStructuralSTDP)
from spynnaker.pyNN.models.neuron.synapse_io import SynapseIORowBased
from spynnaker.pyNN.models.spike_source.spike_source_poisson_vertex import (
    SpikeSourcePoissonVertex)
from spynnaker.pyNN.models.utility_models.delays import DelayExtensionVertex
from spynnaker.pyNN.utilities.constants import (
    POPULATION_BASED_REGIONS, POSSION_SIGMA_SUMMATION_LIMIT)
from spynnaker.pyNN.utilities.utility_calls import (
    get_maximum_probable_value, get_n_bits)
from spynnaker.pyNN.utilities.running_stats import RunningStats
from spynnaker.pyNN.models.neuron.master_pop_table import (
    MasterPopTableAsBinarySearch)

TIME_STAMP_BYTES = BYTES_PER_WORD

# TODO: Make sure these values are correct (particularly CPU cycles)
_SYNAPSES_BASE_DTCM_USAGE_IN_BYTES = 7 * BYTES_PER_WORD
_SYNAPSES_BASE_SDRAM_USAGE_IN_BYTES = 0
_SYNAPSES_BASE_N_CPU_CYCLES_PER_NEURON = 10
_SYNAPSES_BASE_N_CPU_CYCLES = 8

# 4 for n_edges
# 8 for post_vertex_slice.lo_atom, post_vertex_slice.n_atoms
# 4 for n_synapse_types
# 4 for n_synapse_type_bits
# 4 for n_synapse_index_bits
_SYNAPSES_BASE_GENERATOR_SDRAM_USAGE_IN_BYTES = (
    1 + 2 + 1 + 1 + 1) * BYTES_PER_WORD

# Amount to scale synapse SDRAM estimate by to make sure the synapses fit
_SYNAPSE_SDRAM_OVERSCALE = 1.1

_ONE_WORD = struct.Struct("<I")


class SynapticManager(object):
    """ Deals with synapses
    """
    # pylint: disable=too-many-arguments, too-many-locals
    __slots__ = [
        "__delay_key_index",
        "__n_synapse_types",
        "__one_to_one_connection_dtcm_max_bytes",
        "__poptable_type",
        "__pre_run_connection_holders",
        "__retrieved_blocks",
        "__ring_buffer_sigma",
        "__spikes_per_second",
        "__synapse_dynamics",
        "__synapse_io",
        "__weight_scales",
        "__ring_buffer_shifts",
        "__gen_on_machine",
        "__max_row_info",
        "__synapse_indices"]

    def __init__(self, n_synapse_types, ring_buffer_sigma, spikes_per_second,
                 config, population_table_type=None, synapse_io=None):
        """
        :param int n_synapse_types:
            number of synapse types on a neuron (e.g., 2 for excitatory and
            inhibitory)
        :param ring_buffer_sigma:
            How many SD above the mean to go for upper bound; a
            good starting choice is 5.0. Given length of simulation we can
            set this for approximate number of saturation events.
        :type ring_buffer_sigma: float or None
        :param spikes_per_second: Estimated spikes per second
        :type spikes_per_second: float or None
        :param ~configparser.RawConfigParser config: The system configuration
        :param population_table_type:
            What type of master population table is used
        :type population_table_type: AbstractMasterPopTableFactory or None
        :param synapse_io: How IO for synapses is performed
        :type synapse_io: AbstractSynapseIO or None
        """
        self.__n_synapse_types = n_synapse_types
        self.__ring_buffer_sigma = ring_buffer_sigma
        self.__spikes_per_second = spikes_per_second

        # Get the type of population table
        self.__poptable_type = population_table_type
        if population_table_type is None:
            self.__poptable_type = MasterPopTableAsBinarySearch()

        # Get the synapse IO
        self.__synapse_io = synapse_io
        if synapse_io is None:
            self.__synapse_io = SynapseIORowBased()

        if self.__ring_buffer_sigma is None:
            self.__ring_buffer_sigma = config.getfloat(
                "Simulation", "ring_buffer_sigma")

        if self.__spikes_per_second is None:
            self.__spikes_per_second = config.getfloat(
                "Simulation", "spikes_per_second")

        # Prepare for dealing with STDP - there can only be one (non-static)
        # synapse dynamics per vertex at present
        self.__synapse_dynamics = None

        # Keep the details once computed to allow reading back
        self.__weight_scales = dict()
        self.__ring_buffer_shifts = None
        self.__delay_key_index = dict()
        self.__retrieved_blocks = dict()

        # A list of connection holders to be filled in pre-run, indexed by
        # the edge the connection is for
        self.__pre_run_connection_holders = defaultdict(list)

        # Limit the DTCM used by one-to-one connections
        self.__one_to_one_connection_dtcm_max_bytes = config.getint(
            "Simulation", "one_to_one_connection_dtcm_max_bytes")

        # Whether to generate on machine or not for a given vertex slice
        self.__gen_on_machine = dict()

        # A map of synapse information to maximum row / delayed row length and
        # size in bytes
        self.__max_row_info = dict()

        # A map of synapse information for each machine pre vertex to index
        self.__synapse_indices = dict()

    @property
    def synapse_dynamics(self):
        """ Settable.

        :rtype: AbstractSynapseDynamics or None
        """
        return self.__synapse_dynamics

    def __combine_structural_stdp_dynamics(self, structural, stdp):
        """
        :param AbstractSynapseDynamicsStructural structural:
        :param SynapseDynamicsSTDP stdp:
        :rtype: SynapseDynamicsStructuralSTDP
        """
        return SynapseDynamicsStructuralSTDP(
            structural.partner_selection, structural.formation,
            structural.elimination,
            stdp.timing_dependence, stdp.weight_dependence,
            # voltage dependence is not supported
            None, stdp.dendritic_delay_fraction,
            structural.f_rew, structural.initial_weight,
            structural.initial_delay, structural.s_max, structural.seed)

    @synapse_dynamics.setter
    def synapse_dynamics(self, synapse_dynamics):
        if self.__synapse_dynamics is None:
            self.__synapse_dynamics = synapse_dynamics
        else:
            self.__synapse_dynamics = self.__synapse_dynamics.merge(
                synapse_dynamics)

    @property
    def ring_buffer_sigma(self):
        """ Settable.

        :rtype: float
        """
        return self.__ring_buffer_sigma

    @ring_buffer_sigma.setter
    def ring_buffer_sigma(self, ring_buffer_sigma):
        self.__ring_buffer_sigma = ring_buffer_sigma

    @property
    def spikes_per_second(self):
        """ Settable.

        :rtype: float
        """
        return self.__spikes_per_second

    @spikes_per_second.setter
    def spikes_per_second(self, spikes_per_second):
        self.__spikes_per_second = spikes_per_second

    def get_maximum_delay_supported_in_ms(self, machine_time_step):
        """
        :rtype: int or None
        """
        return self.__synapse_io.get_maximum_delay_supported_in_ms(
            machine_time_step)

    @property
    def vertex_executable_suffix(self):
        """ The suffix of the executable name due to the type of synapses \
            in use.

        :rtype: str
        """
        if self.__synapse_dynamics is None:
            return ""
        return self.__synapse_dynamics.get_vertex_executable_suffix()

    def add_pre_run_connection_holder(
            self, connection_holder, edge, synapse_info):
        """
        :param ConnectionHolder connection_holder:
        :param ProjectionApplicationEdge edge:
        :param SynapseInformation synapse_info:
        """
        self.__pre_run_connection_holders[edge, synapse_info].append(
            connection_holder)

    def get_connection_holders(self):
        """
        :rtype: dict(tuple(ProjectionApplicationEdge,SynapseInformation),\
            ConnectionHolder)
        """
        return self.__pre_run_connection_holders

    def get_n_cpu_cycles(self):
        """
        :rtype: int
        """
        # TODO: Calculate this correctly
        return 0

    def get_dtcm_usage_in_bytes(self):
        """
        :rtype: int
        """
        # TODO: Calculate this correctly
        return 0

    def _get_synapse_params_size(self):
        """
        :rtype: int
        """
        return (_SYNAPSES_BASE_SDRAM_USAGE_IN_BYTES +
                (BYTES_PER_WORD * self.__n_synapse_types))

    def _get_static_synaptic_matrix_sdram_requirements(self):
        """
        :rtype: int
        """
        # 4 for address of direct addresses, and
        # 4 for the size of the direct addresses matrix in bytes
        return 2 * BYTES_PER_WORD

    def __get_max_row_info(
            self, synapse_info, post_vertex_slice, app_edge,
            machine_time_step):
        """ Get the maximum size of each row for a given slice of the vertex

        :param SynapseInformation synapse_info:
        :param ~pacman.model.graphs.common.Slice post_vertex_slice:
        :param ProjectionApplicationEdge app_edge:
        :param int machine_time_step:
        :rtype: MaxRowInfo
        """
        key = (synapse_info, post_vertex_slice)
        if key not in self.__max_row_info:
            self.__max_row_info[key] = self.__synapse_io.get_max_row_info(
                synapse_info, post_vertex_slice,
                app_edge.n_delay_stages, self.__poptable_type,
                machine_time_step, app_edge)
        return self.__max_row_info[key]

    def _get_synaptic_blocks_size(
            self, post_vertex_slice, in_edges, machine_time_step):
        """ Get the size of the synaptic blocks in bytes

        :param ~pacman.model.graphs.common.Slice post_vertex_slice:
        :param list(.ApplicationEdge) in_edges:
        :param int machine_time_step:
        :rtype: int
        """
        memory_size = self._get_static_synaptic_matrix_sdram_requirements()
        for in_edge in in_edges:
            if isinstance(in_edge, ProjectionApplicationEdge):
                for synapse_info in in_edge.synapse_information:
                    memory_size = self.__add_synapse_size(
                        memory_size, synapse_info, post_vertex_slice, in_edge,
                        machine_time_step)
        return int(memory_size * _SYNAPSE_SDRAM_OVERSCALE)

    def __add_synapse_size(self, memory_size, synapse_info, post_vertex_slice,
                           in_edge, machine_time_step):
        """
        :param int memory_size:
        :param SynapseInformation synapse_info:
        :param ~pacman.model.graphs.common.Slice post_vertex_slice:
        :param ProjectionApplicationEdge in_edge:
        :param int machine_time_step:
        :rtype: int
        """
        max_row_info = self.__get_max_row_info(
            synapse_info, post_vertex_slice, in_edge, machine_time_step)
        n_atoms = in_edge.pre_vertex.n_atoms
        memory_size = self.__poptable_type.get_next_allowed_address(
            memory_size)
        memory_size += max_row_info.undelayed_max_bytes * n_atoms
        memory_size = self.__poptable_type.get_next_allowed_address(
            memory_size)
        memory_size += (
            max_row_info.delayed_max_bytes * n_atoms * in_edge.n_delay_stages)
        return memory_size

    def _get_size_of_generator_information(self, in_edges):
        """ Get the size of the synaptic expander parameters

        :param list(.ApplicationEdge) in_edges:
        :rtype: int
        """
        gen_on_machine = False
        size = 0
        for in_edge in in_edges:
            if not isinstance(in_edge, ProjectionApplicationEdge):
                continue

            for synapse_info in in_edge.synapse_information:
                # Get the number of likely vertices
                max_atoms = in_edge.pre_vertex.get_max_atoms_per_core()
                if in_edge.pre_vertex.n_atoms < max_atoms:
                    max_atoms = in_edge.pre_vertex.n_atoms
                n_edge_vertices = int(math.ceil(
                    float(in_edge.pre_vertex.n_atoms) / float(max_atoms)))

                # Get the size
                if synapse_info.may_generate_on_machine():
                    gen_on_machine = True
                    connector = synapse_info.connector
                    dynamics = synapse_info.synapse_dynamics
                    gen_size = sum((
                        GeneratorData.BASE_SIZE,
                        connector.gen_delay_params_size_in_bytes(
                            synapse_info.delays),
                        connector.gen_weight_params_size_in_bytes(
                            synapse_info.weights),
                        connector.gen_connector_params_size_in_bytes,
                        dynamics.gen_matrix_params_size_in_bytes
                    ))
                    size += gen_size * n_edge_vertices
        if gen_on_machine:
            size += _SYNAPSES_BASE_GENERATOR_SDRAM_USAGE_IN_BYTES
            size += self.__n_synapse_types * BYTES_PER_WORD
        return size

    def _get_synapse_dynamics_parameter_size(
            self, vertex_slice, app_graph, app_vertex):
        """ Get the size of the synapse dynamics region

        :param ~pacman.model.graphs.common.Slice vertex_slice:
        :param ~.ApplicationGraph app_graph:
        :param ~.ApplicationVertex app_vertex:
        :rtype: int
        """
        if self.__synapse_dynamics is None:
            return 0

        # Does the size of the parameters area depend on presynaptic
        # connections in any way?
        if isinstance(self.__synapse_dynamics,
                      AbstractSynapseDynamicsStructural):
            return self.__synapse_dynamics\
                .get_structural_parameters_sdram_usage_in_bytes(
                     app_graph, app_vertex, vertex_slice.n_atoms,
                     self.__n_synapse_types)
        else:
            return self.__synapse_dynamics.get_parameters_sdram_usage_in_bytes(
                vertex_slice.n_atoms, self.__n_synapse_types)

    def get_sdram_usage_in_bytes(
            self, vertex_slice, machine_time_step, application_graph,
            app_vertex):
        """
        :param ~pacman.model.common.Slice vertex_slice:
        :param int machine_time_step:
        :param ~pacman.model.graphs.application.ApplicationGraph \
                application_graph:
        :param AbstractPopulationVertex app_vertex:
        :rtype: int
        """
        in_edges = application_graph.get_edges_ending_at_vertex(app_vertex)
        return (
            self._get_synapse_params_size() +
            self._get_synapse_dynamics_parameter_size(
                vertex_slice, application_graph, app_vertex) +
            self._get_synaptic_blocks_size(
                vertex_slice, in_edges, machine_time_step) +
            self.__poptable_type.get_master_population_table_size(in_edges) +
            self._get_size_of_generator_information(in_edges))

    def _reserve_memory_regions(
            self, spec, machine_vertex, vertex_slice, machine_graph,
            all_syn_block_sz, application_graph, application_vertex):
        """
        :param ~.DataSpecificationGenerator spec:
        :param ~.MachineVertex machine_vertex:
        :param ~pacman.model.graphs.common.Slice vertex_slice:
        :param ~.MachineGraph machine_graph:
        :param int all_syn_block_sz:
        :param ~.ApplicationGraph application_graph:
        :param ~.ApplicationVertex application_vertex:
        """
        spec.reserve_memory_region(
            region=POPULATION_BASED_REGIONS.SYNAPSE_PARAMS.value,
            size=self._get_synapse_params_size(),
            label='SynapseParams')

        master_pop_table_sz = \
            self.__poptable_type.get_exact_master_population_table_size(
                machine_vertex, machine_graph)
        if master_pop_table_sz > 0:
            spec.reserve_memory_region(
                region=POPULATION_BASED_REGIONS.POPULATION_TABLE.value,
                size=master_pop_table_sz, label='PopTable')
        if all_syn_block_sz > 0:
            spec.reserve_memory_region(
                region=POPULATION_BASED_REGIONS.SYNAPTIC_MATRIX.value,
                size=all_syn_block_sz, label='SynBlocks')

        synapse_dynamics_sz = self._get_synapse_dynamics_parameter_size(
            vertex_slice, application_graph, application_vertex)
        if synapse_dynamics_sz != 0:
            spec.reserve_memory_region(
                region=POPULATION_BASED_REGIONS.SYNAPSE_DYNAMICS.value,
                size=synapse_dynamics_sz, label='synapseDynamicsParams')

    @staticmethod
    def _ring_buffer_expected_upper_bound(
            weight_mean, weight_std_dev, spikes_per_second,
            machine_timestep, n_synapses_in, sigma):
        """ Provides expected upper bound on accumulated values in a ring\
            buffer element.

        Requires an assessment of maximum Poisson input rate.

        Assumes knowledge of mean and SD of weight distribution, fan-in\
        and timestep.

        All arguments should be assumed real values except n_synapses_in\
        which will be an integer.

        :param float weight_mean: Mean of weight distribution (in either nA or\
            microSiemens as required)
        :param float weight_std_dev: SD of weight distribution
        :param float spikes_per_second: Maximum expected Poisson rate in Hz
        :param int machine_timestep: in us
        :param int n_synapses_in: No of connected synapses
        :param float sigma: How many SD above the mean to go for upper bound;\
            a good starting choice is 5.0. Given length of simulation we can\
            set this for approximate number of saturation events.
        :rtype: float
        """
        # E[ number of spikes ] in a timestep
        steps_per_second = 1000000.0 / machine_timestep
        average_spikes_per_timestep = (
            float(n_synapses_in * spikes_per_second) / steps_per_second)

        # Exact variance contribution from inherent Poisson variation
        poisson_variance = average_spikes_per_timestep * (weight_mean ** 2)

        # Upper end of range for Poisson summation required below
        # upper_bound needs to be an integer
        upper_bound = int(round(average_spikes_per_timestep +
                                POSSION_SIGMA_SUMMATION_LIMIT *
                                math.sqrt(average_spikes_per_timestep)))

        # Closed-form exact solution for summation that gives the variance
        # contributed by weight distribution variation when modulated by
        # Poisson PDF.  Requires scipy.special for gamma and incomplete gamma
        # functions. Beware: incomplete gamma doesn't work the same as
        # Mathematica because (1) it's regularised and needs a further
        # multiplication and (2) it's actually the complement that is needed
        # i.e. 'gammaincc']

        weight_variance = 0.0

        if weight_std_dev > 0:
            # pylint: disable=no-member
            lngamma = special.gammaln(1 + upper_bound)
            gammai = special.gammaincc(
                1 + upper_bound, average_spikes_per_timestep)

            big_ratio = (math.log(average_spikes_per_timestep) * upper_bound -
                         lngamma)

            if -701.0 < big_ratio < 701.0 and big_ratio != 0.0:
                log_weight_variance = (
                    -average_spikes_per_timestep +
                    math.log(average_spikes_per_timestep) +
                    2.0 * math.log(weight_std_dev) +
                    math.log(math.exp(average_spikes_per_timestep) * gammai -
                             math.exp(big_ratio)))
                weight_variance = math.exp(log_weight_variance)

        # upper bound calculation -> mean + n * SD
        return ((average_spikes_per_timestep * weight_mean) +
                (sigma * math.sqrt(poisson_variance + weight_variance)))

    def _get_ring_buffer_to_input_left_shifts(
            self, application_vertex, application_graph, machine_timestep,
            weight_scale):
        """ Get the scaling of the ring buffer to provide as much accuracy as\
            possible without too much overflow

        :param .ApplicationVertex application_vertex:
        :param .ApplicationGraph application_graph:
        :param int machine_timestep:
        :param float weight_scale:
        :rtype: list(int)
        """
        weight_scale_squared = weight_scale * weight_scale
        n_synapse_types = self.__n_synapse_types
        running_totals = [RunningStats() for _ in range(n_synapse_types)]
        delay_running_totals = [RunningStats() for _ in range(n_synapse_types)]
        total_weights = numpy.zeros(n_synapse_types)
        biggest_weight = numpy.zeros(n_synapse_types)
        weights_signed = False
        rate_stats = [RunningStats() for _ in range(n_synapse_types)]
        steps_per_second = 1000000.0 / machine_timestep

        for app_edge in application_graph.get_edges_ending_at_vertex(
                application_vertex):
            if isinstance(app_edge, ProjectionApplicationEdge):
                for synapse_info in app_edge.synapse_information:
                    synapse_type = synapse_info.synapse_type
                    synapse_dynamics = synapse_info.synapse_dynamics
                    connector = synapse_info.connector

                    weight_mean = (
                        synapse_dynamics.get_weight_mean(
                            connector, synapse_info) * weight_scale)
                    n_connections = \
                        connector.get_n_connections_to_post_vertex_maximum(
                            synapse_info)
                    weight_variance = synapse_dynamics.get_weight_variance(
                        connector, synapse_info.weights) * weight_scale_squared
                    running_totals[synapse_type].add_items(
                        weight_mean, weight_variance, n_connections)

                    delay_variance = synapse_dynamics.get_delay_variance(
                        connector, synapse_info.delays)
                    delay_running_totals[synapse_type].add_items(
                        0.0, delay_variance, n_connections)

                    weight_max = (synapse_dynamics.get_weight_maximum(
                        connector, synapse_info) * weight_scale)
                    biggest_weight[synapse_type] = max(
                        biggest_weight[synapse_type], weight_max)

                    spikes_per_tick = max(
                        1.0, self.__spikes_per_second / steps_per_second)
                    spikes_per_second = self.__spikes_per_second
                    if isinstance(app_edge.pre_vertex,
                                  SpikeSourcePoissonVertex):
                        rate = app_edge.pre_vertex.max_rate
                        # If non-zero rate then use it; otherwise keep default
                        if (rate != 0):
                            spikes_per_second = rate
                        if hasattr(spikes_per_second, "__getitem__"):
                            spikes_per_second = numpy.max(spikes_per_second)
                        elif get_simulator().is_a_pynn_random(
                                spikes_per_second):
                            spikes_per_second = get_maximum_probable_value(
                                spikes_per_second, app_edge.pre_vertex.n_atoms)
                        prob = 1.0 - (
                            (1.0 / 100.0) / app_edge.pre_vertex.n_atoms)
                        spikes_per_tick = spikes_per_second / steps_per_second
                        spikes_per_tick = scipy.stats.poisson.ppf(
                            prob, spikes_per_tick)
                    rate_stats[synapse_type].add_items(
                        spikes_per_second, 0, n_connections)
                    total_weights[synapse_type] += spikes_per_tick * (
                        weight_max * n_connections)

                    if synapse_dynamics.are_weights_signed():
                        weights_signed = True

        max_weights = numpy.zeros(n_synapse_types)
        for synapse_type in range(n_synapse_types):
            stats = running_totals[synapse_type]
            rates = rate_stats[synapse_type]
            if delay_running_totals[synapse_type].variance == 0.0:
                max_weights[synapse_type] = max(total_weights[synapse_type],
                                                biggest_weight[synapse_type])
            else:
                max_weights[synapse_type] = min(
                    self._ring_buffer_expected_upper_bound(
                        stats.mean, stats.standard_deviation, rates.mean,
                        machine_timestep, stats.n_items,
                        self.__ring_buffer_sigma),
                    total_weights[synapse_type])
                max_weights[synapse_type] = max(
                    max_weights[synapse_type], biggest_weight[synapse_type])

        # Convert these to powers
        max_weight_powers = (
            0 if w <= 0 else int(math.ceil(max(0, math.log(w, 2))))
            for w in max_weights)

        # If 2^max_weight_power equals the max weight, we have to add another
        # power, as range is 0 - (just under 2^max_weight_power)!
        max_weight_powers = (
            w + 1 if (2 ** w) <= a else w
            for w, a in zip(max_weight_powers, max_weights))

        # If we have synapse dynamics that uses signed weights,
        # Add another bit of shift to prevent overflows
        if weights_signed:
            max_weight_powers = (m + 1 for m in max_weight_powers)

        return list(max_weight_powers)

    @staticmethod
    def _get_weight_scale(ring_buffer_to_input_left_shift):
        """ Return the amount to scale the weights by to convert them from \
            floating point values to 16-bit fixed point numbers which can be \
            shifted left by ring_buffer_to_input_left_shift to produce an\
            s1615 fixed point number

        :param int ring_buffer_to_input_left_shift:
        :rtype: float
        """
        return float(math.pow(2, 16 - (ring_buffer_to_input_left_shift + 1)))

    def _write_synapse_parameters(
            self, spec, ring_buffer_shifts, weight_scale):
        """ Get the ring buffer shifts and scaling factors.

        :param ~.DataSpecificationGenerator spec:
        :param ~numpy.ndarray ring_buffer_shifts:
        :param float weight_scale:
        :rtype: ~numpy.ndarray
        """
        # Write the ring buffer shifts
        spec.switch_write_focus(POPULATION_BASED_REGIONS.SYNAPSE_PARAMS.value)
        spec.write_array(ring_buffer_shifts)

        # Return the weight scaling factors
        return numpy.array([
            self._get_weight_scale(r) * weight_scale
            for r in ring_buffer_shifts])

    def _write_padding(
            self, spec, synaptic_matrix_region, next_block_start_address):
        """
        :param ~.DataSpecificationGenerator spec:
        :param int synaptic_matrix_region:
        :param int next_block_start_address:
        :rtype: int
        """
        next_block_allowed_address = self.__poptable_type\
            .get_next_allowed_address(next_block_start_address)
        if next_block_allowed_address != next_block_start_address:

            # Pad out data file with the added alignment bytes:
            spec.comment("\nWriting population table required padding\n")
            spec.switch_write_focus(synaptic_matrix_region)
            spec.set_register_value(
                register_id=15,
                data=next_block_allowed_address - next_block_start_address)
            spec.write_repeated_value(
                data=0xDD, repeats=15, repeats_is_register=True,
                data_type=DataType.UINT8)
            return next_block_allowed_address
        return next_block_start_address

    def _write_synaptic_matrix_and_master_population_table(
            self, spec, post_slices, post_slice_index, machine_vertex,
            post_vertex_slice, all_syn_block_sz, weight_scales,
            master_pop_table_region, synaptic_matrix_region,
            direct_matrix_region, routing_info, machine_graph,
            machine_time_step):
        """ Simultaneously generates both the master population table and
            the synaptic matrix.

        :param ~.DataSpecificationGenerator spec:
        :param list(~pacman.model.graphs.common.Slice) post_slices:
        :param int post_slice_index:
        :param .MachineVertex machine_vertex:
        :param ~pacman.model.graphs.common.Slice post_vertex_slice:
        :param all_syn_block_sz:
        :param weight_scales:
        :param int master_pop_table_region:
        :param int synaptic_matrix_region:
        :param int direct_matrix_region:
        :param .RoutingInfo routing_info:
        :param .MachineGraph machine_graph:
        :param int machine_time_step:
        :rtype: list(GeneratorData)
        """
        spec.comment(
            "\nWriting Synaptic Matrix and Master Population Table:\n")

        # Track writes inside the synaptic matrix region:
        block_addr = 0

        # Get the edges
        in_edges = machine_graph.get_edges_ending_at_vertex(machine_vertex)

        # Set up the master population table
        self.__poptable_type.initialise_table()

        # Set up for single synapses - write the offset of the single synapses
        # initially 0
        single_synapses = list()
        spec.switch_write_focus(synaptic_matrix_region)
        single_addr = 0

        # Store a list of synapse info to be generated on the machine
        generate_on_machine = list()

        # For each machine edge in the vertex, create a synaptic list
        for machine_edge in in_edges:
            app_edge = machine_edge.app_edge
            if isinstance(app_edge, ProjectionApplicationEdge):
                spec.comment("\nWriting matrix for m_edge:{}\n".format(
                    machine_edge.label))

                pre_vertex = machine_edge.pre_vertex
                pre_vertex_slice = pre_vertex.vertex_slice
                pre_slices = app_edge.pre_vertex.vertex_slices
                pre_slice_index = pre_vertex.index

                for synapse_info in app_edge.synapse_information:
                    rinfo = routing_info.get_routing_info_for_edge(
                        machine_edge)

                    # If connector is being built on SpiNNaker,
                    # compute matrix sizes only
                    connector = synapse_info.connector
                    dynamics = synapse_info.synapse_dynamics
                    if (isinstance(
                            connector, AbstractGenerateConnectorOnMachine) and
                            connector.generate_on_machine(
                                synapse_info.weights, synapse_info.delays) and
                            isinstance(dynamics, AbstractGenerateOnMachine) and
                            dynamics.generate_on_machine and
                            not self.__is_direct(
                                single_addr, connector, pre_vertex_slice,
                                post_vertex_slice, app_edge, synapse_info) and
                            not isinstance(
                                self.synapse_dynamics,
                                AbstractSynapseDynamicsStructural)):
                        generate_on_machine.append((
                            synapse_info, pre_slices, pre_vertex_slice,
                            pre_slice_index, app_edge, rinfo))
                    else:
                        block_addr, single_addr, index = self.__write_block(
                            spec, synaptic_matrix_region, synapse_info,
                            pre_slices, pre_slice_index, post_slices,
                            post_slice_index, pre_vertex_slice,
                            post_vertex_slice, app_edge,
                            self.__n_synapse_types, single_synapses,
                            weight_scales, machine_time_step, rinfo,
                            all_syn_block_sz, block_addr, single_addr,
                            machine_edge=machine_edge)
                        self.__synapse_indices[
                            synapse_info, pre_vertex_slice] = index

        # Skip blocks that will be written on the machine, but add them
        # to the master population table
        generator_data = list()
        for gen_data in generate_on_machine:
            (synapse_info, pre_slices, pre_vertex_slice, pre_slice_index,
                app_edge, rinfo) = gen_data
            block_addr, index = self.__generate_on_chip_data(
<<<<<<< HEAD
                spec, synapse_info, pre_slices, pre_slice_index, post_slices,
                post_slice_index, pre_vertex_slice, post_vertex_slice,
                master_pop_table_region, rinfo, all_syn_block_sz, block_addr,
                machine_time_step, app_edge, generator_data)
            self.__synapse_indices[synapse_info, pre_vertex_slice] = index
=======
                synapse_info, pre_slices, pre_slice_index, post_slices,
                post_slice_index, pre_vertex_slice, post_vertex_slice, rinfo,
                all_syn_block_sz, block_addr, machine_time_step, app_edge,
                generator_data)
            key = (synapse_info, pre_vertex_slice.lo_atom,
                   post_vertex_slice.lo_atom)
            self.__synapse_indices[key] = index
>>>>>>> de2a4c1a

        self.__poptable_type.finish_master_pop_table(
            spec, master_pop_table_region)

        # Write the size and data of single synapses to the direct region
        if single_synapses:
            single_data = numpy.concatenate(single_synapses)
            spec.reserve_memory_region(
                region=direct_matrix_region,
                size=(len(single_data) + 1) * BYTES_PER_WORD,
                label='DirectMatrix')
            spec.switch_write_focus(direct_matrix_region)
            spec.write_value(len(single_data) * BYTES_PER_WORD)
            spec.write_array(single_data)
        else:
            spec.reserve_memory_region(
                region=direct_matrix_region, size=BYTES_PER_WORD,
                label="DirectMatrix")
            spec.switch_write_focus(direct_matrix_region)
            spec.write_value(0)

        return generator_data

    def __generate_on_chip_data(
            self, synapse_info, pre_slices, pre_slice_index, post_slices,
            post_slice_index, pre_vertex_slice, post_vertex_slice, rinfo,
            all_syn_block_sz, block_addr, machine_time_step, app_edge,
            generator_data):
        """ Generate data for the synapse expander

        :param ~.DataSpecificationGenerator spec:
        :param SynapseInformation synapse_info:
        :param list(.Slice) pre_slices:
        :param int pre_slice_index:
        :param list(.Slice) post_slices:
        :param int post_slice_index:
        :param .Slice pre_vertex_slice:
        :param .Slice post_vertex_slice:
        :param int master_pop_table_region:
        :param .PartitionRoutingInfo rinfo:
        :param int all_syn_block_sz:
        :param int block_addr:
        :param int machine_time_step:
        :param ProjectionApplicationEdge app_edge:
        :param list(GeneratorData) generator_data:
        :rtype: tuple(int,int)
        """

        # Get the size of the matrices that will be required
        max_row_info = self.__get_max_row_info(
            synapse_info, post_vertex_slice, app_edge, machine_time_step)

        # If delay edge exists, tell this about the data too, so it can
        # generate its own data
        if (max_row_info.delayed_max_n_synapses > 0 and
                app_edge.delay_edge is not None):
            app_edge.delay_edge.pre_vertex.add_generator_data(
                max_row_info.undelayed_max_n_synapses,
                max_row_info.delayed_max_n_synapses,
                pre_slices, pre_slice_index, post_slices, post_slice_index,
                pre_vertex_slice, post_vertex_slice, synapse_info,
                app_edge.n_delay_stages + 1, machine_time_step)
        elif max_row_info.delayed_max_n_synapses != 0:
            raise Exception(
                "Found delayed items but no delay "
                "machine edge for {}".format(app_edge.label))

        # Skip over the normal bytes but still write a master pop entry
        synaptic_matrix_offset = 0xFFFFFFFF
        index = None
        if max_row_info.undelayed_max_n_synapses:
            synaptic_matrix_offset = \
                self.__poptable_type.get_next_allowed_address(block_addr)
            index = self.__poptable_type.update_master_population_table(
                synaptic_matrix_offset, max_row_info.undelayed_max_words,
                rinfo.first_key_and_mask)
            n_bytes_undelayed = (
                max_row_info.undelayed_max_bytes * pre_vertex_slice.n_atoms)
            block_addr = synaptic_matrix_offset + n_bytes_undelayed

            # The synaptic matrix offset is in words for the generator
            synaptic_matrix_offset //= BYTES_PER_WORD
        elif rinfo is not None:
            index = self.__poptable_type.update_master_population_table(
                0, 0, rinfo.first_key_and_mask)

        if block_addr > all_syn_block_sz:
            raise Exception(
                "Too much synaptic memory has been written: {} of {} ".format(
                    block_addr, all_syn_block_sz))

        # Skip over the delayed bytes but still write a master pop entry
        delayed_synaptic_matrix_offset = 0xFFFFFFFF
        n_delay_stages = 0
        delay_rinfo = self.__delay_key_index.get(
            (app_edge.pre_vertex, pre_vertex_slice), None)
        d_index = None
        if max_row_info.delayed_max_n_synapses:
            n_delay_stages = app_edge.n_delay_stages
            delayed_synaptic_matrix_offset = \
                self.__poptable_type.get_next_allowed_address(
                    block_addr)
            d_index = self.__poptable_type.update_master_population_table(
                delayed_synaptic_matrix_offset, max_row_info.delayed_max_words,
                delay_rinfo.first_key_and_mask)
            n_bytes_delayed = (
                max_row_info.delayed_max_bytes * pre_vertex_slice.n_atoms *
                n_delay_stages)
            block_addr = delayed_synaptic_matrix_offset + n_bytes_delayed

            # The delayed synaptic matrix offset is in words for the generator
            delayed_synaptic_matrix_offset //= BYTES_PER_WORD
        elif delay_rinfo is not None:
            d_index = self.__poptable_type.update_master_population_table(
                0, 0, delay_rinfo.first_key_and_mask)

        if block_addr > all_syn_block_sz:
            raise Exception(
                "Too much synaptic memory has been written:"
                " {} of {} ".format(
                    block_addr, all_syn_block_sz))

        # Get additional data for the synapse expander
        generator_data.append(GeneratorData(
            synaptic_matrix_offset, delayed_synaptic_matrix_offset,
            max_row_info.undelayed_max_words, max_row_info.delayed_max_words,
            max_row_info.undelayed_max_n_synapses,
            max_row_info.delayed_max_n_synapses, pre_slices, pre_slice_index,
            post_slices, post_slice_index, pre_vertex_slice, post_vertex_slice,
            synapse_info, n_delay_stages + 1,
            machine_time_step))
        self.__gen_on_machine[post_vertex_slice] = True

        if index is not None and d_index is not None and index != d_index:
            raise Exception("Delay index {} and normal index {} do not match"
                            .format(d_index, index))
        return block_addr, index

    def __write_block(
            self, spec, synaptic_matrix_region, synapse_info, pre_slices,
            pre_slice_index, post_slices, post_slice_index, pre_vertex_slice,
            post_vertex_slice, app_edge, n_synapse_types, single_synapses,
            weight_scales, machine_time_step, rinfo, all_syn_block_sz,
            block_addr, single_addr, machine_edge):
        """
        :param ~.DataSpecificationGenerator spec:
        :param int synaptic_matrix_region:
        :param SynapseInformation synapse_info:
        :param list(.Slice) pre_slices:
        :param int pre_slice_index:
        :param list(.Slice) post_slices:
        :param int post_slice_index:
        :param .Slice pre_vertex_slice:
        :param .Slice post_vertex_slice:
        :param ProjectionApplicationEdge app_edge:
        :param int n_synapse_types:
        :param list(~numpy.ndarray) single_synapses:
        :param dict(AbstractSynapseType,float) weight_scales:
        :param int machine_time_step:
        :param .PartitionRoutingInfo rinfo:
        :param int all_syn_block_sz:
        :param int block_addr:
        :param int single_addr:
        :param ProjectionMachineEdge machine_edge:
        :rtype: tuple(int,int,int)
        """
        (row_data, row_length, delayed_row_data, delayed_row_length,
         delayed_source_ids, delay_stages) = self.__synapse_io.get_synapses(
             synapse_info, pre_slices, pre_slice_index, post_slices,
             post_slice_index, pre_vertex_slice, post_vertex_slice,
             app_edge.n_delay_stages, self.__poptable_type, n_synapse_types,
             weight_scales, machine_time_step,
             app_edge=app_edge, machine_edge=machine_edge)

        if app_edge.delay_edge is not None:
            app_edge.delay_edge.pre_vertex.add_delays(
                pre_vertex_slice, delayed_source_ids, delay_stages)
        elif delayed_source_ids.size != 0:
            raise Exception(
                "Found delayed source IDs but no delay "
                "machine edge for {}".format(app_edge.label))

        if (app_edge, synapse_info) in self.__pre_run_connection_holders:
            for conn_holder in self.__pre_run_connection_holders[
                    app_edge, synapse_info]:
                conn_holder.add_connections(self._read_synapses(
                    synapse_info, pre_vertex_slice, post_vertex_slice,
                    row_length, delayed_row_length, n_synapse_types,
                    weight_scales, row_data, delayed_row_data,
                    machine_time_step))
                conn_holder.finish()

        index = None
        if row_data.size:
            block_addr, single_addr, index = self.__write_row_data(
                spec, synapse_info.connector, pre_vertex_slice,
                post_vertex_slice, row_length, row_data, rinfo,
                single_synapses, synaptic_matrix_region, block_addr,
                single_addr, app_edge, synapse_info)
        elif rinfo is not None:
            index = self.__poptable_type.update_master_population_table(
                0, 0, rinfo.first_key_and_mask)
        del row_data

        if block_addr > all_syn_block_sz:
            raise Exception(
                "Too much synaptic memory has been written: {} of {} ".format(
                    block_addr, all_syn_block_sz))

        delay_rinfo = self.__delay_key_index.get(
            (app_edge.pre_vertex, pre_vertex_slice), None)
        d_index = None
        if delayed_row_data.size:
            block_addr, single_addr, d_index = self.__write_row_data(
                spec, synapse_info.connector, pre_vertex_slice,
                post_vertex_slice, delayed_row_length, delayed_row_data,
                delay_rinfo, single_synapses, synaptic_matrix_region,
                block_addr, single_addr, app_edge, synapse_info)
        elif delay_rinfo is not None:
            d_index = self.__poptable_type.update_master_population_table(
                0, 0, delay_rinfo.first_key_and_mask)
        del delayed_row_data

        if block_addr > all_syn_block_sz:
            raise Exception(
                "Too much synaptic memory has been written: {} of {} ".format(
                    block_addr, all_syn_block_sz))
        if d_index is not None and index is not None and index != d_index:
            raise Exception(
                "Delay index {} and normal index {} do not match".format(
                    d_index, index))
        return block_addr, single_addr, index

    def __is_direct(
            self, single_addr, connector, pre_vertex_slice, post_vertex_slice,
            app_edge, synapse_info):
        """ Determine if the given connection can be done with a "direct"\
            synaptic matrix - this must have an exactly 1 entry per row

        :param int single_addr:
        :param AbstractConnector connector:
        :param ~pacman.model.graphs.common.Slice pre_vertex_slice:
        :param ~pacman.model.graphs.common.Slice post_vertex_slice:
        :param ProjectionApplicationEdge app_edge:
        :param SynapseInformation synapse_info:
        :rtype: bool
        """
        return (
            app_edge.n_delay_stages == 0 and
            connector.use_direct_matrix(synapse_info) and
            (single_addr + (pre_vertex_slice.n_atoms * BYTES_PER_WORD) <=
                self.__one_to_one_connection_dtcm_max_bytes) and
            (pre_vertex_slice.lo_atom == post_vertex_slice.lo_atom) and
            (pre_vertex_slice.hi_atom == post_vertex_slice.hi_atom))

    def __write_row_data(
            self, spec, connector, pre_vertex_slice, post_vertex_slice,
            row_length, row_data, rinfo, single_synapses,

            synaptic_matrix_region, block_addr, single_addr, app_edge,
            synapse_info):
        """
        :param ~.DataSpecificationGenerator spec:
        :param AbstractConnector connector:
        :param ~.Slice pre_vertex_slice:
        :param ~.Slice post_vertex_slice:
        :param int row_length:
        :param ~numpy.ndarray row_data:
        :param .PartitionRoutingInfo rinfo:
        :param list(~numpy.ndarray) single_synapses:
        :param int synaptic_matrix_region:
        :param int block_addr:
        :param int single_addr:
        :param ProjectionApplicationEdge app_edge:
        :param SynapseInfornation synapse_info:
        :rtype: tuple(int,int,int)
        """
        if row_length == 1 and self.__is_direct(
                single_addr, connector, pre_vertex_slice, post_vertex_slice,
                app_edge, synapse_info):
            single_rows = row_data.reshape(-1, 4)[:, 3]
            single_synapses.append(single_rows)
            index = self.__poptable_type.update_master_population_table(
                single_addr, 1, rinfo.first_key_and_mask, is_single=True)
            single_addr += len(single_rows) * BYTES_PER_WORD
        else:
            block_addr = self._write_padding(
                spec, synaptic_matrix_region, block_addr)
            spec.switch_write_focus(synaptic_matrix_region)
            spec.write_array(row_data)
            index = self.__poptable_type.update_master_population_table(
                block_addr, row_length, rinfo.first_key_and_mask)
            block_addr += len(row_data) * BYTES_PER_WORD
        return block_addr, single_addr, index

    def _get_ring_buffer_shifts(
            self, application_vertex, application_graph, machine_timestep,
            weight_scale):
        """ Get the ring buffer shifts for this vertex

        :param .ApplicationVertex application_vertex:
        :param .ApplicationGraph application_graph:
        :param int machine_timestep:
        :param float weight_scale:
        :rtype: list(int)
        """
        if self.__ring_buffer_shifts is None:
            self.__ring_buffer_shifts = \
                self._get_ring_buffer_to_input_left_shifts(
                    application_vertex, application_graph, machine_timestep,
                    weight_scale)
        return self.__ring_buffer_shifts

    def write_data_spec(
            self, spec, application_vertex, post_vertex_slice, machine_vertex,
            placement, machine_graph, application_graph, routing_info,
            weight_scale, machine_time_step):
        """
        :param ~data_specification.DataSpecificationGenerator spec:
            The data specification to write to
        :param AbstractPopulationVertex application_vertex:
            The vertex owning the synapses
        :param ~pacman.model.graphs.common.Slice post_vertex_slice:
            The part of the vertex we're dealing with
        :param PopulationMachineVertex machine_vertex: The machine vertex
        :param ~pacman.model.placements.Placement placement:
            Where the vertex is placed
        :param ~pacman.model.graphs.machine.MachineGraph machine_graph:
            The graph containing the machine vertex
        :param ~pacman.model.graphs.application.ApplicationGraph \
                application_graph:
            The graph containing the application vertex
        :param ~pacman.model.routing_info.RoutingInfo routing_info:
            How messages are routed
        :param float weight_scale: How to scale the weights of the synapses
        :param int machine_time_step:
        """
        # Create an index of delay keys into this vertex
        for m_edge in machine_graph.get_edges_ending_at_vertex(machine_vertex):
            app_edge = m_edge.app_edge
            if isinstance(app_edge.pre_vertex, DelayExtensionVertex):
                self.__delay_key_index[app_edge.pre_vertex.source_vertex,
                                       m_edge.pre_vertex.vertex_slice] = \
                    routing_info.get_routing_info_for_edge(m_edge)

        post_slices = application_vertex.vertex_slices
        post_slice_idx = machine_vertex.index

        # Reserve the memory
        in_edges = application_graph.get_edges_ending_at_vertex(
            application_vertex)
        all_syn_block_sz = self._get_synaptic_blocks_size(
            post_vertex_slice, in_edges, machine_time_step)
        self._reserve_memory_regions(
            spec, machine_vertex, post_vertex_slice, machine_graph,
            all_syn_block_sz, application_graph, application_vertex)

        ring_buffer_shifts = self._get_ring_buffer_shifts(
            application_vertex, application_graph, machine_time_step,
            weight_scale)
        weight_scales = self._write_synapse_parameters(
            spec, ring_buffer_shifts, weight_scale)

        gen_data = self._write_synaptic_matrix_and_master_population_table(
            spec, post_slices, post_slice_idx, machine_vertex,
            post_vertex_slice, all_syn_block_sz, weight_scales,
            POPULATION_BASED_REGIONS.POPULATION_TABLE.value,
            POPULATION_BASED_REGIONS.SYNAPTIC_MATRIX.value,
            POPULATION_BASED_REGIONS.DIRECT_MATRIX.value,
            routing_info, machine_graph, machine_time_step)

        if self.__synapse_dynamics is not None:
            if isinstance(self.__synapse_dynamics,
                          AbstractSynapseDynamicsStructural):
                self.__synapse_dynamics.write_structural_parameters(
                    spec, POPULATION_BASED_REGIONS.SYNAPSE_DYNAMICS.value,
                    machine_time_step, weight_scales, application_graph,
                    application_vertex, post_vertex_slice,
                    routing_info, self.__synapse_indices)
            else:
                self.__synapse_dynamics.write_parameters(
                    spec,
                    POPULATION_BASED_REGIONS.SYNAPSE_DYNAMICS.value,
                    machine_time_step, weight_scales)

        self.__weight_scales[placement] = weight_scales

        self._write_on_machine_data_spec(
            spec, post_vertex_slice, weight_scales, gen_data)

    def clear_connection_cache(self):
        """ Flush the cache of connection information.
        """
        self.__retrieved_blocks = dict()

    def get_connections_from_machine(
            self, transceiver, placement, machine_edge,
            routing_infos, synapse_info, machine_time_step,
            using_extra_monitor_cores, placements=None, monitor_api=None,
            monitor_cores=None, handle_time_out_configuration=True,
            fixed_routes=None, extra_monitor=None):
        """
        :param ~spinnman.transceiver.Transceiver transceiver:
            How to talk to the machine
        :param ~pacman.model.placements.Placement placement:
            Where on the machine are we talking to?
        :param ProjectionMachineEdge machine_edge:
            What edge's connections are we talking about?
        :param ~pacman.model.routing_info.RoutingInfo routing_infos:
            Where did the edge go?
        :param SynapseInformation synapse_info:
            What do we know about the edge's synapses?
        :param int machine_time_step: How fast the clock ticks
        :param bool using_extra_monitor_cores:
            Are we to use the fast download protocol?
        :param placements: Where are all the vertices?
            Must not be ``None`` if ``using_extra_monitor_cores`` is true.
        :type placements: ~pacman.model.placements.Placements or None
        :param monitor_api:
            How do we talk the fast protocol?
            Must not be ``None`` if ``using_extra_monitor_cores`` is true.
        :type monitor_api:
            ~spinn_front_end_common.utility_models.DataSpeedUpPacketGatherMachineVertex
        :param monitor_cores: Where are all the monitors?
            Must not be ``None`` if ``using_extra_monitor_cores`` is true.
        :type monitor_cores:
            list(~spinn_front_end_common.utility_models.ExtraMonitorSupportMachineVertex)
            or None
        :param bool handle_time_out_configuration:
            Should we reconfigure the on-chip network to not time out?
            (Should be true under all normal circumstances.)
        :param fixed_routes:
            What is the planned configuration of the Fixed Route packet
            routing?
            Must not be ``None`` if ``using_extra_monitor_cores`` is true.
        :type fixed_routes:
            dict(tuple(int,int),~spinn_machine.FixedRouteEntry) or None
        :param extra_monitor:
        :type extra_monitor:
            ~spinn_front_end_common.utility_models.ExtraMonitorSupportMachineVertex
        :rtype: ~numpy.ndarray
        """
        app_edge = machine_edge.app_edge
        if not isinstance(app_edge, ProjectionApplicationEdge):
            return None

        # Get details for extraction
        pre_vertex_slice = machine_edge.pre_vertex.vertex_slice
        post_vertex_slice = machine_edge.post_vertex.vertex_slice

        # Get the key for the pre_vertex
        key = routing_infos.get_first_key_for_edge(machine_edge)

        # Get the key for the delayed pre_vertex
        delayed_key = None
        if app_edge.delay_edge is not None:
            delayed_key = self.__delay_key_index[
                app_edge.pre_vertex, pre_vertex_slice].first_key

        # Get the block for the connections from the pre_vertex
        index = self.__synapse_indices[synapse_info, pre_vertex_slice]
        master_pop_table, direct_synapses, indirect_synapses = \
            self.__compute_addresses(transceiver, placement)
        data, max_row_length = self._retrieve_synaptic_block(
            transceiver, placement, master_pop_table, indirect_synapses,
            direct_synapses, key, pre_vertex_slice.n_atoms, index,
            using_extra_monitor_cores, placements, monitor_api,
            extra_monitor, monitor_cores, fixed_routes=fixed_routes)

        # Get the block for the connections from the delayed pre_vertex
        delayed_data = None
        delayed_max_row_len = 0
        if delayed_key is not None:
            delayed_data, delayed_max_row_len = self._retrieve_synaptic_block(
                transceiver, placement, master_pop_table, indirect_synapses,
                direct_synapses, delayed_key,
                pre_vertex_slice.n_atoms * app_edge.n_delay_stages,
                index, using_extra_monitor_cores, placements,
                monitor_api, extra_monitor, monitor_cores,
                handle_time_out_configuration, fixed_routes=fixed_routes)

        # Convert the blocks into connections
        return self._read_synapses(
            synapse_info, pre_vertex_slice, post_vertex_slice,
            max_row_length, delayed_max_row_len, self.__n_synapse_types,
            self.__weight_scales[placement], data, delayed_data,
            machine_time_step)

    def __compute_addresses(self, transceiver, placement):
        """ Helper for computing the addresses of the master pop table and\
            synaptic-matrix-related bits.

        :param ~.Transceiver transceiver:
        :param ~.Placement placement:
        :rtype: tuple(int, int, int)
        """
        master_pop_table = locate_memory_region_for_placement(
            placement, POPULATION_BASED_REGIONS.POPULATION_TABLE.value,
            transceiver)
        synaptic_matrix = locate_memory_region_for_placement(
            placement, POPULATION_BASED_REGIONS.SYNAPTIC_MATRIX.value,
            transceiver)
        direct_synapses = locate_memory_region_for_placement(
            placement, POPULATION_BASED_REGIONS.DIRECT_MATRIX.value,
            transceiver) + BYTES_PER_WORD
        return master_pop_table, direct_synapses, synaptic_matrix

    def _extract_synaptic_matrix_data_location(
            self, key, master_pop_table_address, txrx, placement):
        """
        :param int key:
        :param int master_pop_table_address:
        :param ~spinnman.transceiver.Transceiver txrx:
        :param ~.Placement placement:
        :rtype: int
        """
        return self.__poptable_type.extract_synaptic_matrix_data_location(
            key, master_pop_table_address, txrx, placement.x, placement.y)

    def _read_synapses(self, info, pre_slice, post_slice, max_row_length,
                       delayed_max_row_length, n_synapse_types, weight_scales,
                       data, delayed_data, timestep):
        """
        :param SynapseInformation synapse_info:
        :param ~pacman.model.graphs.common.Slice pre_vertex_slice:
        :param ~pacman.model.graphs.common.Slice post_vertex_slice:
        :param int max_row_length:
        :param int delayed_max_row_length:
        :param int n_synapse_types:
        :param dict(AbstractSynapseType,float) weight_scales:
        :param data:
        :type data: bytes or bytearray or memoryview
        :param delayed_data:
        :type delayed_data: bytes or bytearray or memoryview
        :param int machine_time_step:
        :return: array with ``weight`` and ``delay`` columns
        :rtype: ~numpy.ndarray
        """
        return self.__synapse_io.read_synapses(
            info, pre_slice, post_slice, max_row_length,
            delayed_max_row_length, n_synapse_types, weight_scales, data,
            delayed_data, timestep)

    def _retrieve_synaptic_block(
            self, txrx, placement, master_pop_table_address,
            indirect_synapses_address, direct_synapses_address,
            key, n_rows, index, using_monitors, placements=None,
            data_receiver=None, extra_monitor=None, monitor_cores=None,
            handle_time_out_configuration=True, fixed_routes=None):
        """ Read in a synaptic block from a given processor and vertex on\
            the machine

        :param ~.Transceiver txrx:
        :param ~.Placement placement:
        :param int master_pop_table_address:
        :param int indirect_synapses_address:
        :param int direct_synapses_address:
        :param int key:
        :param int n_rows:
        :param int index:
        :param bool using_monitors:
        :param ~.Placements placements:
        :param ~.DataSpeedUpPacketGatherMachineVertex data_receiver:
        :param ~.ExtraMonitorSupportMachineVertex extra_monitor:
        :param list(~.ExtraMonitorSupportMachineVertex) monitor_cores:
        :param bool handle_time_out_configuration:
        :param dict(tuple(int,int),~.FixedRouteEntry) fixed_routes:
        :rtype: tuple(bytearray, int)
        """
        # See if we have already got this block
        if (placement, key, index) in self.__retrieved_blocks:
            return self.__retrieved_blocks[placement, key, index]

        items = self._extract_synaptic_matrix_data_location(
            key, master_pop_table_address, txrx, placement)
        if index >= len(items):
            return None, 0

        max_row_length, synaptic_block_offset, is_single = items[index]
        if max_row_length == 0:
            return None, 0

        block = None
        if max_row_length > 0 and synaptic_block_offset is not None:
            # if exploiting the extra monitor cores, need to set the machine
            # for data extraction mode
            if using_monitors and handle_time_out_configuration:
                data_receiver.load_system_routing_tables(
                    txrx, monitor_cores, placements)
                data_receiver.set_cores_for_data_streaming(
                    txrx, monitor_cores, placements)

            # read in the synaptic block
            if not is_single:
                block = self.__read_multiple_synaptic_blocks(
                    txrx, data_receiver, placement, n_rows, max_row_length,
                    indirect_synapses_address + synaptic_block_offset,
                    using_monitors, extra_monitor, fixed_routes, placements)
            else:
                block, max_row_length = self.__read_single_synaptic_block(
                    txrx, data_receiver, placement, n_rows,
                    direct_synapses_address + synaptic_block_offset,
                    using_monitors, extra_monitor, fixed_routes, placements)

            if using_monitors and handle_time_out_configuration:
                data_receiver.unset_cores_for_data_streaming(
                    txrx, monitor_cores, placements)
                data_receiver.load_application_routing_tables(
                    txrx, monitor_cores, placements)

        result = (block, max_row_length)
        self.__retrieved_blocks[placement, key, index] = result
        return result

    def __read_multiple_synaptic_blocks(
            self, transceiver, data_receiver, placement, n_rows,
            max_row_length, address, using_monitors, extra_monitor,
            fixed_routes, placements):
        """ Read in an array of synaptic blocks.

        :param ~.Transceiver transceiver:
        :param ~.DataSpeedUpPacketGatherMachineVertex data_receiver:
        :param ~.Placement placement:
        :param int n_rows:
        :param int max_row_length:
        :param int address:
        :param bool using_monitors:
        :param ~.ExtraMonitorSupportMachineVertex extra_monitor:
        :param dict(tuple(int,int),~.FixedRouteEntry) fixed_routes:
        :param ~.Placements placements:
        :rtype: bytearray
        """
        # calculate the synaptic block size in bytes
        synaptic_block_size = self.__synapse_io.get_block_n_bytes(
            max_row_length, n_rows)

        # read in the synaptic block
        if using_monitors:
            extra_monitor.update_transaction_id_from_machine(transceiver)
            return data_receiver.get_data(
                extra_monitor,
                placements.get_placement_of_vertex(extra_monitor),
                address, synaptic_block_size, fixed_routes)
        return transceiver.read_memory(
            placement.x, placement.y, address, synaptic_block_size)

    def __read_single_synaptic_block(
            self, transceiver, data_receiver, placement, n_rows, address,
            using_monitors, extra_monitor, fixed_routes, placements):
        """ Read in a single synaptic block.

        :param ~.Transceiver transceiver:
        :param ~.DataSpeedUpPacketGatherMachineVertex data_receiver:
        :param ~.Placement placement:
        :param int n_rows:
        :param int address:
        :param bool using_monitors:
        :param ~.ExtraMonitorSupportMachineVertex extra_monitor:
        :param dict(tuple(int,int),~.FixedRouteEntry) fixed_routes:
        :param ~.Placements placements:
        :rtype: tuple(bytearray, int)
        """
        # The data is one per row
        synaptic_block_size = n_rows * BYTES_PER_WORD

        # read in the synaptic row data
        if using_monitors:
            extra_monitor.update_transaction_id_from_machine(transceiver)
            single_block = data_receiver.get_data(
                extra_monitor,
                placements.get_placement_of_vertex(extra_monitor),
                address, synaptic_block_size, fixed_routes)
        else:
            single_block = transceiver.read_memory(
                placement.x, placement.y, address, synaptic_block_size)

        # Convert the block into a set of rows
        numpy_block = numpy.zeros((n_rows, BYTES_PER_WORD), dtype="uint32")
        numpy_block[:, 3] = numpy.asarray(
            single_block, dtype="uint8").view("uint32")
        numpy_block[:, 1] = 1
        return bytearray(numpy_block.tobytes()), 1

    # inherited from AbstractProvidesIncomingPartitionConstraints
    def get_incoming_partition_constraints(self):
        """ Gets the constraints due to synapses managed by this class.

        :return: a list of constraints
        :rtype: list(~pacman.model.constraints.AbstractConstraint)
        """
        return self.__poptable_type.get_edge_constraints()

    def _write_on_machine_data_spec(
            self, spec, post_vertex_slice, weight_scales, generator_data):
        """ Write the data spec for the synapse expander

        :param ~.DataSpecificationGenerator spec:
            The specification to write to
        :param ~pacman.model.common.Slice post_vertex_slice:
            The slice of the vertex being written
        :param weight_scales: scaling of weights on each synapse
        :type weight_scales: list(int or float)
        :param list(GeneratorData) generator_data:
        """
        if not generator_data:
            return

        n_bytes = (
            _SYNAPSES_BASE_GENERATOR_SDRAM_USAGE_IN_BYTES +
            (self.__n_synapse_types * BYTES_PER_WORD))
        for data in generator_data:
            n_bytes += data.size

        spec.reserve_memory_region(
            region=POPULATION_BASED_REGIONS.CONNECTOR_BUILDER.value,
            size=n_bytes, label="ConnectorBuilderRegion")
        spec.switch_write_focus(
            region=POPULATION_BASED_REGIONS.CONNECTOR_BUILDER.value)

        spec.write_value(len(generator_data))
        spec.write_value(post_vertex_slice.lo_atom)
        spec.write_value(post_vertex_slice.n_atoms)
        spec.write_value(self.__n_synapse_types)
        spec.write_value(get_n_bits(self.__n_synapse_types))
        n_neuron_id_bits = get_n_bits(post_vertex_slice.n_atoms)
        spec.write_value(n_neuron_id_bits)
        for w in weight_scales:
            spec.write_value(int(w), data_type=DataType.INT32)

        for data in generator_data:
            spec.write_array(data.gen_data)

    def gen_on_machine(self, vertex_slice):
        """ True if the synapses should be generated on the machine

        :param ~pacman.model.common.Slice vertex_slice:
        :rtype: bool
        """
        return self.__gen_on_machine.get(vertex_slice, False)

    @property
    def changes_during_run(self):
        """ Whether the synapses being managed change during running.

        :rtype: bool
        """
        if self.__synapse_dynamics is None:
            return False
        return self.__synapse_dynamics.changes_during_run<|MERGE_RESOLUTION|>--- conflicted
+++ resolved
@@ -795,21 +795,11 @@
             (synapse_info, pre_slices, pre_vertex_slice, pre_slice_index,
                 app_edge, rinfo) = gen_data
             block_addr, index = self.__generate_on_chip_data(
-<<<<<<< HEAD
-                spec, synapse_info, pre_slices, pre_slice_index, post_slices,
-                post_slice_index, pre_vertex_slice, post_vertex_slice,
-                master_pop_table_region, rinfo, all_syn_block_sz, block_addr,
-                machine_time_step, app_edge, generator_data)
-            self.__synapse_indices[synapse_info, pre_vertex_slice] = index
-=======
                 synapse_info, pre_slices, pre_slice_index, post_slices,
                 post_slice_index, pre_vertex_slice, post_vertex_slice, rinfo,
                 all_syn_block_sz, block_addr, machine_time_step, app_edge,
                 generator_data)
-            key = (synapse_info, pre_vertex_slice.lo_atom,
-                   post_vertex_slice.lo_atom)
-            self.__synapse_indices[key] = index
->>>>>>> de2a4c1a
+            self.__synapse_indices[synapse_info, pre_vertex_slice] = index
 
         self.__poptable_type.finish_master_pop_table(
             spec, master_pop_table_region)
