--- conflicted
+++ resolved
@@ -249,11 +249,7 @@
                     # Get the number of likely vertices
                     max_atoms = sys.maxsize
                     edge_pre_vertex = in_edge.pre_vertex
-<<<<<<< HEAD
                     if isinstance(edge_pre_vertex, ApplicationVertex):
-=======
-                    if (isinstance(edge_pre_vertex, ApplicationVertex)):
->>>>>>> f00ca6f8
                         max_atoms = in_edge.pre_vertex.get_max_atoms_per_core()
                     if in_edge.pre_vertex.n_atoms < max_atoms:
                         max_atoms = in_edge.pre_vertex.n_atoms
