import math
import scipy.stats  # @UnresolvedImport
import struct
import sys
from collections import defaultdict
from scipy import special  # @UnresolvedImport
import numpy

# PACMAN imports
from pacman.model.abstract_classes import AbstractHasGlobalMaxAtoms

# spinn utilities
from spinn_utilities.helpful_functions import get_valid_components
from spynnaker.pyNN.models.neuron.generator_data import GeneratorData

# front-end common
from spinn_front_end_common.utilities.helpful_functions \
    import locate_memory_region_for_placement
from spinn_front_end_common.utilities.globals_variables import get_simulator

# dsg
from data_specification.enums import DataType

# spynnaker
from spynnaker.pyNN.exceptions import SynapticConfigurationException
from spynnaker.pyNN.models.neural_projections.connectors \
    import OneToOneConnector, AbstractGenerateConnectorOnMachine
from spynnaker.pyNN.models.neural_projections import ProjectionApplicationEdge
from spynnaker.pyNN.models.neuron import master_pop_table_generators
from spynnaker.pyNN.models.neuron.synapse_dynamics \
    import SynapseDynamicsStatic, AbstractSynapseDynamicsStructural, \
    AbstractGenerateOnMachine
from spynnaker.pyNN.models.neuron.synapse_io import SynapseIORowBased
from spynnaker.pyNN.models.spike_source.spike_source_poisson_vertex \
    import SpikeSourcePoissonVertex
from spynnaker.pyNN.models.utility_models import DelayExtensionVertex
from spynnaker.pyNN.utilities.constants \
    import POPULATION_BASED_REGIONS, POSSION_SIGMA_SUMMATION_LIMIT
from spynnaker.pyNN.utilities.utility_calls \
    import get_maximum_probable_value, get_n_bits
from spynnaker.pyNN.utilities.running_stats import RunningStats


TIME_STAMP_BYTES = 4

# TODO: Make sure these values are correct (particularly CPU cycles)
_SYNAPSES_BASE_DTCM_USAGE_IN_BYTES = 28
_SYNAPSES_BASE_SDRAM_USAGE_IN_BYTES = 0
_SYNAPSES_BASE_N_CPU_CYCLES_PER_NEURON = 10
_SYNAPSES_BASE_N_CPU_CYCLES = 8

# 4 for n_edges
# 8 for post_vertex_slice.lo_atom, post_vertex_slice.n_atoms
# 4 for n_synapse_types
# 4 for n_synapse_type_bits
# 4 for n_synapse_index_bits
_SYNAPSES_BASE_GENERATOR_SDRAM_USAGE_IN_BYTES = 4 + 8 + 4 + 4 + 4

# Amount to scale synapse SDRAM estimate by to make sure the synapses fit
_SYNAPSE_SDRAM_OVERSCALE = 1.1

_ONE_WORD = struct.Struct("<I")


class SynapticManager(object):
    """ Deals with synapses
    """
    # pylint: disable=too-many-arguments, too-many-locals
    __slots__ = [
        "_delay_key_index",
        "_n_synapse_types",
        "_one_to_one_connection_dtcm_max_bytes",
        "_poptable_type",
        "_pre_run_connection_holders",
        "_retrieved_blocks",
        "_ring_buffer_sigma",
        "_spikes_per_second",
        "_synapse_dynamics",
        "_synapse_io",
        "_weight_scales",
        "_ring_buffer_shifts",
        "_gen_on_machine",
        "_max_row_info"]

    def __init__(self, n_synapse_types, ring_buffer_sigma, spikes_per_second,
                 config, population_table_type=None, synapse_io=None):
        self._n_synapse_types = n_synapse_types
        self._ring_buffer_sigma = ring_buffer_sigma
        self._spikes_per_second = spikes_per_second

        # Get the type of population table
        self._poptable_type = population_table_type
        if population_table_type is None:
            population_table_type = ("MasterPopTableAs" + config.get(
                "MasterPopTable", "generator"))
            algorithms = get_valid_components(
                master_pop_table_generators, "master_pop_table_as")
            self._poptable_type = algorithms[population_table_type]()

        # Get the synapse IO
        self._synapse_io = synapse_io
        if synapse_io is None:
            self._synapse_io = SynapseIORowBased()

        if self._ring_buffer_sigma is None:
            self._ring_buffer_sigma = config.getfloat(
                "Simulation", "ring_buffer_sigma")

        if self._spikes_per_second is None:
            self._spikes_per_second = config.getfloat(
                "Simulation", "spikes_per_second")

        # Prepare for dealing with STDP - there can only be one (non-static)
        # synapse dynamics per vertex at present
        self._synapse_dynamics = SynapseDynamicsStatic()

        # Keep the details once computed to allow reading back
        self._weight_scales = dict()
        self._ring_buffer_shifts = None
        self._delay_key_index = dict()
        self._retrieved_blocks = dict()

        # A list of connection holders to be filled in pre-run, indexed by
        # the edge the connection is for
        self._pre_run_connection_holders = defaultdict(list)

        # Limit the DTCM used by one-to-one connections
        self._one_to_one_connection_dtcm_max_bytes = config.getint(
            "Simulation", "one_to_one_connection_dtcm_max_bytes")

        # Whether to generate on machine or not for a given vertex slice
        self._gen_on_machine = dict()

        # A map of synapse information to maximum row / delayed row length and
        # size in bytes
        self._max_row_info = dict()

    @property
    def synapse_dynamics(self):
        return self._synapse_dynamics

    @synapse_dynamics.setter
    def synapse_dynamics(self, synapse_dynamics):

        # We can always override static dynamics or None
        if isinstance(self._synapse_dynamics, SynapseDynamicsStatic):
            self._synapse_dynamics = synapse_dynamics

        # We can ignore a static dynamics trying to overwrite a plastic one
        elif isinstance(synapse_dynamics, SynapseDynamicsStatic):
            pass

        # Otherwise, the dynamics must be equal
        elif not synapse_dynamics.is_same_as(self._synapse_dynamics):
            raise SynapticConfigurationException(
                "Synapse dynamics must match exactly when using multiple edges"
                "to the same population")

    @property
    def ring_buffer_sigma(self):
        return self._ring_buffer_sigma

    @ring_buffer_sigma.setter
    def ring_buffer_sigma(self, ring_buffer_sigma):
        self._ring_buffer_sigma = ring_buffer_sigma

    @property
    def spikes_per_second(self):
        return self._spikes_per_second

    @spikes_per_second.setter
    def spikes_per_second(self, spikes_per_second):
        self._spikes_per_second = spikes_per_second

    def get_maximum_delay_supported_in_ms(self, machine_time_step):
        return self._synapse_io.get_maximum_delay_supported_in_ms(
            machine_time_step)

    @property
    def vertex_executable_suffix(self):
        return self._synapse_dynamics.get_vertex_executable_suffix()

    def add_pre_run_connection_holder(
            self, connection_holder, edge, synapse_info):
        self._pre_run_connection_holders[edge, synapse_info].append(
            connection_holder)

    def get_n_cpu_cycles(self):
        # TODO: Calculate this correctly
        return 0

    def get_dtcm_usage_in_bytes(self):
        # TODO: Calculate this correctly
        return 0

    def _get_synapse_params_size(self):
        return (_SYNAPSES_BASE_SDRAM_USAGE_IN_BYTES +
                (4 * self._n_synapse_types))

    def _get_static_synaptic_matrix_sdram_requirements(self):

        # 4 for address of direct addresses, and
        # 4 for the size of the direct addresses matrix in bytes
        return 8

    def _get_max_row_info(
            self, synapse_info, post_vertex_slice, app_edge,
            machine_time_step):
        """ Get the maximum size of each row for a given slice of the vertex
        """
        key = (synapse_info, post_vertex_slice.lo_atom,
               post_vertex_slice.hi_atom)
        if key not in self._max_row_info:
            self._max_row_info[key] = self._synapse_io.get_max_row_info(
                synapse_info, post_vertex_slice,
                app_edge.n_delay_stages, self._poptable_type,
                machine_time_step, app_edge)
        return self._max_row_info[key]

    def _get_synaptic_blocks_size(
            self, post_vertex_slice, in_edges, machine_time_step):
        """ Get the size of the synaptic blocks in bytes
        """
        memory_size = self._get_static_synaptic_matrix_sdram_requirements()

        for in_edge in in_edges:
            if isinstance(in_edge, ProjectionApplicationEdge):
                for synapse_info in in_edge.synapse_information:
                    max_row_info = self._get_max_row_info(
                        synapse_info, post_vertex_slice, in_edge,
                        machine_time_step)
                    n_atoms = in_edge.pre_vertex.n_atoms
                    memory_size = self._poptable_type.get_next_allowed_address(
                        memory_size)
                    memory_size += max_row_info.undelayed_max_bytes * n_atoms
                    memory_size = self._poptable_type.get_next_allowed_address(
                        memory_size)
                    memory_size += (
                        max_row_info.delayed_max_bytes * n_atoms *
                        in_edge.n_delay_stages)

        return int(memory_size * _SYNAPSE_SDRAM_OVERSCALE)

    def _get_size_of_generator_information(self, in_edges):
        """ Get the size of the synaptic expander parameters
        """
        gen_on_machine = False
        size = 0
        for in_edge in in_edges:
            if isinstance(in_edge, ProjectionApplicationEdge):
                for synapse_info in in_edge.synapse_information:

                    # Get the number of likely vertices
                    max_atoms = sys.maxsize
                    edge_pre_vertex = in_edge.pre_vertex
                    if (isinstance(
                            edge_pre_vertex, AbstractHasGlobalMaxAtoms)):
                        max_atoms = in_edge.pre_vertex.get_max_atoms_per_core()
                    if in_edge.pre_vertex.n_atoms < max_atoms:
                        max_atoms = in_edge.pre_vertex.n_atoms
                    n_edge_vertices = int(math.ceil(
                        float(in_edge.pre_vertex.n_atoms) / float(max_atoms)))

                    # Get the size
                    connector = synapse_info.connector
                    dynamics = synapse_info.synapse_dynamics
                    connector_gen = isinstance(
                        connector, AbstractGenerateConnectorOnMachine) and \
                        connector.generate_on_machine
                    synapse_gen = isinstance(
                        dynamics, AbstractGenerateOnMachine)
                    if connector_gen and synapse_gen:
                        gen_on_machine = True
                        gen_size = sum((
                            GeneratorData.BASE_SIZE,
                            connector.gen_delay_params_size_in_bytes,
                            connector.gen_weight_params_size_in_bytes,
                            connector.gen_connector_params_size_in_bytes,
                            dynamics.gen_matrix_params_size_in_bytes
                        ))
                        size += gen_size * n_edge_vertices
        if gen_on_machine:
            size += _SYNAPSES_BASE_GENERATOR_SDRAM_USAGE_IN_BYTES
            size += self._n_synapse_types * 4
        return size

    def _get_synapse_dynamics_parameter_size(self, vertex_slice,
                                             in_edges=None):
        """ Get the size of the synapse dynamics region
        """
        # Does the size of the parameters area depend on presynaptic
        # connections in any way?
        if isinstance(self.synapse_dynamics,
                      AbstractSynapseDynamicsStructural):
            return self._synapse_dynamics.get_parameters_sdram_usage_in_bytes(
                vertex_slice.n_atoms, self._n_synapse_types,
                in_edges=in_edges)
        else:
            return self._synapse_dynamics.get_parameters_sdram_usage_in_bytes(
                vertex_slice.n_atoms, self._n_synapse_types)

    def get_sdram_usage_in_bytes(
            self, vertex_slice, in_edges, machine_time_step):
        return (
            self._get_synapse_params_size() +
            self._get_synapse_dynamics_parameter_size(vertex_slice,
                                                      in_edges=in_edges) +
            self._get_synaptic_blocks_size(
                vertex_slice, in_edges, machine_time_step) +
            self._poptable_type.get_master_population_table_size(
                vertex_slice, in_edges) +
            self._get_size_of_generator_information(in_edges))

    def _reserve_memory_regions(
            self, spec, machine_vertex, vertex_slice,
            machine_graph, all_syn_block_sz, graph_mapper):
        spec.reserve_memory_region(
            region=POPULATION_BASED_REGIONS.SYNAPSE_PARAMS.value,
            size=self._get_synapse_params_size(),
            label='SynapseParams')

        master_pop_table_sz = \
            self._poptable_type.get_exact_master_population_table_size(
                machine_vertex, machine_graph, graph_mapper)
        if master_pop_table_sz > 0:
            spec.reserve_memory_region(
                region=POPULATION_BASED_REGIONS.POPULATION_TABLE.value,
                size=master_pop_table_sz, label='PopTable')
        if all_syn_block_sz > 0:
            spec.reserve_memory_region(
                region=POPULATION_BASED_REGIONS.SYNAPTIC_MATRIX.value,
                size=all_syn_block_sz, label='SynBlocks')

        synapse_dynamics_sz = \
            self._get_synapse_dynamics_parameter_size(
                vertex_slice,
                machine_graph.get_edges_ending_at_vertex(machine_vertex))
        if synapse_dynamics_sz != 0:
            spec.reserve_memory_region(
                region=POPULATION_BASED_REGIONS.SYNAPSE_DYNAMICS.value,
                size=synapse_dynamics_sz, label='synapseDynamicsParams')

    def get_number_of_mallocs_used_by_dsg(self):
        return 4

    @staticmethod
    def _ring_buffer_expected_upper_bound(
            weight_mean, weight_std_dev, spikes_per_second,
            machine_timestep, n_synapses_in, sigma):
        """ Provides expected upper bound on accumulated values in a ring\
            buffer element.

        Requires an assessment of maximum Poisson input rate.

        Assumes knowledge of mean and SD of weight distribution, fan-in\
        and timestep.

        All arguments should be assumed real values except n_synapses_in\
        which will be an integer.

        :param weight_mean: Mean of weight distribution (in either nA or\
            microSiemens as required)
        :param weight_std_dev: SD of weight distribution
        :param spikes_per_second: Maximum expected Poisson rate in Hz
        :param machine_timestep: in us
        :param n_synapses_in: No of connected synapses
        :param sigma: How many SD above the mean to go for upper bound; a\
            good starting choice is 5.0. Given length of simulation we can\
            set this for approximate number of saturation events.
        """
        # E[ number of spikes ] in a timestep
        steps_per_second = 1000000.0 / machine_timestep
        average_spikes_per_timestep = (
            float(n_synapses_in * spikes_per_second) / steps_per_second)

        # Exact variance contribution from inherent Poisson variation
        poisson_variance = average_spikes_per_timestep * (weight_mean ** 2)

        # Upper end of range for Poisson summation required below
        # upper_bound needs to be an integer
        upper_bound = int(round(average_spikes_per_timestep +
                                POSSION_SIGMA_SUMMATION_LIMIT *
                                math.sqrt(average_spikes_per_timestep)))

        # Closed-form exact solution for summation that gives the variance
        # contributed by weight distribution variation when modulated by
        # Poisson PDF.  Requires scipy.special for gamma and incomplete gamma
        # functions. Beware: incomplete gamma doesn't work the same as
        # Mathematica because (1) it's regularised and needs a further
        # multiplication and (2) it's actually the complement that is needed
        # i.e. 'gammaincc']

        weight_variance = 0.0

        if weight_std_dev > 0:
            lngamma = special.gammaln(1 + upper_bound)
            gammai = special.gammaincc(
                1 + upper_bound, average_spikes_per_timestep)

            big_ratio = (math.log(average_spikes_per_timestep) * upper_bound -
                         lngamma)

            if -701.0 < big_ratio < 701.0 and big_ratio != 0.0:
                log_weight_variance = (
                    -average_spikes_per_timestep +
                    math.log(average_spikes_per_timestep) +
                    2.0 * math.log(weight_std_dev) +
                    math.log(math.exp(average_spikes_per_timestep) * gammai -
                             math.exp(big_ratio)))
                weight_variance = math.exp(log_weight_variance)

        # upper bound calculation -> mean + n * SD
        return ((average_spikes_per_timestep * weight_mean) +
                (sigma * math.sqrt(poisson_variance + weight_variance)))

    def _get_ring_buffer_to_input_left_shifts(
            self, application_vertex, application_graph, machine_timestep,
            weight_scale):
        """ Get the scaling of the ring buffer to provide as much accuracy as\
            possible without too much overflow
        """
        weight_scale_squared = weight_scale * weight_scale
        n_synapse_types = self._n_synapse_types
        running_totals = [RunningStats() for _ in range(n_synapse_types)]
        delay_running_totals = [RunningStats() for _ in range(n_synapse_types)]
        total_weights = numpy.zeros(n_synapse_types)
        biggest_weight = numpy.zeros(n_synapse_types)
        weights_signed = False
        rate_stats = [RunningStats() for _ in range(n_synapse_types)]
        steps_per_second = 1000000.0 / machine_timestep

        for app_edge in application_graph.get_edges_ending_at_vertex(
                application_vertex):
            if isinstance(app_edge, ProjectionApplicationEdge):
                for synapse_info in app_edge.synapse_information:
                    synapse_type = synapse_info.synapse_type
                    synapse_dynamics = synapse_info.synapse_dynamics
                    connector = synapse_info.connector
                    weight_mean = (
                        synapse_dynamics.get_weight_mean(connector) *
                        weight_scale)
                    n_connections = \
                        connector.get_n_connections_to_post_vertex_maximum()
                    weight_variance = synapse_dynamics.get_weight_variance(
                        connector) * weight_scale_squared
                    running_totals[synapse_type].add_items(
                        weight_mean, weight_variance, n_connections)

                    delay_variance = synapse_dynamics.get_delay_variance(
                        connector)
                    delay_running_totals[synapse_type].add_items(
                        0.0, delay_variance, n_connections)

                    weight_max = (synapse_dynamics.get_weight_maximum(
                        connector) * weight_scale)
                    biggest_weight[synapse_type] = max(
                        biggest_weight[synapse_type], weight_max)

                    spikes_per_tick = max(
                        1.0, self._spikes_per_second / steps_per_second)
                    spikes_per_second = self._spikes_per_second
                    if isinstance(app_edge.pre_vertex,
                                  SpikeSourcePoissonVertex):
                        spikes_per_second = app_edge.pre_vertex.rate
                        if hasattr(spikes_per_second, "__getitem__"):
                            spikes_per_second = max(spikes_per_second)
                        elif get_simulator().is_a_pynn_random(
                                spikes_per_second):
                            spikes_per_second = get_maximum_probable_value(
                                spikes_per_second, app_edge.pre_vertex.n_atoms)
                        prob = 1.0 - (
                            (1.0 / 100.0) / app_edge.pre_vertex.n_atoms)
                        spikes_per_tick = spikes_per_second / steps_per_second
                        spikes_per_tick = scipy.stats.poisson.ppf(
                            prob, spikes_per_tick)
                    rate_stats[synapse_type].add_items(
                        spikes_per_second, 0, n_connections)
                    total_weights[synapse_type] += spikes_per_tick * (
                        weight_max * n_connections)

                    if synapse_dynamics.are_weights_signed():
                        weights_signed = True

        max_weights = numpy.zeros(n_synapse_types)
        for synapse_type in range(n_synapse_types):
            stats = running_totals[synapse_type]
            rates = rate_stats[synapse_type]
            if delay_running_totals[synapse_type].variance == 0.0:
                max_weights[synapse_type] = max(total_weights[synapse_type],
                                                biggest_weight[synapse_type])
            else:
                max_weights[synapse_type] = min(
                    self._ring_buffer_expected_upper_bound(
                        stats.mean, stats.standard_deviation, rates.mean,
                        machine_timestep, stats.n_items,
                        self._ring_buffer_sigma),
                    total_weights[synapse_type])
                max_weights[synapse_type] = max(
                    max_weights[synapse_type], biggest_weight[synapse_type])

        # Convert these to powers
        max_weight_powers = (
            0 if w <= 0 else int(math.ceil(max(0, math.log(w, 2))))
            for w in max_weights)

        # If 2^max_weight_power equals the max weight, we have to add another
        # power, as range is 0 - (just under 2^max_weight_power)!
        max_weight_powers = (
            w + 1 if (2 ** w) <= a else w
            for w, a in zip(max_weight_powers, max_weights))

        # If we have synapse dynamics that uses signed weights,
        # Add another bit of shift to prevent overflows
        if weights_signed:
            max_weight_powers = (m + 1 for m in max_weight_powers)

        return list(max_weight_powers)

    @staticmethod
    def _get_weight_scale(ring_buffer_to_input_left_shift):
        """ Return the amount to scale the weights by to convert them from \
            floating point values to 16-bit fixed point numbers which can be \
            shifted left by ring_buffer_to_input_left_shift to produce an\
            s1615 fixed point number
        """
        return float(math.pow(2, 16 - (ring_buffer_to_input_left_shift + 1)))

    def _write_synapse_parameters(
            self, spec, ring_buffer_shifts, post_vertex_slice, weight_scale):
        # Get the ring buffer shifts and scaling factors

        spec.switch_write_focus(POPULATION_BASED_REGIONS.SYNAPSE_PARAMS.value)

        spec.write_array(ring_buffer_shifts)

        weight_scales = numpy.array([
            self._get_weight_scale(r) * weight_scale
            for r in ring_buffer_shifts])
        return weight_scales

    def _write_padding(
            self, spec, synaptic_matrix_region, next_block_start_address):
        next_block_allowed_address = self._poptable_type\
            .get_next_allowed_address(next_block_start_address)
        if next_block_allowed_address != next_block_start_address:

            # Pad out data file with the added alignment bytes:
            spec.comment("\nWriting population table required padding\n")
            spec.switch_write_focus(synaptic_matrix_region)
            spec.set_register_value(
                register_id=15,
                data=next_block_allowed_address - next_block_start_address)
            spec.write_repeated_value(
                data=0xDD, repeats=15, repeats_is_register=True,
                data_type=DataType.UINT8)
            return next_block_allowed_address
        return next_block_start_address

    def _write_synaptic_matrix_and_master_population_table(
            self, spec, post_slices, post_slice_index, machine_vertex,
            post_vertex_slice, all_syn_block_sz, weight_scales,
            master_pop_table_region, synaptic_matrix_region,
            direct_matrix_region, routing_info,
            graph_mapper, machine_graph, machine_time_step):
        """ Simultaneously generates both the master population table and
            the synaptic matrix.
        """
        spec.comment(
            "\nWriting Synaptic Matrix and Master Population Table:\n")

        # Track writes inside the synaptic matrix region:
        block_addr = 0

        # Get the edges
        in_edges = machine_graph.get_edges_ending_at_vertex(machine_vertex)

        # Set up the master population table
        self._poptable_type.initialise_table(spec, master_pop_table_region)

        # Set up for single synapses - write the offset of the single synapses
        # initially 0
        single_synapses = list()
        spec.switch_write_focus(synaptic_matrix_region)
        single_addr = 0

        # Store a list of synapse info to be generated on the machine
        generate_on_machine = list()

        # For each machine edge in the vertex, create a synaptic list
        for machine_edge in in_edges:
            app_edge = graph_mapper.get_application_edge(machine_edge)
            if isinstance(app_edge, ProjectionApplicationEdge):
                spec.comment("\nWriting matrix for m_edge:{}\n".format(
                    machine_edge.label))

                pre_vertex_slice = graph_mapper.get_slice(
                    machine_edge.pre_vertex)
                pre_slices = graph_mapper.get_slices(app_edge.pre_vertex)
                pre_slice_idx = graph_mapper.get_machine_vertex_index(
                    machine_edge.pre_vertex)

                for synapse_info in app_edge.synapse_information:
                    rinfo = routing_info.get_routing_info_for_edge(
                        machine_edge)

                    # If connector is being built on SpiNNaker,
                    # compute matrix sizes only
                    connector = synapse_info.connector
                    dynamics = synapse_info.synapse_dynamics
                    if (isinstance(
                            connector, AbstractGenerateConnectorOnMachine) and
                            connector.generate_on_machine and
                            isinstance(dynamics, AbstractGenerateOnMachine) and
                            dynamics.generate_on_machine and
                            not self.__is_direct(
                                single_addr, connector, pre_vertex_slice,
                                post_vertex_slice, app_edge)):
                        generate_on_machine.append((
                            synapse_info, pre_slices, pre_vertex_slice,
                            pre_slice_idx, app_edge, rinfo))
                    else:
                        block_addr, single_addr = self.__write_block(
                            spec, synaptic_matrix_region, synapse_info,
                            pre_slices, pre_slice_idx, post_slices,
                            post_slice_index, pre_vertex_slice,
                            post_vertex_slice, app_edge, self._n_synapse_types,
                            single_synapses, master_pop_table_region,
                            weight_scales, machine_time_step, rinfo,
                            all_syn_block_sz, block_addr, single_addr,
                            machine_edge=machine_edge)

        # Skip blocks that will be written on the machine, but add them
        # to the master population table
        generator_data = list()
        # numpy.random.shuffle(order)
        for gen_data in generate_on_machine:
            (synapse_info, pre_slices, pre_vertex_slice, pre_slice_idx,
                app_edge, rinfo) = gen_data
            block_addr = self.__generate_on_chip_data(
                spec, synapse_info,
                pre_slices, pre_slice_idx, post_slices,
                post_slice_index, pre_vertex_slice,
                post_vertex_slice, master_pop_table_region, rinfo,
                all_syn_block_sz, block_addr, machine_time_step, app_edge,
                generator_data)

        self._poptable_type.finish_master_pop_table(
            spec, master_pop_table_region)

        # Write the size and data of single synapses to the direct region
        if single_synapses:
            single_data = numpy.concatenate(single_synapses)
            spec.reserve_memory_region(
                region=direct_matrix_region,
                size=(len(single_data) * 4) + 4,
                label='DirectMatrix')
            spec.switch_write_focus(direct_matrix_region)
            spec.write_value(len(single_data) * 4)
            spec.write_array(single_data)
        else:
            spec.reserve_memory_region(
                region=direct_matrix_region, size=4, label="DirectMatrix")
            spec.switch_write_focus(direct_matrix_region)
            spec.write_value(0)

        return generator_data

    def __generate_on_chip_data(
            self, spec, synapse_info, pre_slices,
            pre_slice_index, post_slices, post_slice_index, pre_vertex_slice,
            post_vertex_slice, master_pop_table_region, rinfo,
            all_syn_block_sz, block_addr, machine_time_step,
            app_edge, generator_data):
        """ Generate data for the synapse expander
        """

        # Get the size of the matrices that will be required
        max_row_info = self._get_max_row_info(
            synapse_info, post_vertex_slice, app_edge, machine_time_step)

        # If delay edge exists, tell this about the data too, so it can
        # generate its own data
        if (max_row_info.delayed_max_n_synapses > 0 and
                app_edge.delay_edge is not None):
            app_edge.delay_edge.pre_vertex.add_generator_data(
                max_row_info.undelayed_max_n_synapses,
                max_row_info.delayed_max_n_synapses,
                pre_slices, pre_slice_index, post_slices, post_slice_index,
                pre_vertex_slice, post_vertex_slice, synapse_info,
                app_edge.n_delay_stages + 1, machine_time_step)
        elif max_row_info.delayed_max_n_synapses != 0:
            raise Exception(
                "Found delayed items but no delay "
                "machine edge for {}".format(app_edge.label))

        # Skip over the normal bytes but still write a master pop entry
        synaptic_matrix_offset = 0xFFFFFFFF
        if max_row_info.undelayed_max_n_synapses:
            synaptic_matrix_offset = \
                self._poptable_type.get_next_allowed_address(block_addr)
            self._poptable_type.update_master_population_table(
                spec, synaptic_matrix_offset,
                max_row_info.undelayed_max_words,
                rinfo.first_key_and_mask, master_pop_table_region)
            n_bytes_undelayed = (
                max_row_info.undelayed_max_bytes * pre_vertex_slice.n_atoms)
            block_addr = synaptic_matrix_offset + n_bytes_undelayed

            # The synaptic matrix offset is in words for the generator
            synaptic_matrix_offset = synaptic_matrix_offset // 4
        elif rinfo is not None:
            self._poptable_type.update_master_population_table(
                spec, 0, 0, rinfo.first_key_and_mask, master_pop_table_region)

        if block_addr > all_syn_block_sz:
            raise Exception(
                "Too much synaptic memory has been written: {} of {} ".format(
                    block_addr, all_syn_block_sz))

        # Skip over the delayed bytes but still write a master pop entry
        delayed_synaptic_matrix_offset = 0xFFFFFFFF
        delay_rinfo = None
        n_delay_stages = app_edge.n_delay_stages
        delay_key = (app_edge.pre_vertex, pre_vertex_slice.lo_atom,
                     pre_vertex_slice.hi_atom)
        if delay_key in self._delay_key_index:
            delay_rinfo = self._delay_key_index[delay_key]
        if max_row_info.delayed_max_n_synapses:
            delayed_synaptic_matrix_offset = \
                self._poptable_type.get_next_allowed_address(
                    block_addr)
            self._poptable_type.update_master_population_table(
                spec, delayed_synaptic_matrix_offset,
                max_row_info.delayed_max_words,
                delay_rinfo.first_key_and_mask, master_pop_table_region)
            n_bytes_delayed = (
                max_row_info.delayed_max_bytes * pre_vertex_slice.n_atoms *
                n_delay_stages)
            block_addr = delayed_synaptic_matrix_offset + n_bytes_delayed

            # The delayed synaptic matrix offset is in words for the generator
            delayed_synaptic_matrix_offset = \
                delayed_synaptic_matrix_offset // 4
        elif delay_rinfo is not None:
            self._poptable_type.update_master_population_table(
                spec, 0, 0, delay_rinfo.first_key_and_mask,
                master_pop_table_region)

        if block_addr > all_syn_block_sz:
            raise Exception(
                "Too much synaptic memory has been written:"
                " {} of {} ".format(
                    block_addr, all_syn_block_sz))

        # Get additional data for the synapse expander
        generator_data.append(GeneratorData(
            synaptic_matrix_offset, delayed_synaptic_matrix_offset,
            max_row_info.undelayed_max_words, max_row_info.delayed_max_words,
            max_row_info.undelayed_max_n_synapses,
            max_row_info.delayed_max_n_synapses, pre_slices, pre_slice_index,
            post_slices, post_slice_index, pre_vertex_slice, post_vertex_slice,
            synapse_info, n_delay_stages + 1,
            machine_time_step))
        key = (post_vertex_slice.lo_atom, post_vertex_slice.hi_atom)
        self._gen_on_machine[key] = True

        return block_addr

    def __write_block(
            self, spec, synaptic_matrix_region, synapse_info, pre_slices,
            pre_slice_idx, post_slices, post_slice_index, pre_vertex_slice,
            post_vertex_slice, app_edge, n_synapse_types, single_synapses,
            master_pop_table_region, weight_scales, machine_time_step,
            rinfo, all_syn_block_sz, block_addr, single_addr,
            machine_edge):
        (row_data, row_length, delayed_row_data, delayed_row_length,
         delayed_source_ids, delay_stages) = self._synapse_io.get_synapses(
             synapse_info, pre_slices, pre_slice_idx, post_slices,
             post_slice_index, pre_vertex_slice, post_vertex_slice,
             app_edge.n_delay_stages, self._poptable_type, n_synapse_types,
             weight_scales, machine_time_step,
             app_edge=app_edge, machine_edge=machine_edge)

        if app_edge.delay_edge is not None:
            app_edge.delay_edge.pre_vertex.add_delays(
                pre_vertex_slice, delayed_source_ids, delay_stages)
        elif delayed_source_ids.size != 0:
            raise Exception(
                "Found delayed source IDs but no delay "
                "machine edge for {}".format(app_edge.label))

        if (app_edge, synapse_info) in self._pre_run_connection_holders:
            for conn_holder in self._pre_run_connection_holders[
                    app_edge, synapse_info]:
                conn_holder.add_connections(self._synapse_io.read_synapses(
                    synapse_info, pre_vertex_slice, post_vertex_slice,
                    row_length, delayed_row_length, n_synapse_types,
                    weight_scales, row_data, delayed_row_data,
                    app_edge.n_delay_stages, machine_time_step))
                conn_holder.finish()

        if row_data.size:
            block_addr, single_addr = self.__write_row_data(
                spec, synapse_info.connector, pre_vertex_slice,
                post_vertex_slice, row_length, row_data, rinfo,
                single_synapses, master_pop_table_region,
                synaptic_matrix_region, block_addr, single_addr, app_edge)
        elif rinfo is not None:
            self._poptable_type.update_master_population_table(
                spec, 0, 0, rinfo.first_key_and_mask, master_pop_table_region)
        del row_data

        if block_addr > all_syn_block_sz:
            raise Exception(
                "Too much synaptic memory has been written: {} of {} ".format(
                    block_addr, all_syn_block_sz))

        delay_rinfo = None
        delay_key = (app_edge.pre_vertex, pre_vertex_slice.lo_atom,
                     pre_vertex_slice.hi_atom)
        if delay_key in self._delay_key_index:
            delay_rinfo = self._delay_key_index[delay_key]
        if delayed_row_data.size:
            block_addr, single_addr = self.__write_row_data(
                spec, synapse_info.connector, pre_vertex_slice,
                post_vertex_slice, delayed_row_length, delayed_row_data,
                delay_rinfo, single_synapses, master_pop_table_region,
                synaptic_matrix_region, block_addr, single_addr, app_edge)
        elif delay_rinfo is not None:
            self._poptable_type.update_master_population_table(
                spec, 0, 0, delay_rinfo.first_key_and_mask,
                master_pop_table_region)
        del delayed_row_data

        if block_addr > all_syn_block_sz:
            raise Exception(
                "Too much synaptic memory has been written: {} of {} ".format(
                    block_addr, all_syn_block_sz))
        return block_addr, single_addr

    def __is_direct(
            self, single_addr, connector, pre_vertex_slice, post_vertex_slice,
            app_edge):
        """ Determine if the given connection can be done with a "direct"\
            synaptic matrix - this must have an exactly 1 entry per row
        """
        return (
            app_edge.n_delay_stages == 0 and
            isinstance(connector, OneToOneConnector) and
            (single_addr + (pre_vertex_slice.n_atoms * 4) <=
                self._one_to_one_connection_dtcm_max_bytes) and
            (pre_vertex_slice.lo_atom == post_vertex_slice.lo_atom) and
            (pre_vertex_slice.hi_atom == post_vertex_slice.hi_atom))

    def __write_row_data(
            self, spec, connector, pre_vertex_slice, post_vertex_slice,
            row_length, row_data, rinfo, single_synapses,
            master_pop_table_region, synaptic_matrix_region,
            block_addr, single_addr, app_edge):
        if row_length == 1 and self.__is_direct(
                single_addr, connector, pre_vertex_slice, post_vertex_slice,
                app_edge):
            single_rows = row_data.reshape(-1, 4)[:, 3]
            single_synapses.append(single_rows)
            self._poptable_type.update_master_population_table(
                spec, single_addr, 1, rinfo.first_key_and_mask,
                master_pop_table_region, is_single=True)
            single_addr += len(single_rows) * 4
        else:
            block_addr = self._write_padding(
                spec, synaptic_matrix_region, block_addr)
            spec.switch_write_focus(synaptic_matrix_region)
            spec.write_array(row_data)
            self._poptable_type.update_master_population_table(
                spec, block_addr, row_length,
                rinfo.first_key_and_mask, master_pop_table_region)
            block_addr += len(row_data) * 4
        return block_addr, single_addr

    def _get_ring_buffer_shifts(
            self, application_vertex, application_graph, machine_timestep,
            weight_scale):
        """ Get the ring buffer shifts for this vertex
        """
        if self._ring_buffer_shifts is None:
            self._ring_buffer_shifts = \
                self._get_ring_buffer_to_input_left_shifts(
                    application_vertex, application_graph, machine_timestep,
                    weight_scale)
        return self._ring_buffer_shifts

    def write_data_spec(
            self, spec, application_vertex, post_vertex_slice, machine_vertex,
            placement, machine_graph, application_graph, routing_info,
            graph_mapper, weight_scale, machine_time_step, placements):
        # Create an index of delay keys into this vertex
        for m_edge in machine_graph.get_edges_ending_at_vertex(machine_vertex):
            app_edge = graph_mapper.get_application_edge(m_edge)
            if isinstance(app_edge.pre_vertex, DelayExtensionVertex):
                pre_vertex_slice = graph_mapper.get_slice(
                    m_edge.pre_vertex)
                self._delay_key_index[app_edge.pre_vertex.source_vertex,
                                      pre_vertex_slice.lo_atom,
                                      pre_vertex_slice.hi_atom] = \
                    routing_info.get_routing_info_for_edge(m_edge)

        post_slices = graph_mapper.get_slices(application_vertex)
        post_slice_idx = graph_mapper.get_machine_vertex_index(machine_vertex)

        # Reserve the memory
        in_edges = application_graph.get_edges_ending_at_vertex(
            application_vertex)
        all_syn_block_sz = self._get_synaptic_blocks_size(
            post_vertex_slice, in_edges, machine_time_step)
        self._reserve_memory_regions(
            spec, machine_vertex, post_vertex_slice, machine_graph,
            all_syn_block_sz, graph_mapper)

        ring_buffer_shifts = self._get_ring_buffer_shifts(
            application_vertex, application_graph, machine_time_step,
            weight_scale)
        weight_scales = self._write_synapse_parameters(
            spec, ring_buffer_shifts, post_vertex_slice, weight_scale)

        gen_data = self._write_synaptic_matrix_and_master_population_table(
            spec, post_slices, post_slice_idx, machine_vertex,
            post_vertex_slice, all_syn_block_sz, weight_scales,
            POPULATION_BASED_REGIONS.POPULATION_TABLE.value,
            POPULATION_BASED_REGIONS.SYNAPTIC_MATRIX.value,
            POPULATION_BASED_REGIONS.DIRECT_MATRIX.value,
            routing_info, graph_mapper, machine_graph, machine_time_step)

        if isinstance(self._synapse_dynamics,
                      AbstractSynapseDynamicsStructural):
            self._synapse_dynamics.write_parameters(
                spec,
                POPULATION_BASED_REGIONS.SYNAPSE_DYNAMICS.value,
                machine_time_step, weight_scales,
                application_graph=application_graph,
                machine_graph=machine_graph,
                app_vertex=application_vertex, post_slice=post_vertex_slice,
                machine_vertex=machine_vertex,
                graph_mapper=graph_mapper, routing_info=routing_info)
        else:
            self._synapse_dynamics.write_parameters(
                spec,
                POPULATION_BASED_REGIONS.SYNAPSE_DYNAMICS.value,
                machine_time_step, weight_scales)

        self._weight_scales[placement] = weight_scales

        self._write_on_machine_data_spec(
            spec, post_vertex_slice, weight_scales, gen_data)

    def clear_connection_cache(self):
        self._retrieved_blocks = dict()

    def get_connections_from_machine(
            self, transceiver, placement, machine_edge, graph_mapper,
            routing_infos, synapse_info, machine_time_step,
            using_extra_monitor_cores, placements=None, data_receiver=None,
            sender_extra_monitor_core_placement=None,
            extra_monitor_cores_for_router_timeout=None,
            handle_time_out_configuration=True, fixed_routes=None):
        app_edge = graph_mapper.get_application_edge(machine_edge)
        if not isinstance(app_edge, ProjectionApplicationEdge):
            return None

        # Get details for extraction
        pre_vertex_slice = graph_mapper.get_slice(machine_edge.pre_vertex)
        post_vertex_slice = graph_mapper.get_slice(machine_edge.post_vertex)

        # Get the key for the pre_vertex
        key = routing_infos.get_first_key_for_edge(machine_edge)

        # Get the key for the delayed pre_vertex
        delayed_key = None
        if app_edge.delay_edge is not None:
            delayed_key = self._delay_key_index[
                app_edge.pre_vertex, pre_vertex_slice.lo_atom,
                pre_vertex_slice.hi_atom].first_key

        # Get the block for the connections from the pre_vertex
        master_pop_table, direct_synapses, indirect_synapses = \
            self.__compute_addresses(transceiver, placement)
        data, max_row_length = self._retrieve_synaptic_block(
            transceiver, placement, master_pop_table, indirect_synapses,
            direct_synapses, key, pre_vertex_slice.n_atoms, synapse_info.index,
            using_extra_monitor_cores, placements, data_receiver,
            sender_extra_monitor_core_placement,
            extra_monitor_cores_for_router_timeout, fixed_routes)

        # Get the block for the connections from the delayed pre_vertex
        delayed_data = None
        delayed_max_row_len = 0
        if delayed_key is not None:
            delayed_data, delayed_max_row_len = self._retrieve_synaptic_block(
                transceiver, placement, master_pop_table, indirect_synapses,
                direct_synapses, delayed_key,
                pre_vertex_slice.n_atoms * app_edge.n_delay_stages,
                synapse_info.index, using_extra_monitor_cores, placements,
                data_receiver, sender_extra_monitor_core_placement,
                extra_monitor_cores_for_router_timeout,
                handle_time_out_configuration, fixed_routes)

        # Convert the blocks into connections
        return self._synapse_io.read_synapses(
            synapse_info, pre_vertex_slice, post_vertex_slice,
            max_row_length, delayed_max_row_len, self._n_synapse_types,
            self._weight_scales[placement], data, delayed_data,
            app_edge.n_delay_stages, machine_time_step)

    def __compute_addresses(self, transceiver, placement):
        """ Helper for computing the addresses of the master pop table and\
            synaptic-matrix-related bits.
        """
        master_pop_table = locate_memory_region_for_placement(
            placement, POPULATION_BASED_REGIONS.POPULATION_TABLE.value,
            transceiver)
        synaptic_matrix = locate_memory_region_for_placement(
            placement, POPULATION_BASED_REGIONS.SYNAPTIC_MATRIX.value,
            transceiver)
        direct_synapses = locate_memory_region_for_placement(
            placement, POPULATION_BASED_REGIONS.DIRECT_MATRIX.value,
            transceiver) + 4
        return master_pop_table, direct_synapses, synaptic_matrix

    def _retrieve_synaptic_block(
            self, transceiver, placement, master_pop_table_address,
            indirect_synapses_address, direct_synapses_address,
            key, n_rows, index, using_extra_monitor_cores, placements=None,
            data_receiver=None, sender_extra_monitor_core_placement=None,
            extra_monitor_cores_for_router_timeout=None,
            handle_time_out_configuration=True, fixed_routes=None):
        """ Read in a synaptic block from a given processor and vertex on\
            the machine
        """
        # See if we have already got this block
        if (placement, key, index) in self._retrieved_blocks:
            return self._retrieved_blocks[placement, key, index]

        items = self._poptable_type.extract_synaptic_matrix_data_location(
            key, master_pop_table_address, transceiver,
            placement.x, placement.y)
        if index >= len(items):
            return None, None

        max_row_length, synaptic_block_offset, is_single = items[index]
        if max_row_length == 0:
            return None, None

        block = None
        if max_row_length > 0 and synaptic_block_offset is not None:
            # if exploiting the extra monitor cores, need to set the machine
            # for data extraction mode
            if using_extra_monitor_cores and handle_time_out_configuration:
                data_receiver.set_cores_for_data_extraction(
                    transceiver, extra_monitor_cores_for_router_timeout,
                    placements)

            # read in the synaptic block
            if not is_single:
                block = self.__read_multiple_synaptic_blocks(
                    transceiver, data_receiver, placement, n_rows,
                    max_row_length,
                    indirect_synapses_address + synaptic_block_offset,
                    using_extra_monitor_cores,
                    sender_extra_monitor_core_placement, fixed_routes)
            else:
                block, max_row_length = self.__read_single_synaptic_block(
                    transceiver, data_receiver, placement, n_rows,
                    direct_synapses_address + synaptic_block_offset,
                    using_extra_monitor_cores,
                    sender_extra_monitor_core_placement, fixed_routes)

            if using_extra_monitor_cores and handle_time_out_configuration:
                data_receiver.unset_cores_for_data_extraction(
                    transceiver, extra_monitor_cores_for_router_timeout,
                    placements)

        self._retrieved_blocks[placement, key, index] = (block, max_row_length)
        return block, max_row_length

    def __read_multiple_synaptic_blocks(
            self, transceiver, data_receiver, placement, n_rows,
            max_row_length, address, using_extra_monitor_cores,
            sender_extra_monitor_core_placement, fixed_routes):
        """ Read in an array of synaptic blocks.
        """
        # calculate the synaptic block size in bytes
        synaptic_block_size = self._synapse_io.get_block_n_bytes(
            max_row_length, n_rows)

        # read in the synaptic block
        if using_extra_monitor_cores:
            return data_receiver.get_data(
                transceiver, sender_extra_monitor_core_placement, address,
                synaptic_block_size, fixed_routes)
        return transceiver.read_memory(
            placement.x, placement.y, address, synaptic_block_size)

    def __read_single_synaptic_block(
            self, transceiver, data_receiver, placement, n_rows, address,
            using_extra_monitor_cores, sender_extra_monitor_core_placement,
            fixed_routes):
        """ Read in a single synaptic block.
        """
        # The data is one per row
        synaptic_block_size = n_rows * 4

        # read in the synaptic row data
        if using_extra_monitor_cores:
            single_block = data_receiver.get_data(
                transceiver, sender_extra_monitor_core_placement, address,
                synaptic_block_size, fixed_routes)
        else:
            single_block = transceiver.read_memory(
                placement.x, placement.y, address, synaptic_block_size)

        # Convert the block into a set of rows
        numpy_block = numpy.zeros((n_rows, 4), dtype="uint32")
        numpy_block[:, 3] = numpy.asarray(
            single_block, dtype="uint8").view("uint32")
        numpy_block[:, 1] = 1
        return bytearray(numpy_block.tobytes()), 1

    # inherited from AbstractProvidesIncomingPartitionConstraints
    def get_incoming_partition_constraints(self):
        return self._poptable_type.get_edge_constraints()

    def _write_on_machine_data_spec(
            self, spec, post_vertex_slice, weight_scales, generator_data):
        """ Write the data spec for the synapse expander

        :param spec: The specification to write to
        :param post_vertex_slice: The slice of the vertex being written
        :param weight_scales: scaling of weights on each synapse
        """
        if not generator_data:
            return

        n_bytes = (
            _SYNAPSES_BASE_GENERATOR_SDRAM_USAGE_IN_BYTES +
            (self._n_synapse_types * 4))
        for data in generator_data:
            n_bytes += data.size

<<<<<<< HEAD
        # get size of synapse params
        size_of_region = (
            self._synapse_type.get_sdram_usage_per_neuron_in_bytes() *
            vertex_slice.n_atoms)

        # get data from the machine
        byte_array = transceiver.read_memory(
            placement.x, placement.y, synapse_region_sdram_address,
            size_of_region)

        synapse_params, _ = translate_parameters(
            self._synapse_type.get_synapse_type_parameter_types(),
            byte_array, 0, vertex_slice.n_atoms)
        self._synapse_type.set_synapse_type_parameters(
            synapse_params, vertex_slice)

    def regenerate_data_specification(
            self, spec, placement, machine_time_step, time_scale_factor,
            vertex_slice):
=======
>>>>>>> e7429f37
        spec.reserve_memory_region(
            region=POPULATION_BASED_REGIONS.CONNECTOR_BUILDER.value,
            size=n_bytes, label="ConnectorBuilderRegion")
        spec.switch_write_focus(
            region=POPULATION_BASED_REGIONS.CONNECTOR_BUILDER.value)

        spec.write_value(len(generator_data))
        spec.write_value(post_vertex_slice.lo_atom)
        spec.write_value(post_vertex_slice.n_atoms)
        spec.write_value(self._n_synapse_types)
        spec.write_value(get_n_bits(self._n_synapse_types))
        n_neuron_id_bits = get_n_bits(post_vertex_slice.n_atoms)
        spec.write_value(n_neuron_id_bits)
        for w in weight_scales:
            spec.write_value(int(w), data_type=DataType.INT32)

        for data in generator_data:
            spec.write_array(data.gen_data)

    def gen_on_machine(self, vertex_slice):
        """ True if the synapses should be generated on the machine
        """
        key = (vertex_slice.lo_atom, vertex_slice.hi_atom)
        return self._gen_on_machine.get(key, False)<|MERGE_RESOLUTION|>--- conflicted
+++ resolved
@@ -1145,28 +1145,6 @@
         for data in generator_data:
             n_bytes += data.size
 
-<<<<<<< HEAD
-        # get size of synapse params
-        size_of_region = (
-            self._synapse_type.get_sdram_usage_per_neuron_in_bytes() *
-            vertex_slice.n_atoms)
-
-        # get data from the machine
-        byte_array = transceiver.read_memory(
-            placement.x, placement.y, synapse_region_sdram_address,
-            size_of_region)
-
-        synapse_params, _ = translate_parameters(
-            self._synapse_type.get_synapse_type_parameter_types(),
-            byte_array, 0, vertex_slice.n_atoms)
-        self._synapse_type.set_synapse_type_parameters(
-            synapse_params, vertex_slice)
-
-    def regenerate_data_specification(
-            self, spec, placement, machine_time_step, time_scale_factor,
-            vertex_slice):
-=======
->>>>>>> e7429f37
         spec.reserve_memory_region(
             region=POPULATION_BASED_REGIONS.CONNECTOR_BUILDER.value,
             size=n_bytes, label="ConnectorBuilderRegion")
