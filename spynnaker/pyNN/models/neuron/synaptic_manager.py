import math
import scipy.stats  # @UnresolvedImport
import struct
import sys
from collections import defaultdict
from scipy import special  # @UnresolvedImport
import numpy

# PACMAN imports
from pacman.model.abstract_classes import AbstractHasGlobalMaxAtoms

# spinn utilities
from spinn_utilities.helpful_functions import get_valid_components
from spynnaker.pyNN.models.neuron.generator_data import GeneratorData

<<<<<<< HEAD
# front-end common
=======
# front-end-common
>>>>>>> 2c2252fb
from spinn_front_end_common.utilities.helpful_functions \
    import locate_memory_region_for_placement
from spinn_front_end_common.utilities.globals_variables import get_simulator

# dsg
from data_specification.enums import DataType

# spynnaker
from spynnaker.pyNN.exceptions import SynapticConfigurationException
from spynnaker.pyNN.models.neural_projections.connectors \
    import OneToOneConnector, AbstractGenerateConnectorOnMachine
from spynnaker.pyNN.models.neural_projections import ProjectionApplicationEdge
from spynnaker.pyNN.models.neuron import master_pop_table_generators
from spynnaker.pyNN.models.neuron.synapse_dynamics \
    import SynapseDynamicsStatic, AbstractSynapseDynamicsStructural, \
    AbstractGenerateOnMachine
from spynnaker.pyNN.models.neuron.synapse_io import SynapseIORowBased
from spynnaker.pyNN.models.spike_source.spike_source_poisson_vertex \
    import SpikeSourcePoissonVertex
from spynnaker.pyNN.models.utility_models import DelayExtensionVertex
from spynnaker.pyNN.utilities.constants \
    import POPULATION_BASED_REGIONS, POSSION_SIGMA_SUMMATION_LIMIT
<<<<<<< HEAD
from spynnaker.pyNN.utilities.utility_calls \
    import get_maximum_probable_value, write_parameters_per_neuron, \
    translate_parameters, get_n_bits
=======
from spynnaker.pyNN.utilities.utility_calls import get_maximum_probable_value
>>>>>>> 2c2252fb
from spynnaker.pyNN.utilities.running_stats import RunningStats


TIME_STAMP_BYTES = 4

# TODO: Make sure these values are correct (particularly CPU cycles)
_SYNAPSES_BASE_DTCM_USAGE_IN_BYTES = 28
_SYNAPSES_BASE_SDRAM_USAGE_IN_BYTES = 0
_SYNAPSES_BASE_N_CPU_CYCLES_PER_NEURON = 10
_SYNAPSES_BASE_N_CPU_CYCLES = 8

# 4 for n_edges
# 8 for post_vertex_slice.lo_atom, post_vertex_slice.n_atoms
# 4 for n_synapse_types
# 4 for n_synapse_type_bits
# 4 for n_synapse_index_bits
_SYNAPSES_BASE_GENERATOR_SDRAM_USAGE_IN_BYTES = 4 + 8 + 4 + 4 + 4

# Amount to scale synapse SDRAM estimate by to make sure the synapses fit
_SYNAPSE_SDRAM_OVERSCALE = 1.1

_ONE_WORD = struct.Struct("<I")


class SynapticManager(object):
    """ Deals with synapses
    """
    # pylint: disable=too-many-arguments, too-many-locals
    __slots__ = [
        "_delay_key_index",
        "_n_synapse_types",
        "_one_to_one_connection_dtcm_max_bytes",
        "_poptable_type",
        "_pre_run_connection_holders",
        "_retrieved_blocks",
        "_ring_buffer_sigma",
        "_spikes_per_second",
        "_synapse_dynamics",
        "_synapse_io",
<<<<<<< HEAD
        "_synapse_type",
        "_weight_scales",
        "_ring_buffer_shifts",
        "_gen_on_machine",
        "_max_row_info"]
=======
        "_weight_scales"]
>>>>>>> 2c2252fb

    def __init__(self, n_synapse_types, ring_buffer_sigma,
                 spikes_per_second, config, population_table_type=None,
                 synapse_io=None):
        self._n_synapse_types = n_synapse_types
        self._ring_buffer_sigma = ring_buffer_sigma
        self._spikes_per_second = spikes_per_second

        # Get the type of population table
        self._poptable_type = population_table_type
        if population_table_type is None:
            population_table_type = ("MasterPopTableAs" + config.get(
                "MasterPopTable", "generator"))
            algorithms = get_valid_components(
                master_pop_table_generators, "master_pop_table_as")
            self._poptable_type = algorithms[population_table_type]()

        # Get the synapse IO
        self._synapse_io = synapse_io
        if synapse_io is None:
            self._synapse_io = SynapseIORowBased()

        if self._ring_buffer_sigma is None:
            self._ring_buffer_sigma = config.getfloat(
                "Simulation", "ring_buffer_sigma")

        if self._spikes_per_second is None:
            self._spikes_per_second = config.getfloat(
                "Simulation", "spikes_per_second")

        # Prepare for dealing with STDP - there can only be one (non-static)
        # synapse dynamics per vertex at present
        self._synapse_dynamics = SynapseDynamicsStatic()

        # Keep the details once computed to allow reading back
        self._weight_scales = dict()
        self._ring_buffer_shifts = None
        self._delay_key_index = dict()
        self._retrieved_blocks = dict()

        # A list of connection holders to be filled in pre-run, indexed by
        # the edge the connection is for
        self._pre_run_connection_holders = defaultdict(list)

        # Limit the DTCM used by one-to-one connections
        self._one_to_one_connection_dtcm_max_bytes = config.getint(
            "Simulation", "one_to_one_connection_dtcm_max_bytes")

        # Whether to generate on machine or not for a given vertex slice
        self._gen_on_machine = dict()

        # A map of synapse information to maximum row / delayed row length and
        # size in bytes
        self._max_row_info = dict()

    @property
    def synapse_dynamics(self):
        return self._synapse_dynamics

    @synapse_dynamics.setter
    def synapse_dynamics(self, synapse_dynamics):

        # We can always override static dynamics or None
        if isinstance(self._synapse_dynamics, SynapseDynamicsStatic):
            self._synapse_dynamics = synapse_dynamics

        # We can ignore a static dynamics trying to overwrite a plastic one
        elif isinstance(synapse_dynamics, SynapseDynamicsStatic):
            pass

        # Otherwise, the dynamics must be equal
        elif not synapse_dynamics.is_same_as(self._synapse_dynamics):
            raise SynapticConfigurationException(
                "Synapse dynamics must match exactly when using multiple edges"
                "to the same population")

    @property
    def ring_buffer_sigma(self):
        return self._ring_buffer_sigma

    @ring_buffer_sigma.setter
    def ring_buffer_sigma(self, ring_buffer_sigma):
        self._ring_buffer_sigma = ring_buffer_sigma

    @property
    def spikes_per_second(self):
        return self._spikes_per_second

    @spikes_per_second.setter
    def spikes_per_second(self, spikes_per_second):
        self._spikes_per_second = spikes_per_second

    def get_maximum_delay_supported_in_ms(self, machine_time_step):
        return self._synapse_io.get_maximum_delay_supported_in_ms(
            machine_time_step)

    @property
    def vertex_executable_suffix(self):
        return self._synapse_dynamics.get_vertex_executable_suffix()

    def add_pre_run_connection_holder(
            self, connection_holder, edge, synapse_info):
        self._pre_run_connection_holders[edge, synapse_info].append(
            connection_holder)

    def get_n_cpu_cycles(self):
        # TODO: Calculate this correctly
        return 0

    def get_dtcm_usage_in_bytes(self):
        # TODO: Calculate this correctly
        return 0

    def _get_synapse_params_size(self):
        return (_SYNAPSES_BASE_SDRAM_USAGE_IN_BYTES +
                (4 * self._n_synapse_types))

    def _get_static_synaptic_matrix_sdram_requirements(self):

        # 4 for address of direct addresses, and
        # 4 for the size of the direct addresses matrix in bytes
        return 8

    def _get_max_row_info(
            self, synapse_info, post_vertex_slice, app_edge,
            machine_time_step):
        """ Get the maximum size of each row for a given slice of the vertex
        """
        key = (synapse_info, post_vertex_slice.lo_atom,
               post_vertex_slice.hi_atom)
        if key not in self._max_row_info:
            self._max_row_info[key] = self._synapse_io.get_max_row_info(
                synapse_info, post_vertex_slice,
                app_edge.n_delay_stages, self._poptable_type,
                machine_time_step, app_edge)
        return self._max_row_info[key]

    def _get_synaptic_blocks_size(
            self, post_vertex_slice, in_edges, machine_time_step):
        """ Get the size of the synaptic blocks in bytes
        """
        memory_size = self._get_static_synaptic_matrix_sdram_requirements()

        for in_edge in in_edges:
            if isinstance(in_edge, ProjectionApplicationEdge):
                for synapse_info in in_edge.synapse_information:
                    max_row_info = self._get_max_row_info(
                        synapse_info, post_vertex_slice, in_edge,
                        machine_time_step)
                    n_atoms = in_edge.pre_vertex.n_atoms
                    memory_size = self._poptable_type.get_next_allowed_address(
                        memory_size)
                    memory_size += max_row_info.undelayed_max_bytes * n_atoms
                    memory_size = self._poptable_type.get_next_allowed_address(
                        memory_size)
                    memory_size += (
                        max_row_info.delayed_max_bytes * n_atoms *
                        in_edge.n_delay_stages)

        return int(memory_size * _SYNAPSE_SDRAM_OVERSCALE)

    def _get_size_of_generator_information(self, in_edges):
        """ Get the size of the synaptic expander parameters
        """
        gen_on_machine = False
        size = 0
        for in_edge in in_edges:
            if isinstance(in_edge, ProjectionApplicationEdge):
                for synapse_info in in_edge.synapse_information:

                    # Get the number of likely vertices
                    max_atoms = sys.maxsize
                    edge_pre_vertex = in_edge.pre_vertex
                    if (isinstance(
                            edge_pre_vertex, AbstractHasGlobalMaxAtoms)):
                        max_atoms = in_edge.pre_vertex.get_max_atoms_per_core()
                    if in_edge.pre_vertex.n_atoms < max_atoms:
                        max_atoms = in_edge.pre_vertex.n_atoms
                    n_edge_vertices = int(math.ceil(
                        float(in_edge.pre_vertex.n_atoms) / float(max_atoms)))

                    # Get the size
                    connector = synapse_info.connector
                    dynamics = synapse_info.synapse_dynamics
                    connector_gen = isinstance(
                        connector, AbstractGenerateConnectorOnMachine) and \
                        connector.generate_on_machine
                    synapse_gen = isinstance(
                        dynamics, AbstractGenerateOnMachine)
                    if connector_gen and synapse_gen:
                        gen_on_machine = True
                        gen_size = sum((
                            GeneratorData.BASE_SIZE,
                            connector.gen_delay_params_size_in_bytes,
                            connector.gen_weight_params_size_in_bytes,
                            connector.gen_connector_params_size_in_bytes,
                            dynamics.gen_matrix_params_size_in_bytes
                        ))
                        size += gen_size * n_edge_vertices
        if gen_on_machine:
            size += _SYNAPSES_BASE_GENERATOR_SDRAM_USAGE_IN_BYTES
            size += self._synapse_type.get_n_synapse_types() * 4
        return size

    def _get_synapse_dynamics_parameter_size(self, vertex_slice,
                                             in_edges=None):
        """ Get the size of the synapse dynamics region
        """
        # Does the size of the parameters area depend on presynaptic
        # connections in any way?
        if isinstance(self.synapse_dynamics,
                      AbstractSynapseDynamicsStructural):
            return self._synapse_dynamics.get_parameters_sdram_usage_in_bytes(
                vertex_slice.n_atoms, self._n_synapse_types,
                in_edges=in_edges)
        else:
            return self._synapse_dynamics.get_parameters_sdram_usage_in_bytes(
                vertex_slice.n_atoms, self._n_synapse_types)

    def get_sdram_usage_in_bytes(
            self, vertex_slice, in_edges, machine_time_step):
        return (
            self._get_synapse_params_size() +
            self._get_synapse_dynamics_parameter_size(vertex_slice,
                                                      in_edges=in_edges) +
            self._get_synaptic_blocks_size(
                vertex_slice, in_edges, machine_time_step) +
            self._poptable_type.get_master_population_table_size(
                vertex_slice, in_edges) +
            self._get_size_of_generator_information(in_edges))

    def _reserve_memory_regions(
            self, spec, machine_vertex, vertex_slice,
            machine_graph, all_syn_block_sz, graph_mapper):
        spec.reserve_memory_region(
            region=POPULATION_BASED_REGIONS.SYNAPSE_PARAMS.value,
            size=self._get_synapse_params_size(),
            label='SynapseParams')

        master_pop_table_sz = \
            self._poptable_type.get_exact_master_population_table_size(
                machine_vertex, machine_graph, graph_mapper)
        if master_pop_table_sz > 0:
            spec.reserve_memory_region(
                region=POPULATION_BASED_REGIONS.POPULATION_TABLE.value,
                size=master_pop_table_sz, label='PopTable')
        if all_syn_block_sz > 0:
            spec.reserve_memory_region(
                region=POPULATION_BASED_REGIONS.SYNAPTIC_MATRIX.value,
                size=all_syn_block_sz, label='SynBlocks')

        synapse_dynamics_sz = \
            self._get_synapse_dynamics_parameter_size(
                vertex_slice,
                machine_graph.get_edges_ending_at_vertex(machine_vertex))
        if synapse_dynamics_sz != 0:
            spec.reserve_memory_region(
                region=POPULATION_BASED_REGIONS.SYNAPSE_DYNAMICS.value,
                size=synapse_dynamics_sz, label='synapseDynamicsParams')

    def get_number_of_mallocs_used_by_dsg(self):
        return 4

    @staticmethod
    def _ring_buffer_expected_upper_bound(
            weight_mean, weight_std_dev, spikes_per_second,
            machine_timestep, n_synapses_in, sigma):
        """ Provides expected upper bound on accumulated values in a ring\
            buffer element.

        Requires an assessment of maximum Poisson input rate.

        Assumes knowledge of mean and SD of weight distribution, fan-in\
        and timestep.

        All arguments should be assumed real values except n_synapses_in\
        which will be an integer.

        :param weight_mean: Mean of weight distribution (in either nA or\
            microSiemens as required)
        :param weight_std_dev: SD of weight distribution
        :param spikes_per_second: Maximum expected Poisson rate in Hz
        :param machine_timestep: in us
        :param n_synapses_in: No of connected synapses
        :param sigma: How many SD above the mean to go for upper bound; a\
            good starting choice is 5.0. Given length of simulation we can\
            set this for approximate number of saturation events.
        """
        # E[ number of spikes ] in a timestep
        steps_per_second = 1000000.0 / machine_timestep
        average_spikes_per_timestep = (
            float(n_synapses_in * spikes_per_second) / steps_per_second)

        # Exact variance contribution from inherent Poisson variation
        poisson_variance = average_spikes_per_timestep * (weight_mean ** 2)

        # Upper end of range for Poisson summation required below
        # upper_bound needs to be an integer
        upper_bound = int(round(average_spikes_per_timestep +
                                POSSION_SIGMA_SUMMATION_LIMIT *
                                math.sqrt(average_spikes_per_timestep)))

        # Closed-form exact solution for summation that gives the variance
        # contributed by weight distribution variation when modulated by
        # Poisson PDF.  Requires scipy.special for gamma and incomplete gamma
        # functions. Beware: incomplete gamma doesn't work the same as
        # Mathematica because (1) it's regularised and needs a further
        # multiplication and (2) it's actually the complement that is needed
        # i.e. 'gammaincc']

        weight_variance = 0.0

        if weight_std_dev > 0:
            lngamma = special.gammaln(1 + upper_bound)
            gammai = special.gammaincc(
                1 + upper_bound, average_spikes_per_timestep)

            big_ratio = (math.log(average_spikes_per_timestep) * upper_bound -
                         lngamma)

            if -701.0 < big_ratio < 701.0 and big_ratio != 0.0:
                log_weight_variance = (
                    -average_spikes_per_timestep +
                    math.log(average_spikes_per_timestep) +
                    2.0 * math.log(weight_std_dev) +
                    math.log(math.exp(average_spikes_per_timestep) * gammai -
                             math.exp(big_ratio)))
                weight_variance = math.exp(log_weight_variance)

        # upper bound calculation -> mean + n * SD
        return ((average_spikes_per_timestep * weight_mean) +
                (sigma * math.sqrt(poisson_variance + weight_variance)))

    def _get_ring_buffer_to_input_left_shifts(
            self, application_vertex, application_graph, machine_timestep,
            weight_scale):
        """ Get the scaling of the ring buffer to provide as much accuracy as\
            possible without too much overflow
        """
        weight_scale_squared = weight_scale * weight_scale
        n_synapse_types = self._n_synapse_types
        running_totals = [RunningStats() for _ in range(n_synapse_types)]
        delay_running_totals = [RunningStats() for _ in range(n_synapse_types)]
        total_weights = numpy.zeros(n_synapse_types)
        biggest_weight = numpy.zeros(n_synapse_types)
        weights_signed = False
        rate_stats = [RunningStats() for _ in range(n_synapse_types)]
        steps_per_second = 1000000.0 / machine_timestep

        for app_edge in application_graph.get_edges_ending_at_vertex(
                application_vertex):
            if isinstance(app_edge, ProjectionApplicationEdge):
                for synapse_info in app_edge.synapse_information:
                    synapse_type = synapse_info.synapse_type
                    synapse_dynamics = synapse_info.synapse_dynamics
                    connector = synapse_info.connector
                    weight_mean = (
                        synapse_dynamics.get_weight_mean(connector) *
                        weight_scale)
                    n_connections = \
                        connector.get_n_connections_to_post_vertex_maximum()
                    weight_variance = synapse_dynamics.get_weight_variance(
                        connector) * weight_scale_squared
                    running_totals[synapse_type].add_items(
                        weight_mean, weight_variance, n_connections)

                    delay_variance = synapse_dynamics.get_delay_variance(
                        connector)
                    delay_running_totals[synapse_type].add_items(
                        0.0, delay_variance, n_connections)

                    weight_max = (synapse_dynamics.get_weight_maximum(
                        connector) * weight_scale)
                    biggest_weight[synapse_type] = max(
                        biggest_weight[synapse_type], weight_max)

                    spikes_per_tick = max(
                        1.0, self._spikes_per_second / steps_per_second)
                    spikes_per_second = self._spikes_per_second
                    if isinstance(app_edge.pre_vertex,
                                  SpikeSourcePoissonVertex):
                        spikes_per_second = app_edge.pre_vertex.rate
                        if hasattr(spikes_per_second, "__getitem__"):
                            spikes_per_second = max(spikes_per_second)
                        elif get_simulator().is_a_pynn_random(
                                spikes_per_second):
                            spikes_per_second = get_maximum_probable_value(
                                spikes_per_second, app_edge.pre_vertex.n_atoms)
                        prob = 1.0 - (
                            (1.0 / 100.0) / app_edge.pre_vertex.n_atoms)
                        spikes_per_tick = spikes_per_second / steps_per_second
                        spikes_per_tick = scipy.stats.poisson.ppf(
                            prob, spikes_per_tick)
                    rate_stats[synapse_type].add_items(
                        spikes_per_second, 0, n_connections)
                    total_weights[synapse_type] += spikes_per_tick * (
                        weight_max * n_connections)

                    if synapse_dynamics.are_weights_signed():
                        weights_signed = True

        max_weights = numpy.zeros(n_synapse_types)
        for synapse_type in range(n_synapse_types):
            stats = running_totals[synapse_type]
            rates = rate_stats[synapse_type]
            if delay_running_totals[synapse_type].variance == 0.0:
                max_weights[synapse_type] = max(total_weights[synapse_type],
                                                biggest_weight[synapse_type])
            else:
                max_weights[synapse_type] = min(
                    self._ring_buffer_expected_upper_bound(
                        stats.mean, stats.standard_deviation, rates.mean,
                        machine_timestep, stats.n_items,
                        self._ring_buffer_sigma),
                    total_weights[synapse_type])
                max_weights[synapse_type] = max(
                    max_weights[synapse_type], biggest_weight[synapse_type])

        # Convert these to powers
        max_weight_powers = (
            0 if w <= 0 else int(math.ceil(max(0, math.log(w, 2))))
            for w in max_weights)

        # If 2^max_weight_power equals the max weight, we have to add another
        # power, as range is 0 - (just under 2^max_weight_power)!
        max_weight_powers = (
            w + 1 if (2 ** w) <= a else w
            for w, a in zip(max_weight_powers, max_weights))

        # If we have synapse dynamics that uses signed weights,
        # Add another bit of shift to prevent overflows
        if weights_signed:
            max_weight_powers = (m + 1 for m in max_weight_powers)

        return list(max_weight_powers)

    @staticmethod
    def _get_weight_scale(ring_buffer_to_input_left_shift):
        """ Return the amount to scale the weights by to convert them from \
            floating point values to 16-bit fixed point numbers which can be \
            shifted left by ring_buffer_to_input_left_shift to produce an\
            s1615 fixed point number
        """
        return float(math.pow(2, 16 - (ring_buffer_to_input_left_shift + 1)))

    def _write_synapse_parameters(
<<<<<<< HEAD
            self, spec, ring_buffer_shifts, post_vertex_slice, input_type):
        # Get the ring buffer shifts and scaling factors
        weight_scale = input_type.get_global_weight_scale()
=======
            self, spec, machine_vertex, machine_graph, graph_mapper,
            post_slices, post_slice_index, post_vertex_slice, weight_scale,
            machine_time_step):
        # Get the ring buffer shifts and scaling factors
        # weight_scale = input_type.get_global_weight_scale()
        ring_buffer_shifts = self._get_ring_buffer_to_input_left_shifts(
            machine_vertex, machine_graph, graph_mapper, post_slices,
            post_slice_index, post_vertex_slice, machine_time_step,
            weight_scale)
>>>>>>> 2c2252fb

        spec.switch_write_focus(POPULATION_BASED_REGIONS.SYNAPSE_PARAMS.value)

        spec.write_array(ring_buffer_shifts)

        weight_scales = numpy.array([
            self._get_weight_scale(r) * weight_scale
            for r in ring_buffer_shifts])
        return weight_scales

    def _write_padding(
            self, spec, synaptic_matrix_region, next_block_start_address):
        next_block_allowed_address = self._poptable_type\
            .get_next_allowed_address(next_block_start_address)
        if next_block_allowed_address != next_block_start_address:

            # Pad out data file with the added alignment bytes:
            spec.comment("\nWriting population table required padding\n")
            spec.switch_write_focus(synaptic_matrix_region)
            spec.set_register_value(
                register_id=15,
                data=next_block_allowed_address - next_block_start_address)
            spec.write_repeated_value(
                data=0xDD, repeats=15, repeats_is_register=True,
                data_type=DataType.UINT8)
            return next_block_allowed_address
        return next_block_start_address

    def _write_synaptic_matrix_and_master_population_table(
            self, spec, post_slices, post_slice_index, machine_vertex,
            post_vertex_slice, all_syn_block_sz, weight_scales,
            master_pop_table_region, synaptic_matrix_region,
            direct_matrix_region, routing_info,
            graph_mapper, machine_graph, machine_time_step):
        """ Simultaneously generates both the master population table and
            the synaptic matrix.
        """
        spec.comment(
            "\nWriting Synaptic Matrix and Master Population Table:\n")

        # Track writes inside the synaptic matrix region:
        block_addr = 0

        # Get the edges
        in_edges = machine_graph.get_edges_ending_at_vertex(machine_vertex)

        # Set up the master population table
        self._poptable_type.initialise_table(spec, master_pop_table_region)

        # Set up for single synapses - write the offset of the single synapses
        # initially 0
        single_synapses = list()
        spec.switch_write_focus(synaptic_matrix_region)
        single_addr = 0

        # Store a list of synapse info to be generated on the machine
        generate_on_machine = list()

        # For each machine edge in the vertex, create a synaptic list
        for machine_edge in in_edges:
            app_edge = graph_mapper.get_application_edge(machine_edge)
            if isinstance(app_edge, ProjectionApplicationEdge):
                spec.comment("\nWriting matrix for m_edge:{}\n".format(
                    machine_edge.label))

                pre_vertex_slice = graph_mapper.get_slice(
                    machine_edge.pre_vertex)
                pre_slices = graph_mapper.get_slices(app_edge.pre_vertex)
                pre_slice_idx = graph_mapper.get_machine_vertex_index(
                    machine_edge.pre_vertex)

                for synapse_info in app_edge.synapse_information:
<<<<<<< HEAD
                    rinfo = routing_info.get_routing_info_for_edge(
                        machine_edge)

                    # If connector is being built on SpiNNaker,
                    # compute matrix sizes only
                    connector = synapse_info.connector
                    dynamics = synapse_info.synapse_dynamics
                    if (isinstance(
                            connector, AbstractGenerateConnectorOnMachine) and
                            connector.generate_on_machine and
                            isinstance(dynamics, AbstractGenerateOnMachine) and
                            dynamics.generate_on_machine and
                            not self.__is_direct(
                                single_addr, connector, pre_vertex_slice,
                                post_vertex_slice, app_edge)):
                        generate_on_machine.append((
                            synapse_info, pre_slices, pre_vertex_slice,
                            pre_slice_idx, app_edge, rinfo))
                    else:
                        block_addr, single_addr = self.__write_block(
                            spec, synaptic_matrix_region, synapse_info,
                            pre_slices, pre_slice_idx, post_slices,
                            post_slice_index, pre_vertex_slice,
                            post_vertex_slice, app_edge, n_synapse_types,
                            single_synapses, master_pop_table_region,
                            weight_scales, machine_time_step, rinfo,
                            all_syn_block_sz, block_addr, single_addr,
                            machine_edge=machine_edge)

        # Skip blocks that will be written on the machine, but add them
        # to the master population table
        generator_data = list()
        # numpy.random.shuffle(order)
        for gen_data in generate_on_machine:
            (synapse_info, pre_slices, pre_vertex_slice, pre_slice_idx,
                app_edge, rinfo) = gen_data
            block_addr = self.__generate_on_chip_data(
                spec, synapse_info,
                pre_slices, pre_slice_idx, post_slices,
                post_slice_index, pre_vertex_slice,
                post_vertex_slice, master_pop_table_region, rinfo,
                all_syn_block_sz, block_addr, machine_time_step, app_edge,
                generator_data)
=======
                    block_addr, single_addr = self.__write_row(
                        spec, synaptic_matrix_region, synapse_info, pre_slices,
                        pre_slice_idx, post_slices, post_slice_index,
                        pre_vertex_slice, post_vertex_slice, app_edge,
                        self._n_synapse_types, single_synapses,
                        master_pop_table_region, weight_scales,
                        machine_time_step,
                        routing_info.get_routing_info_for_edge(machine_edge),
                        all_syn_block_sz, block_addr, single_addr,
                        machine_edge=machine_edge)
>>>>>>> 2c2252fb

        self._poptable_type.finish_master_pop_table(
            spec, master_pop_table_region)

        # Write the size and data of single synapses to the direct region
        if single_synapses:
            single_data = numpy.concatenate(single_synapses)
            spec.reserve_memory_region(
                region=direct_matrix_region,
                size=(len(single_data) * 4) + 4,
                label='DirectMatrix')
            spec.switch_write_focus(direct_matrix_region)
            spec.write_value(len(single_data) * 4)
            spec.write_array(single_data)
        else:
            spec.reserve_memory_region(
                region=direct_matrix_region, size=4, label="DirectMatrix")
            spec.switch_write_focus(direct_matrix_region)
            spec.write_value(0)

        return generator_data

    def __generate_on_chip_data(
            self, spec, synapse_info, pre_slices,
            pre_slice_index, post_slices, post_slice_index, pre_vertex_slice,
            post_vertex_slice, master_pop_table_region, rinfo,
            all_syn_block_sz, block_addr, machine_time_step,
            app_edge, generator_data):
        """ Generate data for the synapse expander
        """

        # Get the size of the matrices that will be required
        max_row_info = self._get_max_row_info(
            synapse_info, post_vertex_slice, app_edge, machine_time_step)

        # If delay edge exists, tell this about the data too, so it can
        # generate its own data
        if (max_row_info.delayed_max_n_synapses > 0 and
                app_edge.delay_edge is not None):
            app_edge.delay_edge.pre_vertex.add_generator_data(
                max_row_info.undelayed_max_n_synapses,
                max_row_info.delayed_max_n_synapses,
                pre_slices, pre_slice_index, post_slices, post_slice_index,
                pre_vertex_slice, post_vertex_slice, synapse_info,
                app_edge.n_delay_stages + 1, machine_time_step)
        elif max_row_info.delayed_max_n_synapses != 0:
            raise Exception(
                "Found delayed items but no delay "
                "machine edge for {}".format(app_edge.label))

        # Skip over the normal bytes but still write a master pop entry
        synaptic_matrix_offset = 0xFFFFFFFF
        if max_row_info.undelayed_max_n_synapses:
            synaptic_matrix_offset = \
                self._poptable_type.get_next_allowed_address(block_addr)
            self._poptable_type.update_master_population_table(
                spec, synaptic_matrix_offset,
                max_row_info.undelayed_max_words,
                rinfo.first_key_and_mask, master_pop_table_region)
            n_bytes_undelayed = (
                max_row_info.undelayed_max_bytes * pre_vertex_slice.n_atoms)
            block_addr = synaptic_matrix_offset + n_bytes_undelayed

            # The synaptic matrix offset is in words for the generator
            synaptic_matrix_offset = synaptic_matrix_offset // 4
        elif rinfo is not None:
            self._poptable_type.update_master_population_table(
                spec, 0, 0, rinfo.first_key_and_mask, master_pop_table_region)

        if block_addr > all_syn_block_sz:
            raise Exception(
                "Too much synaptic memory has been written: {} of {} ".format(
                    block_addr, all_syn_block_sz))

        # Skip over the delayed bytes but still write a master pop entry
        delayed_synaptic_matrix_offset = 0xFFFFFFFF
        delay_rinfo = None
        n_delay_stages = app_edge.n_delay_stages
        delay_key = (app_edge.pre_vertex, pre_vertex_slice.lo_atom,
                     pre_vertex_slice.hi_atom)
        if delay_key in self._delay_key_index:
            delay_rinfo = self._delay_key_index[delay_key]
        if max_row_info.delayed_max_n_synapses:
            delayed_synaptic_matrix_offset = \
                self._poptable_type.get_next_allowed_address(
                    block_addr)
            self._poptable_type.update_master_population_table(
                spec, delayed_synaptic_matrix_offset,
                max_row_info.delayed_max_words,
                delay_rinfo.first_key_and_mask, master_pop_table_region)
            n_bytes_delayed = (
                max_row_info.delayed_max_bytes * pre_vertex_slice.n_atoms *
                n_delay_stages)
            block_addr = delayed_synaptic_matrix_offset + n_bytes_delayed

            # The delayed synaptic matrix offset is in words for the generator
            delayed_synaptic_matrix_offset = \
                delayed_synaptic_matrix_offset // 4
        elif delay_rinfo is not None:
            self._poptable_type.update_master_population_table(
                spec, 0, 0, delay_rinfo.first_key_and_mask,
                master_pop_table_region)

        if block_addr > all_syn_block_sz:
            raise Exception(
                "Too much synaptic memory has been written:"
                " {} of {} ".format(
                    block_addr, all_syn_block_sz))

        # Get additional data for the synapse expander
        generator_data.append(GeneratorData(
            synaptic_matrix_offset, delayed_synaptic_matrix_offset,
            max_row_info.undelayed_max_words, max_row_info.delayed_max_words,
            max_row_info.undelayed_max_n_synapses,
            max_row_info.delayed_max_n_synapses, pre_slices, pre_slice_index,
            post_slices, post_slice_index, pre_vertex_slice, post_vertex_slice,
            synapse_info, n_delay_stages + 1,
            machine_time_step))
        key = (post_vertex_slice.lo_atom, post_vertex_slice.hi_atom)
        self._gen_on_machine[key] = True

        return block_addr

    def __write_block(
            self, spec, synaptic_matrix_region, synapse_info, pre_slices,
            pre_slice_idx, post_slices, post_slice_index, pre_vertex_slice,
            post_vertex_slice, app_edge, n_synapse_types, single_synapses,
            master_pop_table_region, weight_scales, machine_time_step,
            rinfo, all_syn_block_sz, block_addr, single_addr,
            machine_edge):
        (row_data, row_length, delayed_row_data, delayed_row_length,
         delayed_source_ids, delay_stages) = self._synapse_io.get_synapses(
             synapse_info, pre_slices, pre_slice_idx, post_slices,
             post_slice_index, pre_vertex_slice, post_vertex_slice,
             app_edge.n_delay_stages, self._poptable_type, n_synapse_types,
             weight_scales, machine_time_step,
             app_edge=app_edge, machine_edge=machine_edge)

        if app_edge.delay_edge is not None:
            app_edge.delay_edge.pre_vertex.add_delays(
                pre_vertex_slice, delayed_source_ids, delay_stages)
        elif delayed_source_ids.size != 0:
            raise Exception(
                "Found delayed source IDs but no delay "
                "machine edge for {}".format(app_edge.label))

        if (app_edge, synapse_info) in self._pre_run_connection_holders:
            for conn_holder in self._pre_run_connection_holders[
                    app_edge, synapse_info]:
                conn_holder.add_connections(self._synapse_io.read_synapses(
                    synapse_info, pre_vertex_slice, post_vertex_slice,
                    row_length, delayed_row_length, n_synapse_types,
                    weight_scales, row_data, delayed_row_data,
                    app_edge.n_delay_stages, machine_time_step))
                conn_holder.finish()

        if row_data.size:
            block_addr, single_addr = self.__write_row_data(
                spec, synapse_info.connector, pre_vertex_slice,
                post_vertex_slice, row_length, row_data, rinfo,
                single_synapses, master_pop_table_region,
                synaptic_matrix_region, block_addr, single_addr, app_edge)
        elif rinfo is not None:
            self._poptable_type.update_master_population_table(
                spec, 0, 0, rinfo.first_key_and_mask, master_pop_table_region)
        del row_data

        if block_addr > all_syn_block_sz:
            raise Exception(
                "Too much synaptic memory has been written: {} of {} ".format(
                    block_addr, all_syn_block_sz))

        delay_rinfo = None
        delay_key = (app_edge.pre_vertex, pre_vertex_slice.lo_atom,
                     pre_vertex_slice.hi_atom)
        if delay_key in self._delay_key_index:
            delay_rinfo = self._delay_key_index[delay_key]
        if delayed_row_data.size:
            block_addr, single_addr = self.__write_row_data(
                spec, synapse_info.connector, pre_vertex_slice,
                post_vertex_slice, delayed_row_length, delayed_row_data,
                delay_rinfo, single_synapses, master_pop_table_region,
                synaptic_matrix_region, block_addr, single_addr, app_edge)
        elif delay_rinfo is not None:
            self._poptable_type.update_master_population_table(
                spec, 0, 0, delay_rinfo.first_key_and_mask,
                master_pop_table_region)
        del delayed_row_data

        if block_addr > all_syn_block_sz:
            raise Exception(
                "Too much synaptic memory has been written: {} of {} ".format(
                    block_addr, all_syn_block_sz))
        return block_addr, single_addr

    def __is_direct(
            self, single_addr, connector, pre_vertex_slice, post_vertex_slice,
            app_edge):
        """ Determine if the given connection can be done with a "direct"\
            synaptic matrix - this must have an exactly 1 entry per row
        """
        return (
            app_edge.n_delay_stages == 0 and
            isinstance(connector, OneToOneConnector) and
            (single_addr + (pre_vertex_slice.n_atoms * 4) <=
                self._one_to_one_connection_dtcm_max_bytes) and
            (pre_vertex_slice.lo_atom == post_vertex_slice.lo_atom) and
            (pre_vertex_slice.hi_atom == post_vertex_slice.hi_atom))

    def __write_row_data(
            self, spec, connector, pre_vertex_slice, post_vertex_slice,
            row_length, row_data, rinfo, single_synapses,
            master_pop_table_region, synaptic_matrix_region,
            block_addr, single_addr, app_edge):
        if row_length == 1 and self.__is_direct(
                single_addr, connector, pre_vertex_slice, post_vertex_slice,
                app_edge):
            single_rows = row_data.reshape(-1, 4)[:, 3]
            single_synapses.append(single_rows)
            self._poptable_type.update_master_population_table(
                spec, single_addr, 1, rinfo.first_key_and_mask,
                master_pop_table_region, is_single=True)
            single_addr += len(single_rows) * 4
        else:
            block_addr = self._write_padding(
                spec, synaptic_matrix_region, block_addr)
            spec.switch_write_focus(synaptic_matrix_region)
            spec.write_array(row_data)
            self._poptable_type.update_master_population_table(
                spec, block_addr, row_length,
                rinfo.first_key_and_mask, master_pop_table_region)
            block_addr += len(row_data) * 4
        return block_addr, single_addr

    def _get_ring_buffer_shifts(
            self, application_vertex, application_graph, machine_timestep,
            input_type):
        """ Get the ring buffer shifts for this vertex
        """
        if self._ring_buffer_shifts is None:
            self._ring_buffer_shifts = \
                self._get_ring_buffer_to_input_left_shifts(
                    application_vertex, application_graph, machine_timestep,
                    input_type.get_global_weight_scale())
        return self._ring_buffer_shifts

    def write_data_spec(
            self, spec, application_vertex, post_vertex_slice, machine_vertex,
            placement, machine_graph, application_graph, routing_info,
<<<<<<< HEAD
            graph_mapper, input_type, machine_time_step, placements):
=======
            graph_mapper, weight_scale, machine_time_step):
>>>>>>> 2c2252fb
        # Create an index of delay keys into this vertex
        for m_edge in machine_graph.get_edges_ending_at_vertex(machine_vertex):
            app_edge = graph_mapper.get_application_edge(m_edge)
            if isinstance(app_edge.pre_vertex, DelayExtensionVertex):
                pre_vertex_slice = graph_mapper.get_slice(
                    m_edge.pre_vertex)
                self._delay_key_index[app_edge.pre_vertex.source_vertex,
                                      pre_vertex_slice.lo_atom,
                                      pre_vertex_slice.hi_atom] = \
                    routing_info.get_routing_info_for_edge(m_edge)

        post_slices = graph_mapper.get_slices(application_vertex)
        post_slice_idx = graph_mapper.get_machine_vertex_index(machine_vertex)

        # Reserve the memory
        in_edges = application_graph.get_edges_ending_at_vertex(
            application_vertex)
        all_syn_block_sz = self._get_synaptic_blocks_size(
            post_vertex_slice, in_edges, machine_time_step)
        self._reserve_memory_regions(
            spec, machine_vertex, post_vertex_slice, machine_graph,
            all_syn_block_sz, graph_mapper)

        ring_buffer_shifts = self._get_ring_buffer_shifts(
            application_vertex, application_graph, machine_time_step,
            input_type)
        weight_scales = self._write_synapse_parameters(
<<<<<<< HEAD
            spec, ring_buffer_shifts, post_vertex_slice, input_type)
=======
            spec, machine_vertex, machine_graph, graph_mapper, post_slices,
            post_slice_idx, post_vertex_slice, weight_scale, machine_time_step)
>>>>>>> 2c2252fb

        gen_data = self._write_synaptic_matrix_and_master_population_table(
            spec, post_slices, post_slice_idx, machine_vertex,
            post_vertex_slice, all_syn_block_sz, weight_scales,
            POPULATION_BASED_REGIONS.POPULATION_TABLE.value,
            POPULATION_BASED_REGIONS.SYNAPTIC_MATRIX.value,
            POPULATION_BASED_REGIONS.DIRECT_MATRIX.value,
            routing_info, graph_mapper, machine_graph, machine_time_step)

        if isinstance(self._synapse_dynamics,
                      AbstractSynapseDynamicsStructural):
            self._synapse_dynamics.write_parameters(
                spec,
                POPULATION_BASED_REGIONS.SYNAPSE_DYNAMICS.value,
                machine_time_step, weight_scales,
                application_graph=application_graph,
                machine_graph=machine_graph,
                app_vertex=application_vertex, post_slice=post_vertex_slice,
                machine_vertex=machine_vertex,
                graph_mapper=graph_mapper, routing_info=routing_info)
        else:
            self._synapse_dynamics.write_parameters(
                spec,
                POPULATION_BASED_REGIONS.SYNAPSE_DYNAMICS.value,
                machine_time_step, weight_scales)

        self._weight_scales[placement] = weight_scales

        self._write_on_machine_data_spec(
            spec, post_vertex_slice, weight_scales, gen_data)

    def clear_connection_cache(self):
        self._retrieved_blocks = dict()

    def get_connections_from_machine(
            self, transceiver, placement, machine_edge, graph_mapper,
            routing_infos, synapse_info, machine_time_step,
            using_extra_monitor_cores, placements=None, data_receiver=None,
            sender_extra_monitor_core_placement=None,
            extra_monitor_cores_for_router_timeout=None,
            handle_time_out_configuration=True, fixed_routes=None):
        app_edge = graph_mapper.get_application_edge(machine_edge)
        if not isinstance(app_edge, ProjectionApplicationEdge):
            return None

        # Get details for extraction
        pre_vertex_slice = graph_mapper.get_slice(machine_edge.pre_vertex)
        post_vertex_slice = graph_mapper.get_slice(machine_edge.post_vertex)

        # Get the key for the pre_vertex
        key = routing_infos.get_first_key_for_edge(machine_edge)

        # Get the key for the delayed pre_vertex
        delayed_key = None
        if app_edge.delay_edge is not None:
            delayed_key = self._delay_key_index[
                app_edge.pre_vertex, pre_vertex_slice.lo_atom,
                pre_vertex_slice.hi_atom].first_key

        # Get the block for the connections from the pre_vertex
        master_pop_table, direct_synapses, indirect_synapses = \
            self.__compute_addresses(transceiver, placement)
        data, max_row_length = self._retrieve_synaptic_block(
            transceiver, placement, master_pop_table, indirect_synapses,
            direct_synapses, key, pre_vertex_slice.n_atoms, synapse_info.index,
            using_extra_monitor_cores, placements, data_receiver,
            sender_extra_monitor_core_placement,
            extra_monitor_cores_for_router_timeout, fixed_routes)

        # Get the block for the connections from the delayed pre_vertex
        delayed_data = None
        delayed_max_row_len = 0
        if delayed_key is not None:
            delayed_data, delayed_max_row_len = self._retrieve_synaptic_block(
                transceiver, placement, master_pop_table, indirect_synapses,
                direct_synapses, delayed_key,
                pre_vertex_slice.n_atoms * app_edge.n_delay_stages,
                synapse_info.index, using_extra_monitor_cores, placements,
                data_receiver, sender_extra_monitor_core_placement,
                extra_monitor_cores_for_router_timeout,
                handle_time_out_configuration, fixed_routes)

        # Convert the blocks into connections
        return self._synapse_io.read_synapses(
            synapse_info, pre_vertex_slice, post_vertex_slice,
            max_row_length, delayed_max_row_len, self._n_synapse_types,
            self._weight_scales[placement], data, delayed_data,
            app_edge.n_delay_stages, machine_time_step)

    def __compute_addresses(self, transceiver, placement):
        """ Helper for computing the addresses of the master pop table and\
            synaptic-matrix-related bits.
        """
        master_pop_table = locate_memory_region_for_placement(
            placement, POPULATION_BASED_REGIONS.POPULATION_TABLE.value,
            transceiver)
        synaptic_matrix = locate_memory_region_for_placement(
            placement, POPULATION_BASED_REGIONS.SYNAPTIC_MATRIX.value,
            transceiver)
        direct_synapses = locate_memory_region_for_placement(
            placement, POPULATION_BASED_REGIONS.DIRECT_MATRIX.value,
            transceiver) + 4
        return master_pop_table, direct_synapses, synaptic_matrix

    def _retrieve_synaptic_block(
            self, transceiver, placement, master_pop_table_address,
            indirect_synapses_address, direct_synapses_address,
            key, n_rows, index, using_extra_monitor_cores, placements=None,
            data_receiver=None, sender_extra_monitor_core_placement=None,
            extra_monitor_cores_for_router_timeout=None,
            handle_time_out_configuration=True, fixed_routes=None):
        """ Read in a synaptic block from a given processor and vertex on\
            the machine
        """
        # See if we have already got this block
        if (placement, key, index) in self._retrieved_blocks:
            return self._retrieved_blocks[placement, key, index]

        items = self._poptable_type.extract_synaptic_matrix_data_location(
            key, master_pop_table_address, transceiver,
            placement.x, placement.y)
        if index >= len(items):
            return None, None

        max_row_length, synaptic_block_offset, is_single = items[index]
        if max_row_length == 0:
            return None, None

        block = None
        if max_row_length > 0 and synaptic_block_offset is not None:
            # if exploiting the extra monitor cores, need to set the machine
            # for data extraction mode
            if using_extra_monitor_cores and handle_time_out_configuration:
                data_receiver.set_cores_for_data_extraction(
                    transceiver, extra_monitor_cores_for_router_timeout,
                    placements)

            # read in the synaptic block
            if not is_single:
                block = self.__read_multiple_synaptic_blocks(
                    transceiver, data_receiver, placement, n_rows,
                    max_row_length,
                    indirect_synapses_address + synaptic_block_offset,
                    using_extra_monitor_cores,
                    sender_extra_monitor_core_placement, fixed_routes)
            else:
                block, max_row_length = self.__read_single_synaptic_block(
                    transceiver, data_receiver, placement, n_rows,
                    direct_synapses_address + synaptic_block_offset,
                    using_extra_monitor_cores,
                    sender_extra_monitor_core_placement, fixed_routes)

            if using_extra_monitor_cores and handle_time_out_configuration:
                data_receiver.unset_cores_for_data_extraction(
                    transceiver, extra_monitor_cores_for_router_timeout,
                    placements)

        self._retrieved_blocks[placement, key, index] = (block, max_row_length)
        return block, max_row_length

    def __read_multiple_synaptic_blocks(
            self, transceiver, data_receiver, placement, n_rows,
            max_row_length, address, using_extra_monitor_cores,
            sender_extra_monitor_core_placement, fixed_routes):
        """ Read in an array of synaptic blocks.
        """
        # calculate the synaptic block size in bytes
        synaptic_block_size = self._synapse_io.get_block_n_bytes(
            max_row_length, n_rows)

        # read in the synaptic block
        if using_extra_monitor_cores:
            return data_receiver.get_data(
                transceiver, sender_extra_monitor_core_placement, address,
                synaptic_block_size, fixed_routes)
        return transceiver.read_memory(
            placement.x, placement.y, address, synaptic_block_size)

    def __read_single_synaptic_block(
            self, transceiver, data_receiver, placement, n_rows, address,
            using_extra_monitor_cores, sender_extra_monitor_core_placement,
            fixed_routes):
        """ Read in a single synaptic block.
        """
        # The data is one per row
        synaptic_block_size = n_rows * 4

        # read in the synaptic row data
        if using_extra_monitor_cores:
            single_block = data_receiver.get_data(
                transceiver, sender_extra_monitor_core_placement, address,
                synaptic_block_size, fixed_routes)
        else:
            single_block = transceiver.read_memory(
                placement.x, placement.y, address, synaptic_block_size)

        # Convert the block into a set of rows
        numpy_block = numpy.zeros((n_rows, 4), dtype="uint32")
        numpy_block[:, 3] = numpy.asarray(
            single_block, dtype="uint8").view("uint32")
        numpy_block[:, 1] = 1
        return bytearray(numpy_block.tobytes()), 1

    # inherited from AbstractProvidesIncomingPartitionConstraints
    def get_incoming_partition_constraints(self):
<<<<<<< HEAD
        return self._poptable_type.get_edge_constraints()

    def read_parameters_from_machine(
            self, transceiver, placement, vertex_slice):
        # locate SDRAM address to where the synapse parameters are stored
        synapse_region_sdram_address = locate_memory_region_for_placement(
            placement, POPULATION_BASED_REGIONS.SYNAPSE_PARAMS.value,
            transceiver)

        # get size of synapse params
        size_of_region = (
            self._synapse_type.get_sdram_usage_per_neuron_in_bytes() *
            vertex_slice.n_atoms)

        # get data from the machine
        byte_array = transceiver.read_memory(
            placement.x, placement.y, synapse_region_sdram_address,
            size_of_region)

        synapse_params, _ = translate_parameters(
            self._synapse_type.get_synapse_type_parameter_types(),
            byte_array, 0, vertex_slice)
        self._synapse_type.set_synapse_type_parameters(
            synapse_params, vertex_slice)

    def regenerate_data_specification(
            self, spec, placement, machine_time_step, time_scale_factor,
            vertex_slice):
        spec.reserve_memory_region(
            region=POPULATION_BASED_REGIONS.SYNAPSE_PARAMS.value,
            size=self._get_synapse_params_size(vertex_slice),
            label='SynapseParams')
        spec.switch_write_focus(POPULATION_BASED_REGIONS.SYNAPSE_PARAMS.value)
        write_parameters_per_neuron(
            spec, vertex_slice,
            self._synapse_type.get_synapse_type_parameters())

    def _write_on_machine_data_spec(
            self, spec, post_vertex_slice, weight_scales, generator_data):
        """ Write the data spec for the synapse expander

        :param spec: The specification to write to
        :param post_vertex_slice: The slice of the vertex being written
        :param weight_scales: scaling of weights on each synapse
        """
        if not generator_data:
            return

        n_bytes = (
            _SYNAPSES_BASE_GENERATOR_SDRAM_USAGE_IN_BYTES +
            (self._synapse_type.get_n_synapse_types() * 4))
        for data in generator_data:
            n_bytes += data.size

        spec.reserve_memory_region(
            region=POPULATION_BASED_REGIONS.CONNECTOR_BUILDER.value,
            size=n_bytes, label="ConnectorBuilderRegion")
        spec.switch_write_focus(
            region=POPULATION_BASED_REGIONS.CONNECTOR_BUILDER.value)

        spec.write_value(len(generator_data))
        spec.write_value(post_vertex_slice.lo_atom)
        spec.write_value(post_vertex_slice.n_atoms)
        spec.write_value(self._synapse_type.get_n_synapse_types())
        spec.write_value(self._synapse_type.get_n_synapse_type_bits())
        n_neuron_id_bits = get_n_bits(post_vertex_slice.n_atoms)
        spec.write_value(n_neuron_id_bits)
        for w in weight_scales:
            spec.write_value(int(w), data_type=DataType.INT32)

        for data in generator_data:
            spec.write_array(data.gen_data)

    def gen_on_machine(self, vertex_slice):
        """ True if the synapses should be generated on the machine
        """
        key = (vertex_slice.lo_atom, vertex_slice.hi_atom)
        return self._gen_on_machine.get(key, False)
=======
        return self._poptable_type.get_edge_constraints()
>>>>>>> 2c2252fb
<|MERGE_RESOLUTION|>--- conflicted
+++ resolved
@@ -13,11 +13,7 @@
 from spinn_utilities.helpful_functions import get_valid_components
 from spynnaker.pyNN.models.neuron.generator_data import GeneratorData
 
-<<<<<<< HEAD
 # front-end common
-=======
-# front-end-common
->>>>>>> 2c2252fb
 from spinn_front_end_common.utilities.helpful_functions \
     import locate_memory_region_for_placement
 from spinn_front_end_common.utilities.globals_variables import get_simulator
@@ -40,13 +36,8 @@
 from spynnaker.pyNN.models.utility_models import DelayExtensionVertex
 from spynnaker.pyNN.utilities.constants \
     import POPULATION_BASED_REGIONS, POSSION_SIGMA_SUMMATION_LIMIT
-<<<<<<< HEAD
 from spynnaker.pyNN.utilities.utility_calls \
-    import get_maximum_probable_value, write_parameters_per_neuron, \
-    translate_parameters, get_n_bits
-=======
-from spynnaker.pyNN.utilities.utility_calls import get_maximum_probable_value
->>>>>>> 2c2252fb
+    import get_maximum_probable_value, get_n_bits
 from spynnaker.pyNN.utilities.running_stats import RunningStats
 
 
@@ -86,19 +77,13 @@
         "_spikes_per_second",
         "_synapse_dynamics",
         "_synapse_io",
-<<<<<<< HEAD
-        "_synapse_type",
         "_weight_scales",
         "_ring_buffer_shifts",
         "_gen_on_machine",
         "_max_row_info"]
-=======
-        "_weight_scales"]
->>>>>>> 2c2252fb
-
-    def __init__(self, n_synapse_types, ring_buffer_sigma,
-                 spikes_per_second, config, population_table_type=None,
-                 synapse_io=None):
+
+    def __init__(self, n_synapse_types, ring_buffer_sigma, spikes_per_second,
+                 config, population_table_type=None, synapse_io=None):
         self._n_synapse_types = n_synapse_types
         self._ring_buffer_sigma = ring_buffer_sigma
         self._spikes_per_second = spikes_per_second
@@ -296,7 +281,7 @@
                         size += gen_size * n_edge_vertices
         if gen_on_machine:
             size += _SYNAPSES_BASE_GENERATOR_SDRAM_USAGE_IN_BYTES
-            size += self._synapse_type.get_n_synapse_types() * 4
+            size += self._n_synapse_types * 4
         return size
 
     def _get_synapse_dynamics_parameter_size(self, vertex_slice,
@@ -541,21 +526,8 @@
         return float(math.pow(2, 16 - (ring_buffer_to_input_left_shift + 1)))
 
     def _write_synapse_parameters(
-<<<<<<< HEAD
-            self, spec, ring_buffer_shifts, post_vertex_slice, input_type):
+            self, spec, ring_buffer_shifts, post_vertex_slice, weight_scale):
         # Get the ring buffer shifts and scaling factors
-        weight_scale = input_type.get_global_weight_scale()
-=======
-            self, spec, machine_vertex, machine_graph, graph_mapper,
-            post_slices, post_slice_index, post_vertex_slice, weight_scale,
-            machine_time_step):
-        # Get the ring buffer shifts and scaling factors
-        # weight_scale = input_type.get_global_weight_scale()
-        ring_buffer_shifts = self._get_ring_buffer_to_input_left_shifts(
-            machine_vertex, machine_graph, graph_mapper, post_slices,
-            post_slice_index, post_vertex_slice, machine_time_step,
-            weight_scale)
->>>>>>> 2c2252fb
 
         spec.switch_write_focus(POPULATION_BASED_REGIONS.SYNAPSE_PARAMS.value)
 
@@ -628,7 +600,6 @@
                     machine_edge.pre_vertex)
 
                 for synapse_info in app_edge.synapse_information:
-<<<<<<< HEAD
                     rinfo = routing_info.get_routing_info_for_edge(
                         machine_edge)
 
@@ -652,7 +623,7 @@
                             spec, synaptic_matrix_region, synapse_info,
                             pre_slices, pre_slice_idx, post_slices,
                             post_slice_index, pre_vertex_slice,
-                            post_vertex_slice, app_edge, n_synapse_types,
+                            post_vertex_slice, app_edge, self._n_synapse_types,
                             single_synapses, master_pop_table_region,
                             weight_scales, machine_time_step, rinfo,
                             all_syn_block_sz, block_addr, single_addr,
@@ -672,18 +643,6 @@
                 post_vertex_slice, master_pop_table_region, rinfo,
                 all_syn_block_sz, block_addr, machine_time_step, app_edge,
                 generator_data)
-=======
-                    block_addr, single_addr = self.__write_row(
-                        spec, synaptic_matrix_region, synapse_info, pre_slices,
-                        pre_slice_idx, post_slices, post_slice_index,
-                        pre_vertex_slice, post_vertex_slice, app_edge,
-                        self._n_synapse_types, single_synapses,
-                        master_pop_table_region, weight_scales,
-                        machine_time_step,
-                        routing_info.get_routing_info_for_edge(machine_edge),
-                        all_syn_block_sz, block_addr, single_addr,
-                        machine_edge=machine_edge)
->>>>>>> 2c2252fb
 
         self._poptable_type.finish_master_pop_table(
             spec, master_pop_table_region)
@@ -920,24 +879,20 @@
 
     def _get_ring_buffer_shifts(
             self, application_vertex, application_graph, machine_timestep,
-            input_type):
+            weight_scale):
         """ Get the ring buffer shifts for this vertex
         """
         if self._ring_buffer_shifts is None:
             self._ring_buffer_shifts = \
                 self._get_ring_buffer_to_input_left_shifts(
                     application_vertex, application_graph, machine_timestep,
-                    input_type.get_global_weight_scale())
+                    weight_scale)
         return self._ring_buffer_shifts
 
     def write_data_spec(
             self, spec, application_vertex, post_vertex_slice, machine_vertex,
             placement, machine_graph, application_graph, routing_info,
-<<<<<<< HEAD
-            graph_mapper, input_type, machine_time_step, placements):
-=======
-            graph_mapper, weight_scale, machine_time_step):
->>>>>>> 2c2252fb
+            graph_mapper, weight_scale, machine_time_step, placements):
         # Create an index of delay keys into this vertex
         for m_edge in machine_graph.get_edges_ending_at_vertex(machine_vertex):
             app_edge = graph_mapper.get_application_edge(m_edge)
@@ -963,14 +918,9 @@
 
         ring_buffer_shifts = self._get_ring_buffer_shifts(
             application_vertex, application_graph, machine_time_step,
-            input_type)
+            weight_scale)
         weight_scales = self._write_synapse_parameters(
-<<<<<<< HEAD
-            spec, ring_buffer_shifts, post_vertex_slice, input_type)
-=======
-            spec, machine_vertex, machine_graph, graph_mapper, post_slices,
-            post_slice_idx, post_vertex_slice, weight_scale, machine_time_step)
->>>>>>> 2c2252fb
+            spec, ring_buffer_shifts, post_vertex_slice, weight_scale)
 
         gen_data = self._write_synaptic_matrix_and_master_population_table(
             spec, post_slices, post_slice_idx, machine_vertex,
@@ -1176,43 +1126,7 @@
 
     # inherited from AbstractProvidesIncomingPartitionConstraints
     def get_incoming_partition_constraints(self):
-<<<<<<< HEAD
         return self._poptable_type.get_edge_constraints()
-
-    def read_parameters_from_machine(
-            self, transceiver, placement, vertex_slice):
-        # locate SDRAM address to where the synapse parameters are stored
-        synapse_region_sdram_address = locate_memory_region_for_placement(
-            placement, POPULATION_BASED_REGIONS.SYNAPSE_PARAMS.value,
-            transceiver)
-
-        # get size of synapse params
-        size_of_region = (
-            self._synapse_type.get_sdram_usage_per_neuron_in_bytes() *
-            vertex_slice.n_atoms)
-
-        # get data from the machine
-        byte_array = transceiver.read_memory(
-            placement.x, placement.y, synapse_region_sdram_address,
-            size_of_region)
-
-        synapse_params, _ = translate_parameters(
-            self._synapse_type.get_synapse_type_parameter_types(),
-            byte_array, 0, vertex_slice)
-        self._synapse_type.set_synapse_type_parameters(
-            synapse_params, vertex_slice)
-
-    def regenerate_data_specification(
-            self, spec, placement, machine_time_step, time_scale_factor,
-            vertex_slice):
-        spec.reserve_memory_region(
-            region=POPULATION_BASED_REGIONS.SYNAPSE_PARAMS.value,
-            size=self._get_synapse_params_size(vertex_slice),
-            label='SynapseParams')
-        spec.switch_write_focus(POPULATION_BASED_REGIONS.SYNAPSE_PARAMS.value)
-        write_parameters_per_neuron(
-            spec, vertex_slice,
-            self._synapse_type.get_synapse_type_parameters())
 
     def _write_on_machine_data_spec(
             self, spec, post_vertex_slice, weight_scales, generator_data):
@@ -1227,7 +1141,7 @@
 
         n_bytes = (
             _SYNAPSES_BASE_GENERATOR_SDRAM_USAGE_IN_BYTES +
-            (self._synapse_type.get_n_synapse_types() * 4))
+            (self._n_synapse_types * 4))
         for data in generator_data:
             n_bytes += data.size
 
@@ -1240,8 +1154,8 @@
         spec.write_value(len(generator_data))
         spec.write_value(post_vertex_slice.lo_atom)
         spec.write_value(post_vertex_slice.n_atoms)
-        spec.write_value(self._synapse_type.get_n_synapse_types())
-        spec.write_value(self._synapse_type.get_n_synapse_type_bits())
+        spec.write_value(self._n_synapse_types)
+        spec.write_value(get_n_bits(self._n_synapse_types))
         n_neuron_id_bits = get_n_bits(post_vertex_slice.n_atoms)
         spec.write_value(n_neuron_id_bits)
         for w in weight_scales:
@@ -1254,7 +1168,4 @@
         """ True if the synapses should be generated on the machine
         """
         key = (vertex_slice.lo_atom, vertex_slice.hi_atom)
-        return self._gen_on_machine.get(key, False)
-=======
-        return self._poptable_type.get_edge_constraints()
->>>>>>> 2c2252fb
+        return self._gen_on_machine.get(key, False)