--- conflicted
+++ resolved
@@ -1,37 +1,17 @@
 from collections import defaultdict
 import math
 import struct
-<<<<<<< HEAD
-from collections import defaultdict
-from scipy import special  # @UnresolvedImport
-import numpy
-
-# spinn utilities
-from spinn_utilities.helpful_functions import get_valid_components
-
-# pacman
-from pacman.utilities.utility_calls import get_max_atoms_per_core
-
-# front-end common
-from spinn_front_end_common.utilities.helpful_functions \
-    import locate_memory_region_for_placement
-
-# dsg
-from data_specification.enums import DataType
-
-# spynnaker
-=======
 import sys
 import numpy
 import scipy.stats  # @UnresolvedImport
 from scipy import special  # @UnresolvedImport
 from spinn_utilities.helpful_functions import get_valid_components
+from pacman.utilities.utility_calls import get_max_atoms_per_core
 from pacman.model.abstract_classes import AbstractHasGlobalMaxAtoms
 from data_specification.enums import DataType
 from spinn_front_end_common.utilities.helpful_functions import (
     locate_memory_region_for_placement)
 from spinn_front_end_common.utilities.globals_variables import get_simulator
->>>>>>> 0dd117f9
 from spynnaker.pyNN.models.neuron.generator_data import GeneratorData
 from spynnaker.pyNN.exceptions import SynapticConfigurationException
 from spynnaker.pyNN.models.neural_projections.connectors import (
@@ -45,16 +25,10 @@
 from spynnaker.pyNN.models.spike_source.spike_source_poisson_vertex import (
     SpikeSourcePoissonVertex)
 from spynnaker.pyNN.models.utility_models import DelayExtensionVertex
-<<<<<<< HEAD
-from spynnaker.pyNN.utilities.constants \
-    import POPULATION_BASED_REGIONS, POSSION_SIGMA_SUMMATION_LIMIT
-from spynnaker.pyNN.utilities.utility_calls import get_n_bits
-=======
 from spynnaker.pyNN.utilities.constants import (
     POPULATION_BASED_REGIONS, POSSION_SIGMA_SUMMATION_LIMIT)
 from spynnaker.pyNN.utilities.utility_calls import (
     get_maximum_probable_value, get_n_bits)
->>>>>>> 0dd117f9
 from spynnaker.pyNN.utilities.running_stats import RunningStats
 
 TIME_STAMP_BYTES = 4
@@ -282,8 +256,6 @@
                     # Get the size
                     connector = synapse_info.connector
                     dynamics = synapse_info.synapse_dynamics
-#                    weights = synapse_info.weight
-#                    delays = synapse_info.delay
                     connector_gen = isinstance(
                         connector, AbstractGenerateConnectorOnMachine) and \
                         connector.generate_on_machine(
