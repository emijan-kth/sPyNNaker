--- conflicted
+++ resolved
@@ -28,9 +28,9 @@
         super(SynapseTypeExponential, self).__init__([
             DataType.U032,    # decay_E
             DataType.U032,    # init_E
+            DataType.S1615,   # isyn_exc
             DataType.U032,    # decay_I
             DataType.U032,    # init_I
-            DataType.S1615,   # isyn_exc
             DataType.S1615])  # isyn_inh
         self._tau_syn_E = tau_syn_E
         self._tau_syn_I = tau_syn_I
@@ -70,15 +70,16 @@
         # Add the rest of the data
         return [parameters[TAU_SYN_E].apply_operation(decay),
                 parameters[TAU_SYN_E].apply_operation(init),
+                state_variables[ISYN_EXC],
                 parameters[TAU_SYN_I].apply_operation(decay),
                 parameters[TAU_SYN_I].apply_operation(init),
-                state_variables[ISYN_EXC], state_variables[ISYN_INH]]
+                state_variables[ISYN_INH]]
 
     @overrides(AbstractSynapseType.update_values)
     def update_values(self, values, parameters, state_variables):
 
         # Read the data
-        (_decay_E, _init_E, _decay_I, _init_I, isyn_exc, isyn_inh) = values
+        (_decay_E, _init_E, isyn_exc, _decay_I, _init_I, isyn_inh) = values
 
         state_variables[ISYN_EXC] = isyn_exc
         state_variables[ISYN_INH] = isyn_inh
@@ -99,46 +100,6 @@
     def get_synapse_targets(self):
         return "excitatory", "inhibitory"
 
-<<<<<<< HEAD
-    @overrides(AbstractSynapseType.get_n_synapse_type_parameters)
-    def get_n_synapse_type_parameters(self):
-        return 6
-
-    @inject_items({"machine_time_step": "MachineTimeStep"})
-    def get_synapse_type_parameters(self, machine_time_step):
-        # pylint: disable=arguments-differ
-        e_decay, e_init = get_exponential_decay_and_init(
-            self._data[TAU_SYN_E], machine_time_step)
-        i_decay, i_init = get_exponential_decay_and_init(
-            self._data[TAU_SYN_I], machine_time_step)
-
-        return [
-            # Excitatory
-            NeuronParameter(e_decay, _EXP_TYPES.E_DECAY.data_type),
-            NeuronParameter(e_init, _EXP_TYPES.E_INIT.data_type),
-            NeuronParameter(
-                self._data[GSYN_EXC], _EXP_TYPES.INITIAL_EXC.data_type),
-            # Inhibitory
-            NeuronParameter(i_decay, _EXP_TYPES.I_DECAY.data_type),
-            NeuronParameter(i_init, _EXP_TYPES.I_INIT.data_type),
-            NeuronParameter(
-                self._data[GSYN_INH], _EXP_TYPES.INITIAL_INH.data_type)
-        ]
-
-    @overrides(AbstractSynapseType.get_synapse_type_parameter_types)
-    def get_synapse_type_parameter_types(self):
-        return [item.data_type for item in _EXP_TYPES]
-
-    @overrides(AbstractSynapseType.get_n_cpu_cycles_per_neuron)
-    def get_n_cpu_cycles_per_neuron(self):
-
-        # A guess
-        return 100
-
-    @overrides(AbstractContainsUnits.get_units)
-    def get_units(self, variable):
-        return self._units[variable]
-=======
     @property
     def tau_syn_E(self):
         return self._tau_syn_E
@@ -169,5 +130,4 @@
 
     @isyn_inh.setter
     def isyn_inh(self, isyn_inh):
-        self._isyn_inh = isyn_inh
->>>>>>> c85128fc
+        self._isyn_inh = isyn_inh