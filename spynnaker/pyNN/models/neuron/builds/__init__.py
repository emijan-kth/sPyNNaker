# Copyright (c) 2015 The University of Manchester
#
# Licensed under the Apache License, Version 2.0 (the "License");
# you may not use this file except in compliance with the License.
# You may obtain a copy of the License at
#
#     https://www.apache.org/licenses/LICENSE-2.0
#
# Unless required by applicable law or agreed to in writing, software
# distributed under the License is distributed on an "AS IS" BASIS,
# WITHOUT WARRANTIES OR CONDITIONS OF ANY KIND, either express or implied.
# See the License for the specific language governing permissions and
# limitations under the License.

from .eif_cond_alpha_isfa_ista import EIFConductanceAlphaPopulation
from .hh_cond_exp import HHCondExp
from .if_cond_alpha import IFCondAlpha
from .if_cond_exp_base import IFCondExpBase
from .if_curr_alpha import IFCurrAlpha
from .if_curr_dual_exp_base import IFCurrDualExpBase
from .if_curr_exp_base import IFCurrExpBase
from .if_facets_hardware1 import IFFacetsConductancePopulation
from .izk_cond_exp_base import IzkCondExpBase
from .izk_cond_dual_exp_base import IzkCondDualExpBase
from .izk_curr_exp_base import IzkCurrExpBase
from .if_cond_exp_stoc import IFCondExpStoc
from .if_curr_delta import IFCurrDelta
from .if_curr_exp_ca2_adaptive import IFCurrExpCa2Adaptive
from .if_curr_exp_semd_base import IFCurrExpSEMDBase
from .if_curr_delta_ca2_adaptive import IFCurrDeltaCa2Adaptive

__all__ = ["EIFConductanceAlphaPopulation", "HHCondExp", "IFCondAlpha",
           "IFCondExpBase", "IFCurrAlpha", "IFCurrDualExpBase",
           "IFCurrExpBase", "IFFacetsConductancePopulation", "IzkCondExpBase",
<<<<<<< HEAD
           "IzkCurrExpBase", "IFCondExpStoc",
           "IFCurrDelta", "IFCurrExpCa2Adaptive", "IFCurrExpSEMDBase",
           "IFCurrDeltaCa2Adaptive"]
=======
           "IzkCurrExpBase", "IFCondExpStoc", "IzkCondDualExpBase",
           "IFCurrDelta", "IFCurrExpCa2Adaptive", "IFCurrExpSEMDBase"]
>>>>>>> 2132577a
<|MERGE_RESOLUTION|>--- conflicted
+++ resolved
@@ -32,11 +32,6 @@
 __all__ = ["EIFConductanceAlphaPopulation", "HHCondExp", "IFCondAlpha",
            "IFCondExpBase", "IFCurrAlpha", "IFCurrDualExpBase",
            "IFCurrExpBase", "IFFacetsConductancePopulation", "IzkCondExpBase",
-<<<<<<< HEAD
-           "IzkCurrExpBase", "IFCondExpStoc",
+           "IzkCurrExpBase", "IFCondExpStoc", "IzkCondDualExpBase",
            "IFCurrDelta", "IFCurrExpCa2Adaptive", "IFCurrExpSEMDBase",
-           "IFCurrDeltaCa2Adaptive"]
-=======
-           "IzkCurrExpBase", "IFCondExpStoc", "IzkCondDualExpBase",
-           "IFCurrDelta", "IFCurrExpCa2Adaptive", "IFCurrExpSEMDBase"]
->>>>>>> 2132577a
+           "IFCurrDeltaCa2Adaptive"]