--- conflicted
+++ resolved
@@ -236,14 +236,9 @@
             spec.write_value(0)
             spec.write_value(0)
         else:
-<<<<<<< HEAD
             routing_info = SpynnakerDataView.get_routing_infos()
-            r_info = routing_info.get_routing_info_for_edge(
-                self.__neuron_to_synapse_edge)
-=======
             r_info = routing_info.get_routing_info_from_pre_vertex(
                 self.__neuron_vertex, self.__partition_id)
->>>>>>> dccfb1d0
             spec.write_value(r_info.first_key)
             spec.write_value(r_info.first_mask)
             spec.write_value(~r_info.first_mask & 0xFFFFFFFF)
