# Copyright (c) 2017-2019 The University of Manchester
#
# This program is free software: you can redistribute it and/or modify
# it under the terms of the GNU General Public License as published by
# the Free Software Foundation, either version 3 of the License, or
# (at your option) any later version.
#
# This program is distributed in the hope that it will be useful,
# but WITHOUT ANY WARRANTY; without even the implied warranty of
# MERCHANTABILITY or FITNESS FOR A PARTICULAR PURPOSE.  See the
# GNU General Public License for more details.
#
# You should have received a copy of the GNU General Public License
# along with this program.  If not, see <http://www.gnu.org/licenses/>.

import numpy

from data_specification.enums import DataType
from spinn_utilities.config_holder import get_config_int
from spinn_utilities.overrides import overrides
from spynnaker.pyNN.models.neuron.input_types import InputTypeConductance
from .abstract_neuron_impl import AbstractNeuronImpl
from spinn_front_end_common.utilities.constants import BYTES_PER_WORD
from spinn_front_end_common.utilities.globals_variables import (
    machine_time_step)

# The size of the n_steps_per_timestep parameter
_N_STEPS_PER_TIMESTEP_SIZE = 1 * BYTES_PER_WORD

# The default number of steps per timestep
_DEFAULT_N_STEPS_PER_TIMESTEP = 1


class NeuronImplStandard(AbstractNeuronImpl):
    """ The standard componentised neuron implementation.
    """

    __slots__ = [
        "__model_name",
        "__binary",
        "__neuron_model",
        "__input_type",
        "__synapse_type",
        "__threshold_type",
        "__additional_input_type",
        "__components",
        "__n_steps_per_timestep"
    ]

    _RECORDABLES = ["v", "gsyn_exc", "gsyn_inh"]

    _RECORDABLE_DATA_TYPES = {
        "v": DataType.S1615,
        "gsyn_exc": DataType.S1615,
        "gsyn_inh": DataType.S1615
    }

    _RECORDABLE_UNITS = {
        'v': 'mV',
        'gsyn_exc': "uS",
        'gsyn_inh': "uS"}

    def __init__(
            self, model_name, binary, neuron_model, input_type,
            synapse_type, threshold_type, additional_input_type=None):
        """
        :param str model_name:
        :param str binary:
        :param AbstractNeuronModel neuron_model:
        :param AbstractInputType input_type:
        :param AbstractSynapseType synapse_type:
        :param AbstractThresholdType threshold_type:
        :param additional_input_type:
        :type additional_input_type: AbstractAdditionalInput or None
        """
        self.__model_name = model_name
        self.__binary = binary
        self.__neuron_model = neuron_model
        self.__input_type = input_type
        self.__synapse_type = synapse_type
        self.__threshold_type = threshold_type
        self.__additional_input_type = additional_input_type
        self.__n_steps_per_timestep = _DEFAULT_N_STEPS_PER_TIMESTEP

        self.__components = [
            self.__neuron_model, self.__input_type, self.__threshold_type,
            self.__synapse_type]
        if self.__additional_input_type is not None:
            self.__components.append(self.__additional_input_type)

    @property
    def n_steps_per_timestep(self):
        return self.__n_steps_per_timestep

    @n_steps_per_timestep.setter
    def n_steps_per_timestep(self, n_steps_per_timestep):
        self.__n_steps_per_timestep = n_steps_per_timestep

    @property
    @overrides(AbstractNeuronImpl.model_name)
    def model_name(self):
        return self.__model_name

    @property
    @overrides(AbstractNeuronImpl.binary_name)
    def binary_name(self):
        return self.__binary

    @overrides(AbstractNeuronImpl.get_n_cpu_cycles)
    def get_n_cpu_cycles(self, n_neurons):
        total = self.__neuron_model.get_n_cpu_cycles(n_neurons)
        total += self.__synapse_type.get_n_cpu_cycles(n_neurons)
        total += self.__input_type.get_n_cpu_cycles(n_neurons)
        total += self.__threshold_type.get_n_cpu_cycles(n_neurons)
        if self.__additional_input_type is not None:
            total += self.__additional_input_type.get_n_cpu_cycles(n_neurons)
        return total

    @overrides(AbstractNeuronImpl.get_dtcm_usage_in_bytes)
    def get_dtcm_usage_in_bytes(self, n_neurons):
        total = _N_STEPS_PER_TIMESTEP_SIZE
        total += self.__neuron_model.get_dtcm_usage_in_bytes(n_neurons)
        total += self.__synapse_type.get_dtcm_usage_in_bytes(n_neurons)
        total += self.__input_type.get_dtcm_usage_in_bytes(n_neurons)
        total += self.__threshold_type.get_dtcm_usage_in_bytes(n_neurons)
        if self.__additional_input_type is not None:
            total += self.__additional_input_type.get_dtcm_usage_in_bytes(
                n_neurons)
        return total

    @overrides(AbstractNeuronImpl.get_sdram_usage_in_bytes)
    def get_sdram_usage_in_bytes(self, n_neurons):
        total = _N_STEPS_PER_TIMESTEP_SIZE
        total += self.__neuron_model.get_sdram_usage_in_bytes(n_neurons)
        total += self.__synapse_type.get_sdram_usage_in_bytes(n_neurons)
        total += self.__input_type.get_sdram_usage_in_bytes(n_neurons)
        total += self.__threshold_type.get_sdram_usage_in_bytes(n_neurons)
        if self.__additional_input_type is not None:
            total += self.__additional_input_type.get_sdram_usage_in_bytes(
                n_neurons)
        return total

    @overrides(AbstractNeuronImpl.get_global_weight_scale)
    def get_global_weight_scale(self):
        return self.__input_type.get_global_weight_scale()

    @overrides(AbstractNeuronImpl.get_n_synapse_types)
    def get_n_synapse_types(self):
        return self.__synapse_type.get_n_synapse_types()

    @overrides(AbstractNeuronImpl.get_synapse_id_by_target)
    def get_synapse_id_by_target(self, target):
        return self.__synapse_type.get_synapse_id_by_target(target)

    @overrides(AbstractNeuronImpl.get_synapse_targets)
    def get_synapse_targets(self):
        return self.__synapse_type.get_synapse_targets()

    @overrides(AbstractNeuronImpl.get_recordable_variables)
    def get_recordable_variables(self):
        return self._RECORDABLES

    @overrides(AbstractNeuronImpl.get_recordable_units)
    def get_recordable_units(self, variable):
        return self._RECORDABLE_UNITS[variable]

    @overrides(AbstractNeuronImpl.get_recordable_data_types)
    def get_recordable_data_types(self):
        return self._RECORDABLE_DATA_TYPES

    @overrides(AbstractNeuronImpl.is_recordable)
    def is_recordable(self, variable):
        return variable in self._RECORDABLES

    @overrides(AbstractNeuronImpl.get_recordable_variable_index)
    def get_recordable_variable_index(self, variable):
        return self._RECORDABLES.index(variable)

    @overrides(AbstractNeuronImpl.add_parameters)
    def add_parameters(self, parameters):
        for component in self.__components:
            component.add_parameters(parameters)

    @overrides(AbstractNeuronImpl.add_state_variables)
    def add_state_variables(self, state_variables):
        for component in self.__components:
            component.add_state_variables(state_variables)

    @overrides(AbstractNeuronImpl.get_data)
    def get_data(self, parameters, state_variables, vertex_slice):
        # Work out the time step per step
<<<<<<< HEAD
        ts = get_config_int("Machine", "machine_time_step")
=======
        ts = machine_time_step()
>>>>>>> 67bb04d0
        ts /= self.__n_steps_per_timestep
        items = [numpy.array([self.__n_steps_per_timestep], dtype="uint32")]
        items.extend(
            component.get_data(parameters, state_variables, vertex_slice, ts)
            for component in self.__components)
        return numpy.concatenate(items)

    @overrides(AbstractNeuronImpl.read_data)
    def read_data(
            self, data, offset, vertex_slice, parameters, state_variables):
        offset += _N_STEPS_PER_TIMESTEP_SIZE
        for component in self.__components:
            offset = component.read_data(
                data, offset, vertex_slice, parameters, state_variables)
        return offset

    @overrides(AbstractNeuronImpl.get_units)
    def get_units(self, variable):
        for component in self.__components:
            if component.has_variable(variable):
                return component.get_units(variable)

        raise KeyError(
            "The parameter {} does not exist in this input "
            "conductance component".format(variable))

    @property
    @overrides(AbstractNeuronImpl.is_conductance_based)
    def is_conductance_based(self):
        return isinstance(self.__input_type, InputTypeConductance)

    def __getitem__(self, key):
        # Find the property in the components...
        for component in self.__components:
            if hasattr(component, key):
                return getattr(component, key)
        # ... or fail
        raise AttributeError("'{}' object has no attribute {}".format(
            self.__class__.__name__, key))<|MERGE_RESOLUTION|>--- conflicted
+++ resolved
@@ -16,7 +16,6 @@
 import numpy
 
 from data_specification.enums import DataType
-from spinn_utilities.config_holder import get_config_int
 from spinn_utilities.overrides import overrides
 from spynnaker.pyNN.models.neuron.input_types import InputTypeConductance
 from .abstract_neuron_impl import AbstractNeuronImpl
@@ -189,11 +188,7 @@
     @overrides(AbstractNeuronImpl.get_data)
     def get_data(self, parameters, state_variables, vertex_slice):
         # Work out the time step per step
-<<<<<<< HEAD
-        ts = get_config_int("Machine", "machine_time_step")
-=======
         ts = machine_time_step()
->>>>>>> 67bb04d0
         ts /= self.__n_steps_per_timestep
         items = [numpy.array([self.__n_steps_per_timestep], dtype="uint32")]
         items.extend(
