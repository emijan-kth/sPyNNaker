# Copyright (c) 2017-2019 The University of Manchester
#
# This program is free software: you can redistribute it and/or modify
# it under the terms of the GNU General Public License as published by
# the Free Software Foundation, either version 3 of the License, or
# (at your option) any later version.
#
# This program is distributed in the hope that it will be useful,
# but WITHOUT ANY WARRANTY; without even the implied warranty of
# MERCHANTABILITY or FITNESS FOR A PARTICULAR PURPOSE.  See the
# GNU General Public License for more details.
#
# You should have received a copy of the GNU General Public License
# along with this program.  If not, see <http://www.gnu.org/licenses/>.

from spinn_utilities.abstract_base import AbstractBase, abstractmethod


class AbstractStandardNeuronComponent(object, metaclass=AbstractBase):
    """ Represents a component of a standard neural model.
    """

    __slots__ = ["__structs", "__units"]

    def __init__(self, structs, units):
        """
        :param list(Struct) structs: The structs of the component
        :param dict units: The units to use for each parameter
        """
        self.__structs = structs
        self.__units = units

    @property
    def structs(self):
        """ The structures of the component.  If there are multiple structs,
            the order is how they will appear in memory; where there are
            structs that repeat per neuron the repeats will appear adjacent
            e.g. for non-repeating struct g, followed by repeating structs s1
            and s2 with 3 neurons the layout will be:
            [g, s1, s1, s1, s2, s2, s2].

        :rtype: list(~spynnaker.pyNN.utilities.struct.Struct)
        """
        return self.__structs

<<<<<<< HEAD
    @abstractmethod
    def get_n_cpu_cycles(self, n_neurons):
        """ Get the number of CPU cycles required to update the state

        :param int n_neurons: The number of neurons to get the cycles for
        :rtype: int
        """
=======
    def get_sdram_usage_in_bytes(self, n_neurons):
        """ Get the SDRAM memory usage required

        :param int n_neurons: The number of neurons to get the usage for
        :rtype: int
        """
        return self.struct.get_size_in_whole_words(n_neurons) * BYTES_PER_WORD
>>>>>>> 446a6486

    @abstractmethod
    def add_parameters(self, parameters):
        """ Add the initial values of the parameters to the parameter holder

        :param ~spinn_utilities.ranged.RangeDictionary parameters:
            A holder of the parameters
        """

    @abstractmethod
    def add_state_variables(self, state_variables):
        """ Add the initial values of the state variables to the state\
            variables holder

        :param ~spinn_utilities.ranged.RangeDictionary state_variables:
            A holder of the state variables
        """

    def has_variable(self, variable):
        """ Determine if this component has a variable by the given name

        :param str variable: The name of the variable
        :rtype: bool
        """
        return variable in self.__units

    def get_units(self, variable):
        """ Get the units of the given variable

        :param str variable: The name of the variable
        """
        return self.__units[variable]<|MERGE_RESOLUTION|>--- conflicted
+++ resolved
@@ -43,24 +43,6 @@
         """
         return self.__structs
 
-<<<<<<< HEAD
-    @abstractmethod
-    def get_n_cpu_cycles(self, n_neurons):
-        """ Get the number of CPU cycles required to update the state
-
-        :param int n_neurons: The number of neurons to get the cycles for
-        :rtype: int
-        """
-=======
-    def get_sdram_usage_in_bytes(self, n_neurons):
-        """ Get the SDRAM memory usage required
-
-        :param int n_neurons: The number of neurons to get the usage for
-        :rtype: int
-        """
-        return self.struct.get_size_in_whole_words(n_neurons) * BYTES_PER_WORD
->>>>>>> 446a6486
-
     @abstractmethod
     def add_parameters(self, parameters):
         """ Add the initial values of the parameters to the parameter holder
