--- conflicted
+++ resolved
@@ -26,23 +26,15 @@
 from pacman.model.constraints.placer_constraints import ChipAndCoreConstraint
 from spinn_front_end_common.utilities.exceptions import ConfigurationException
 from spynnaker.pyNN.data import SpynnakerDataView
-<<<<<<< HEAD
 from spynnaker.pyNN.exceptions import SpynnakerException
-=======
-from spynnaker.pyNN.exceptions import (
-    InvalidParameterType, SpynnakerException)
-from spynnaker.pyNN.models.abstract_models import (
-    AbstractContainsUnits, AbstractReadParametersBeforeSet,
-    AbstractPopulationInitializable, AbstractPopulationSettable,
-    SupportsStructure)
->>>>>>> 804cc0dd
 from spynnaker.pyNN.models.abstract_pynn_model import AbstractPyNNModel
 from spynnaker.pyNN.models.recorder import Recorder
 from spynnaker.pyNN.utilities.constants import SPIKES
 from .idmixin import IDMixin
 from .population_base import PopulationBase
 from .population_view import PopulationView
-from spynnaker.pyNN.models.abstract_models import PopulationApplicationVertex
+from spynnaker.pyNN.models.abstract_models import (
+    PopulationApplicationVertex, SupportsStructure)
 
 logger = FormatAdapter(logging.getLogger(__file__))
 
@@ -108,13 +100,9 @@
         # structure should be a valid Space.py structure type.
         # generation of positions is deferred until needed.
         self.__structure = structure
-<<<<<<< HEAD
         self.__positions = None
-=======
-        self._positions = None
         if isinstance(self.__vertex, SupportsStructure):
             self.__vertex.set_structure(structure)
->>>>>>> 804cc0dd
 
         # add objects to the SpiNNaker control class
         SpynnakerDataView.add_vertex(self.__vertex)
