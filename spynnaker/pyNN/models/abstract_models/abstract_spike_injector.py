from abc import ABCMeta
from six import add_metaclass

from spynnaker.pyNN.models.abstract_models.abstract_population_recordable_vertex import \
    AbstractPopulationRecordableVertex
from pacman.model.partitionable_graph.abstract_partitionable_vertex \
    import AbstractPartitionableVertex
from spinn_front_end_common.abstract_models.abstract_reverse_iptagable_vertex import \
    AbstractReverseIPTagableVertex
from spinn_front_end_common.abstract_models.abstract_data_specable_vertex \
    import AbstractDataSpecableVertex
<<<<<<< HEAD
=======
from abc import ABCMeta
from six import add_metaclass
from abc import abstractmethod
>>>>>>> 83915a0e


@add_metaclass(ABCMeta)
class AbstractSpikeInjector(
<<<<<<< HEAD
        AbstractPopulationRecordableVertex, AbstractDataSpecableVertex,
=======
        AbstractRecordableVertex, AbstractDataSpecableVertex,
>>>>>>> 83915a0e
        AbstractPartitionableVertex, AbstractReverseIPTagableVertex):

    def __init__(self, machine_time_step, timescale_factor, tag, port, address):
        """
        constructor that depends upon the Component vertex
        """
<<<<<<< HEAD
        AbstractPopulationRecordableVertex.__init__(
            self, machine_time_step, "multi_cast_source_sender")
        AbstractDataSpecableVertex.__init__(self,
                                            label="multi_cast_source_sender",
                                            machine_time_step=machine_time_step)
=======
        AbstractRecordableVertex.__init__(
            self, machine_time_step, "multi_cast_source_sender")
        AbstractDataSpecableVertex.__init__(
            self, n_atoms=1, label="multi_cast_source_sender",
            machine_time_step=machine_time_step,
            timescale_factor=timescale_factor)
>>>>>>> 83915a0e
        AbstractPartitionableVertex.__init__(
            self, label="multi_cast_source_sender", n_atoms=1,
            max_atoms_per_core=1)
        AbstractReverseIPTagableVertex.__init__(self, tag, port, address)

    def is_reverse_ip_tagable_vertex(self):
        return True

    @abstractmethod
    def is_spike_injecotr(self):
        """ helper emthod for is_instance
        :return:
        """<|MERGE_RESOLUTION|>--- conflicted
+++ resolved
@@ -1,6 +1,3 @@
-from abc import ABCMeta
-from six import add_metaclass
-
 from spynnaker.pyNN.models.abstract_models.abstract_population_recordable_vertex import \
     AbstractPopulationRecordableVertex
 from pacman.model.partitionable_graph.abstract_partitionable_vertex \
@@ -9,41 +6,27 @@
     AbstractReverseIPTagableVertex
 from spinn_front_end_common.abstract_models.abstract_data_specable_vertex \
     import AbstractDataSpecableVertex
-<<<<<<< HEAD
-=======
 from abc import ABCMeta
 from six import add_metaclass
 from abc import abstractmethod
->>>>>>> 83915a0e
+
 
 
 @add_metaclass(ABCMeta)
 class AbstractSpikeInjector(
-<<<<<<< HEAD
         AbstractPopulationRecordableVertex, AbstractDataSpecableVertex,
-=======
-        AbstractRecordableVertex, AbstractDataSpecableVertex,
->>>>>>> 83915a0e
         AbstractPartitionableVertex, AbstractReverseIPTagableVertex):
 
     def __init__(self, machine_time_step, timescale_factor, tag, port, address):
         """
         constructor that depends upon the Component vertex
         """
-<<<<<<< HEAD
         AbstractPopulationRecordableVertex.__init__(
-            self, machine_time_step, "multi_cast_source_sender")
-        AbstractDataSpecableVertex.__init__(self,
-                                            label="multi_cast_source_sender",
-                                            machine_time_step=machine_time_step)
-=======
-        AbstractRecordableVertex.__init__(
             self, machine_time_step, "multi_cast_source_sender")
         AbstractDataSpecableVertex.__init__(
             self, n_atoms=1, label="multi_cast_source_sender",
             machine_time_step=machine_time_step,
             timescale_factor=timescale_factor)
->>>>>>> 83915a0e
         AbstractPartitionableVertex.__init__(
             self, label="multi_cast_source_sender", n_atoms=1,
             max_atoms_per_core=1)
@@ -53,7 +36,7 @@
         return True
 
     @abstractmethod
-    def is_spike_injecotr(self):
+    def is_spike_injector(self):
         """ helper emthod for is_instance
         :return:
         """