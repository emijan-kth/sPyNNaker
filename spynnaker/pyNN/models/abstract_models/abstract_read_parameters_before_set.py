# Copyright (c) 2017-2019 The University of Manchester
#
# This program is free software: you can redistribute it and/or modify
# it under the terms of the GNU General Public License as published by
# the Free Software Foundation, either version 3 of the License, or
# (at your option) any later version.
#
# This program is distributed in the hope that it will be useful,
# but WITHOUT ANY WARRANTY; without even the implied warranty of
# MERCHANTABILITY or FITNESS FOR A PARTICULAR PURPOSE.  See the
# GNU General Public License for more details.
#
# You should have received a copy of the GNU General Public License
# along with this program.  If not, see <http://www.gnu.org/licenses/>.

from spinn_utilities.abstract_base import AbstractBase, abstractmethod
from spinn_utilities.require_subclass import require_subclass
from pacman.model.graphs.machine import MachineVertex


@require_subclass(MachineVertex)
class AbstractReadParametersBeforeSet(object, metaclass=AbstractBase):
    """ A vertex whose parameters must be read before any can be set.
    """

    __slots__ = ()

    @abstractmethod
<<<<<<< HEAD
    def read_parameters_from_machine(self, transceiver, placement):
=======
    def read_parameters_from_machine(self, placement, vertex_slice):
>>>>>>> e978d02e
        """ Read the parameters from the machine before any are changed.

        :param ~pacman.model.placements.Placement placement:
            the placement of a vertex
        :rtype: None
        """

    @abstractmethod
    def request_read_initial_parameters(self):
        """ Request that initial parameters are read from the machine
        """

    @abstractmethod
    def reset_read_initial_parameters(self):
        """ Indicate that initial parameters have been read and don't need
            to be read again
        """<|MERGE_RESOLUTION|>--- conflicted
+++ resolved
@@ -26,25 +26,10 @@
     __slots__ = ()
 
     @abstractmethod
-<<<<<<< HEAD
-    def read_parameters_from_machine(self, transceiver, placement):
-=======
-    def read_parameters_from_machine(self, placement, vertex_slice):
->>>>>>> e978d02e
+    def read_parameters_from_machine(self, placement):
         """ Read the parameters from the machine before any are changed.
 
         :param ~pacman.model.placements.Placement placement:
             the placement of a vertex
         :rtype: None
-        """
-
-    @abstractmethod
-    def request_read_initial_parameters(self):
-        """ Request that initial parameters are read from the machine
-        """
-
-    @abstractmethod
-    def reset_read_initial_parameters(self):
-        """ Indicate that initial parameters have been read and don't need
-            to be read again
         """