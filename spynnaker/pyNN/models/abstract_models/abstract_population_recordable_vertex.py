--- conflicted
+++ resolved
@@ -11,9 +11,8 @@
 import numpy
 import struct
 from abc import ABCMeta
+from abc import abstractmethod
 from six import add_metaclass
-from abc import abstractmethod
-
 
 logger = logging.getLogger(__name__)
 
@@ -77,7 +76,7 @@
                 (self._no_machine_time_steps * bytes_per_timestep))
 
     def _get_spikes(
-            self, graph_mapper, placements, transciever, compatible_output,
+            self, graph_mapper, placements, transceiver, compatible_output,
             spike_recording_region, sub_vertex_out_spike_bytes_function):
         """
         Return a 2-column numpy array containing cell ids and spike times for
@@ -86,8 +85,8 @@
 
         logger.info("Getting spikes for {}".format(self._label))
 
-        spike_times = list()
-        spike_ids = list()
+        vert_spike_times = list()
+        vert_spike_ids = list()
         ms_per_tick = self._machine_time_step / 1000.0
 
         # Find all the sub-vertices that this pynn_population.py exists on
@@ -102,18 +101,19 @@
             n_atoms = hi_atom - lo_atom + 1
 
             logger.debug("Reading spikes from chip {}, {}, core {}, "
-                         "lo_atom {} hi_atom {}".format(x, y, p, lo_atom, hi_atom))
+                         "lo_atom {} hi_atom {}".format(
+                             x, y, p, lo_atom, hi_atom))
 
             # Get the App Data for the core
             app_data_base_address = \
-                transciever.get_cpu_information_from_core(x, y, p).user[0]
+                transceiver.get_cpu_information_from_core(x, y, p).user[0]
 
             # Get the position of the spike buffer
             spike_region_base_address_offset = \
                 dsg_utility_calls.get_region_base_address_offset(
                     app_data_base_address, spike_recording_region)
             spike_region_base_address_buf = \
-                str(list(transciever.read_memory(
+                str(list(transceiver.read_memory(
                     x, y, spike_region_base_address_offset, 4))[0])
             spike_region_base_address = \
                 struct.unpack("<I", spike_region_base_address_buf)[0]
@@ -121,7 +121,7 @@
 
             # Read the spike data size
             number_of_bytes_written_buf =\
-                str(list(transciever.read_memory(
+                str(list(transceiver.read_memory(
                     x, y, spike_region_base_address, 4))[0])
             number_of_bytes_written = \
                 struct.unpack_from("<I", number_of_bytes_written_buf)[0]
@@ -143,10 +143,14 @@
                          .format(number_of_bytes_written,
                                  hex(number_of_bytes_written),
                                  hex(spike_region_base_address)))
-            spike_data = transciever.read_memory(
+
+            # Create numpy array to hold written data
+            spike_bytes = numpy.empty(number_of_bytes_written, dtype="uint8")
+
+            # Start reading spike data
+            spike_data = transceiver.read_memory(
                 x, y, spike_region_base_address + 4, number_of_bytes_written)
 
-<<<<<<< HEAD
             # Loop through returned chunks
             chunk_start_offset = 0
             for chunk_data in spike_data:
@@ -176,7 +180,7 @@
             spike_bits = numpy.reshape(spike_bits, (-1, out_spike_bytes * 8))
 
             # Slice out neurons that actually exist
-            spike_bits = spike_bits[:,:n_atoms]
+            spike_bits = spike_bits[:, :n_atoms]
 
             # Find indices of where spikes have occurred
             spike_times, spike_ids = numpy.nonzero(spike_bits)
@@ -188,29 +192,19 @@
             # Add to lists for the whole vertex
             vert_spike_times.append(spike_times)
             vert_spike_ids.append(spike_ids)
-=======
-            data_list = bytearray()
-            for data in spike_data:
-                data_list.extend(data)
-
-            numpy_data = numpy.asarray(data_list, dtype="uint8").view(
-                dtype="<i4").byteswap().view("uint8")
-            bits = numpy.fliplr(numpy.unpackbits(numpy_data).reshape(
-                (-1, 32))).reshape((-1, out_spike_bytes * 8))
-            indices = [numpy.add(numpy.where(items)[0], lo_atom)
-                       for items in bits]
-            times = [numpy.repeat(i * ms_per_tick, len(indices[i]))
-                     for i in range(len(indices))]
-            spike_ids.extend([item for sublist in indices for item in sublist])
-            spike_times.extend([item for sublist in times for item in sublist])
->>>>>>> b6d2da30
             progress_bar.update()
 
         progress_bar.end()
-        result = numpy.dstack((spike_ids, spike_times))[0]
-        result = result[numpy.lexsort((spike_times, spike_ids))]
-
-        return result
+
+        # Stack together lists of spike times and ids
+        vert_spike_times = numpy.hstack(vert_spike_times)
+        vert_spike_ids = numpy.hstack(vert_spike_ids)
+
+        # Stack and rotate these two arrays into column format
+        result = numpy.dstack((vert_spike_ids, vert_spike_times))[0]
+
+        # Sort and return
+        return result[numpy.lexsort((vert_spike_times, vert_spike_ids))]
 
     def get_neuron_parameter(
             self, region, compatible_output, has_ran, graph_mapper, placements,
