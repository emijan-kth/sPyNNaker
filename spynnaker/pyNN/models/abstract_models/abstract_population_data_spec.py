--- conflicted
+++ resolved
@@ -1,25 +1,19 @@
-import os
-import logging
-from abc import ABCMeta
-from abc import abstractmethod
-from six import add_metaclass
-
 from data_specification.data_specification_generator import \
     DataSpecificationGenerator
-<<<<<<< HEAD
 from spinn_front_end_common.utilities import packet_conversions
 
-=======
-from spynnaker.pyNN.utilities import packet_conversions
->>>>>>> 83915a0e
 from spynnaker.pyNN.utilities import constants
 from spynnaker.pyNN.models.abstract_models.abstract_synaptic_manager import \
     AbstractSynapticManager
 from spynnaker.pyNN.models.abstract_models.\
     abstract_partitionable_population_vertex import \
     AbstractPartitionablePopulationVertex
-from spynnaker.pyNN import model_binaries
-
+
+import os
+import logging
+from abc import ABCMeta
+from abc import abstractmethod
+from six import add_metaclass
 
 logger = logging.getLogger(__name__)
 
@@ -145,7 +139,9 @@
         # Write this to the system region (to be picked up by the simulation):
         spec.switch_write_focus(
             region=constants.POPULATION_BASED_REGIONS.SYSTEM.value)
-        self._write_basic_setup_info(spec, executable_constant)
+        self._write_basic_setup_info(
+            spec, executable_constant,
+            constants.POPULATION_BASED_REGIONS.SYSTEM.value)
         spec.write_value(data=recording_info)
         spec.write_value(data=spike_history_region_sz)
         spec.write_value(data=neuron_potential_region_sz)
@@ -318,8 +314,5 @@
                 binary_title + "_" + \
                 self._stdp_mechanism.get_vertex_executable_suffix()
 
-        # Rebuild executable name
-        binary_name = os.path.join(os.path.dirname(model_binaries.__file__),
-                                   binary_title + binary_extension)
-
-        return binary_name+        # Reunite title and extension and return
+        return binary_title + binary_extension