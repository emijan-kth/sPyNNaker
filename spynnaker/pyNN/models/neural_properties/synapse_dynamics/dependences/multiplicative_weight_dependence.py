--- conflicted
+++ resolved
@@ -22,14 +22,6 @@
                 (self.A_minus == other.A_minus))
 
     def __ne__(self, other):
-<<<<<<< HEAD
-        """
-        comparison  method for comparing MultiplicativeWeightDependence
-        :param other: instance of MultiplicativeWeightDependence
-        :return:
-        """
-=======
->>>>>>> 53139c1e
         return not self.__eq__(other)
 
     def get_params_size_bytes(self, num_synapse_types, num_terms):
