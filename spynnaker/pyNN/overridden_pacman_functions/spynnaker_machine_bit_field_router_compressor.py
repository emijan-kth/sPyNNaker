# Copyright (c) 2019-2020 The University of Manchester
#
# This program is free software: you can redistribute it and/or modify
# it under the terms of the GNU General Public License as published by
# the Free Software Foundation, either version 3 of the License, or
# (at your option) any later version.
#
# This program is distributed in the hope that it will be useful,
# but WITHOUT ANY WARRANTY; without even the implied warranty of
# MERCHANTABILITY or FITNESS FOR A PARTICULAR PURPOSE.  See the
# GNU General Public License for more details.
#
# You should have received a copy of the GNU General Public License
# along with this program.  If not, see <http://www.gnu.org/licenses/>.

import logging
from six import add_metaclass
from spinn_utilities.abstract_base import AbstractBase, abstractmethod
from spinn_utilities.overrides import overrides
from spinn_front_end_common.abstract_models.\
    abstract_supports_bit_field_generation import \
    AbstractSupportsBitFieldGeneration
from spinn_front_end_common.interface.interface_functions.\
    machine_bit_field_router_compressor import (
        MachineBitFieldPairRouterCompressor,
        MachineBitFieldUnorderedRouterCompressor)
from spinn_front_end_common.utilities import system_control_logic
from spinn_front_end_common.utilities.utility_objs import ExecutableType
from spinnman.model import ExecutableTargets
from spinnman.model.enums import CPUState
from spynnaker.pyNN.models.utility_models.synapse_expander. \
    synapse_expander import SYNAPSE_EXPANDER

logger = logging.getLogger(__name__)


@add_metaclass(AbstractBase)
class SpynnakerMachineBitFieldRouterCompressor(object):

    def __call__(
            self, routing_tables, transceiver, machine, app_id,
            provenance_file_path, machine_graph,
            placements, executable_finder, read_algorithm_iobuf,
            produce_report, default_report_folder, target_length,
            routing_infos, time_to_try_for_each_iteration, use_timer_cut_off,
<<<<<<< HEAD
            machine_time_step, time_scale_factor,
            no_sync_changes, threshold_percentage,
            executable_targets, read_expander_iobuf,
            compress_as_much_as_possible=False, provenance_data_objects=None):
=======
            machine_time_step, time_scale_factor, threshold_percentage,
            executable_targets, compress_as_much_as_possible=False,
            provenance_data_objects=None):
>>>>>>> 316d92c8
        """ entrance for routing table compression with bit field

        :param routing_tables: routing tables
        :param transceiver: spinnman instance
        :param machine: spinnMachine instance
        :param app_id: app id of the application
        :param provenance_file_path: file path for prov data
        :param machine_graph: machine graph
        :param placements: placements on machine
        :param threshold_percentage: the percentage of bitfields to do on chip\
         before its considered a success
        :param executable_finder: where are binaries are located
        :param read_algorithm_iobuf: bool flag saying if read iobuf
        :param compress_as_much_as_possible: bool flag asking if should \
        compress as much as possible
        :param read_expander_iobuf: reads the synaptic expander iobuf.
        :rtype: None
        """

        # build machine compressor
        machine_bit_field_router_compressor = self.compressor_factory()
        (compressor_executable_targets, prov_items) = \
            machine_bit_field_router_compressor(
                routing_tables=routing_tables, transceiver=transceiver,
                machine=machine, app_id=app_id,
                provenance_file_path=provenance_file_path,
                machine_graph=machine_graph,
                placements=placements, executable_finder=executable_finder,
                read_algorithm_iobuf=read_algorithm_iobuf,
                produce_report=produce_report,
                default_report_folder=default_report_folder,
                target_length=target_length, routing_infos=routing_infos,
                time_to_try_for_each_iteration=time_to_try_for_each_iteration,
                use_timer_cut_off=use_timer_cut_off,
                machine_time_step=machine_time_step,
                time_scale_factor=time_scale_factor,
                threshold_percentage=threshold_percentage,
                compress_as_much_as_possible=compress_as_much_as_possible,
                executable_targets=executable_targets)

        # adjust cores to exclude the ones which did not give sdram.
        expander_chip_cores = self._locate_synaptic_expander_cores(
            compressor_executable_targets, executable_finder,
            placements, machine)

        # just rerun the synaptic expander for safety purposes
        self._rerun_synaptic_cores(
            expander_chip_cores, transceiver, provenance_file_path,
<<<<<<< HEAD
            executable_finder, True, no_sync_changes, read_expander_iobuf)
=======
            executable_finder, True)
>>>>>>> 316d92c8

        return prov_items

    @abstractmethod
    def compressor_factory(self):
        "Method to call the specific compressor to use"

    @staticmethod
    def _locate_synaptic_expander_cores(
            cores, executable_finder, placements, machine):
        """ removes host based cores for synaptic matrix regeneration

        :param cores: the cores for everything
        :param executable_finder: way to get binary path
        :param machine: spiNNMachine instance.
        :return: new targets for synaptic expander
        """
        new_cores = ExecutableTargets()

        # locate expander executable path
        expander_executable_path = executable_finder.get_executable_path(
            SYNAPSE_EXPANDER)

        # if any ones are going to be ran on host, ignore them from the new
        # core setup
        for core_subset in cores.all_core_subsets:
            chip = machine.get_chip_at(core_subset.x, core_subset.y)
            for processor_id in range(0, chip.n_processors):
                if placements.is_processor_occupied(
                        core_subset.x, core_subset.y, processor_id):
                    vertex = placements.get_vertex_on_processor(
                        core_subset.x, core_subset.y, processor_id)
                    app_vertex = vertex.app_vertex
                    if isinstance(vertex, AbstractSupportsBitFieldGeneration):
                        if app_vertex.gen_on_machine(vertex.vertex_slice):
                            new_cores.add_processor(
                                expander_executable_path,
                                core_subset.x, core_subset.y, processor_id,
                                executable_type=ExecutableType.SYSTEM)
        return new_cores

    @staticmethod
    def _rerun_synaptic_cores(
            synaptic_expander_rerun_cores, transceiver,
<<<<<<< HEAD
            provenance_file_path, executable_finder, needs_sync_barrier,
            no_sync_changes, read_expander_iobuf):
=======
            provenance_file_path, executable_finder, needs_sync_barrier):
>>>>>>> 316d92c8
        """ reruns the synaptic expander

        :param synaptic_expander_rerun_cores: the cores to rerun the synaptic /
        matrix generator for
        :param transceiver: spinnman instance
        :param provenance_file_path: prov file path
        :param executable_finder: finder of binary file paths
        :param read_expander_iobuf: bool for reading off iobuf if needed
        :rtype: None
        """
        if synaptic_expander_rerun_cores.total_processors != 0:
            logger.info("rerunning synaptic expander")
            expander_app_id = transceiver.app_id_tracker.get_new_id()
            system_control_logic.run_system_application(
                synaptic_expander_rerun_cores, expander_app_id, transceiver,
<<<<<<< HEAD
                provenance_file_path, executable_finder, read_expander_iobuf,
                None, [CPUState.FINISHED], needs_sync_barrier,
                no_sync_changes, "rerun_of_synaptic_expander_on_{}_{}_{}.txt")
=======
                provenance_file_path, executable_finder, True, None,
                [CPUState.FINISHED], needs_sync_barrier,
                "rerun_of_synaptic_expander_on_{}_{}_{}.txt")
>>>>>>> 316d92c8


class SpynnakerMachineBitFieldUnorderedRouterCompressor(
        SpynnakerMachineBitFieldRouterCompressor):

    @overrides(SpynnakerMachineBitFieldRouterCompressor.compressor_factory)
    def compressor_factory(self):
        return MachineBitFieldUnorderedRouterCompressor()


class SpynnakerMachineBitFieldPairRouterCompressor(
        SpynnakerMachineBitFieldRouterCompressor):

    @overrides(SpynnakerMachineBitFieldRouterCompressor.compressor_factory)
    def compressor_factory(self):
        return MachineBitFieldPairRouterCompressor()<|MERGE_RESOLUTION|>--- conflicted
+++ resolved
@@ -43,16 +43,9 @@
             placements, executable_finder, read_algorithm_iobuf,
             produce_report, default_report_folder, target_length,
             routing_infos, time_to_try_for_each_iteration, use_timer_cut_off,
-<<<<<<< HEAD
-            machine_time_step, time_scale_factor,
-            no_sync_changes, threshold_percentage,
+            machine_time_step, time_scale_factor, threshold_percentage,
             executable_targets, read_expander_iobuf,
             compress_as_much_as_possible=False, provenance_data_objects=None):
-=======
-            machine_time_step, time_scale_factor, threshold_percentage,
-            executable_targets, compress_as_much_as_possible=False,
-            provenance_data_objects=None):
->>>>>>> 316d92c8
         """ entrance for routing table compression with bit field
 
         :param routing_tables: routing tables
@@ -101,11 +94,7 @@
         # just rerun the synaptic expander for safety purposes
         self._rerun_synaptic_cores(
             expander_chip_cores, transceiver, provenance_file_path,
-<<<<<<< HEAD
-            executable_finder, True, no_sync_changes, read_expander_iobuf)
-=======
-            executable_finder, True)
->>>>>>> 316d92c8
+            executable_finder, True, read_expander_iobuf)
 
         return prov_items
 
@@ -150,12 +139,8 @@
     @staticmethod
     def _rerun_synaptic_cores(
             synaptic_expander_rerun_cores, transceiver,
-<<<<<<< HEAD
             provenance_file_path, executable_finder, needs_sync_barrier,
-            no_sync_changes, read_expander_iobuf):
-=======
-            provenance_file_path, executable_finder, needs_sync_barrier):
->>>>>>> 316d92c8
+            read_expander_iobuf):
         """ reruns the synaptic expander
 
         :param synaptic_expander_rerun_cores: the cores to rerun the synaptic /
@@ -171,15 +156,9 @@
             expander_app_id = transceiver.app_id_tracker.get_new_id()
             system_control_logic.run_system_application(
                 synaptic_expander_rerun_cores, expander_app_id, transceiver,
-<<<<<<< HEAD
                 provenance_file_path, executable_finder, read_expander_iobuf,
                 None, [CPUState.FINISHED], needs_sync_barrier,
-                no_sync_changes, "rerun_of_synaptic_expander_on_{}_{}_{}.txt")
-=======
-                provenance_file_path, executable_finder, True, None,
-                [CPUState.FINISHED], needs_sync_barrier,
                 "rerun_of_synaptic_expander_on_{}_{}_{}.txt")
->>>>>>> 316d92c8
 
 
 class SpynnakerMachineBitFieldUnorderedRouterCompressor(
