--- conflicted
+++ resolved
@@ -5,10 +5,7 @@
 
 
 from pacman.utilities.progress_bar import ProgressBar
-<<<<<<< HEAD
-
-=======
->>>>>>> c381407c
+
 from spinn_machine.sdram import SDRAM
 from spinn_machine.virutal_machine import VirtualMachine
 
@@ -20,7 +17,6 @@
     as SpinnmanFileDataReader
 from spinnman.model.core_subsets import CoreSubsets
 from spinnman.model.core_subset import CoreSubset
-
 
 from spynnaker.pyNN.models.abstract_models.abstract_data_specable_vertex \
     import AbstractDataSpecableVertex
@@ -84,21 +80,12 @@
             self._txrx.discover_scamp_connections()
             self._machine = self._txrx.get_machine_details()
         else:
-<<<<<<< HEAD
             virtual_x_dimension = conf.config.getint(
                 "Machine", "virutal_board_x_dimension")
             virtual_y_dimension = conf.config.getint(
                 "Machine", "virutal_board_y_dimension")
             requires_wrap_around = conf.config.getboolean(
                 "Machine", "requires_wrap_arounds")
-=======
-            virtual_x_dimension = \
-                conf.config.getint("Machine", "virutal_board_x_dimension")
-            virtual_y_dimension = \
-                conf.config.getint("Machine", "virutal_board_y_dimension")
-            requires_wrap_around = \
-                conf.config.getboolean("Machine", "requires_wrap_arounds")
->>>>>>> c381407c
             self._machine = VirtualMachine(
                 x_dimension=virtual_x_dimension,
                 y_dimension=virtual_y_dimension,
@@ -114,10 +101,7 @@
 
     def _retieve_provance_data_from_machine(
             self, executable_targets, routing_tables, machine):
-<<<<<<< HEAD
-=======
-
->>>>>>> c381407c
+
         # create writer to a report in reports
         reports.generate_provance_routings(routing_tables, machine, self._txrx,
                                            self._report_default_directory)
@@ -196,9 +180,9 @@
                 # update base address mapper
                 processor_mapping_key = (placement.x, placement.y, placement.p)
                 processor_to_app_data_base_address[processor_mapping_key] = \
-                    {'start_address':
-                        ((SDRAM.DEFAULT_SDRAM_BYTES - current_memory_available)
-                         + constants.SDRAM_BASE_ADDR),
+                    {'start_address': ((SDRAM.DEFAULT_SDRAM_BYTES -
+                                        current_memory_available) +
+                                       constants.SDRAM_BASE_ADDR),
                      'memory_used': bytes_used_by_spec,
                      'memory_written': bytes_written_by_spec}
 
@@ -279,10 +263,7 @@
                 sucessful_cores, unsucessful_cores = \
                     self._break_down_of_failure_to_reach_state(
                         total_cores, CPUState.RUNNING)
-<<<<<<< HEAD
-
-=======
->>>>>>> c381407c
+
                 # break_down the successful cores and unsuccessful cores into
                 # string reps
                 break_down = self.turn_break_downs_into_string(
@@ -300,19 +281,10 @@
             time.sleep(time_to_wait)
             processors_not_finished = processors_ready
             while processors_not_finished != 0:
-<<<<<<< HEAD
-                processors_not_finished = \
-                    self._txrx.get_core_state_count(app_id,
-                                                    CPUState.RUNNING)
-                processors_rte = \
-                    self._txrx.get_core_state_count(
-                        app_id, CPUState.RUN_TIME_EXCEPTION)
-=======
                 processors_not_finished = self._txrx.get_core_state_count(
                     app_id, CPUState.RUNNING)
                 processors_rte = self._txrx.get_core_state_count(
                     app_id, CPUState.RUN_TIME_EXCEPTION)
->>>>>>> c381407c
                 if processors_rte > 0:
                     sucessful_cores, unsucessful_cores = \
                         self._break_down_of_failure_to_reach_state(
@@ -347,13 +319,8 @@
                         total_processors - processors_exited, break_down))
             logger.info("Application has run to completion")
         else:
-<<<<<<< HEAD
-            logger.info(
-                "Application is set to run forever - PACMAN is exiting")
-=======
             logger.info("Application is set to run forever "
                         "- PACMAN is exiting")
->>>>>>> c381407c
 
     def _break_down_of_failure_to_reach_state(self, total_cores, state):
         sucessful_cores = list()
@@ -399,11 +366,7 @@
                 conf.config.get("SpecGeneration", "Binary_folder"), hostname,
                 conf.config.get("Machine", "version"))
 
-<<<<<<< HEAD
         # go through the placements and see if there's any application data to
-=======
-        # go through the placements and see if theres any application data to
->>>>>>> c381407c
         # load
         progress_bar = ProgressBar(len(list(placements.placements)),
                                    "Loading application data onto the machine")
@@ -427,16 +390,9 @@
                     SpinnmanFileDataReader(file_path_for_application_data)
                 logger.debug("writing application data for vertex {}"
                              .format(associated_vertex.label))
-<<<<<<< HEAD
-                self._txrx.write_memory(placement.x, placement.y,
-                                        start_address,
-                                        application_data_file_reader,
-                                        memory_written)
-=======
                 self._txrx.write_memory(
                     placement.x, placement.y, start_address,
                     application_data_file_reader, memory_written)
->>>>>>> c381407c
 
                 # update user 0 so that it points to the start of the
                 # applications data region on sdram
@@ -485,15 +441,9 @@
         progress_bar.end()
 
     def _load_executable_images(self, executable_targets, app_id):
-<<<<<<< HEAD
-        """
-        go through the exeuctable targets and load each binary to everywhere
-        and then set each given core to sync0 that require it
-=======
         """ Go through the exeuctable targets and load each binary to \
             everywhere and then send a start request to the cores that \
             actually use it
->>>>>>> c381407c
         """
         if self._reports_states.transciever_report:
             binary_folder = os.path.join(conf.config.get("SpecGeneration",
