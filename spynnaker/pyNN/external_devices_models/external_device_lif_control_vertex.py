# Copyright (c) 2017-2019 The University of Manchester
#
# This program is free software: you can redistribute it and/or modify
# it under the terms of the GNU General Public License as published by
# the Free Software Foundation, either version 3 of the License, or
# (at your option) any later version.
#
# This program is distributed in the hope that it will be useful,
# but WITHOUT ANY WARRANTY; without even the implied warranty of
# MERCHANTABILITY or FITNESS FOR A PARTICULAR PURPOSE.  See the
# GNU General Public License for more details.
#
# You should have received a copy of the GNU General Public License
# along with this program.  If not, see <http://www.gnu.org/licenses/>.

from spinn_utilities.overrides import overrides
from pacman.model.constraints.key_allocator_constraints import (
    FixedKeyAndMaskConstraint)
from pacman.model.routing_info import BaseKeyAndMask
from spinn_front_end_common.abstract_models import (
    AbstractVertexWithEdgeToDependentVertices, HasCustomAtomKeyMap)
from spinn_front_end_common.utilities.exceptions import ConfigurationException
from spynnaker.pyNN.models.neuron import AbstractPopulationVertex
from .abstract_ethernet_controller import AbstractEthernetController


class ExternalDeviceLifControlVertex(
        AbstractPopulationVertex,
        AbstractEthernetController,
        AbstractVertexWithEdgeToDependentVertices,
        HasCustomAtomKeyMap):
    """ Abstract control module for the pushbot, based on the LIF neuron,\
        but without spikes, and using the voltage as the output to the various\
        devices
    """
    __slots__ = [
        "__dependent_vertices",
        "__devices",
        "__message_translator"]

    # all commands will use this mask
    _DEFAULT_COMMAND_MASK = 0xFFFFFFFF

    def __init__(
            self, devices, create_edges, max_atoms_per_core, neuron_impl,
            pynn_model, translator=None, spikes_per_second=None, label=None,
            ring_buffer_sigma=None, incoming_spike_buffer_size=None,
            drop_late_spikes=None, constraints=None, splitter=None):
        """
        :param list(AbstractMulticastControllableDevice) devices:
            The AbstractMulticastControllableDevice instances to be controlled
            by the population
        :param bool create_edges:
            True if edges to the devices should be added by this dev (set
            to False if using the dev over Ethernet using a translator)
        :param int max_atoms_per_core:
        :param AbstractNeuronImpl neuron_impl:
        :param pynn_model:
        :param translator:
            Translator to be used when used for Ethernet communication.  Must
            be provided if the dev is to be controlled over Ethernet.
        :type translator: AbstractEthernetTranslator or None
        :param float spikes_per_second:
        :param str label:
        :param float ring_buffer_sigma:
        :param int incoming_spike_buffer_size:
        :param splitter: splitter from app to machine
        :type splitter: None or
            ~pacman.model.partitioner_splitters.abstract_splitters.AbstractSplitterCommon
        :param list(~pacman.model.constraints.AbstractConstraint) constraints:
        """
<<<<<<< HEAD
        # pylint: disable=too-many-arguments, too-many-locals
        super().__init__(
            len(devices), label, constraints, max_atoms_per_core,
            spikes_per_second, ring_buffer_sigma, incoming_spike_buffer_size,
            neuron_impl, pynn_model, drop_late_spikes, splitter)
=======
        # pylint: disable=too-many-arguments
>>>>>>> 8a55f2cf

        if not devices:
            raise ConfigurationException("No devices specified")

        self.__devices = devices
        self.__message_translator = translator

        # Add the edges to the devices if required
        self.__dependent_vertices = list()
        if create_edges:
            self.__dependent_vertices = devices

<<<<<<< HEAD
        for dev in devices:
            self.add_constraint(FixedKeyAndMaskConstraint([
                BaseKeyAndMask(
                    dev.device_control_key, self._DEFAULT_COMMAND_MASK)],
                partition=dev.device_control_partition_id))
=======
        super().__init__(
            len(devices), label, constraints, max_atoms_per_core,
            spikes_per_second, ring_buffer_sigma, incoming_spike_buffer_size,
            neuron_impl, pynn_model, drop_late_spikes, splitter)

    def routing_key_partition_atom_mapping(self, routing_info, partition):
        key = self.__partition_id_to_key[partition.identifier]
        atom = self.__partition_id_to_atom[partition.identifier]
        return [(atom, key)]

    @overrides(AbstractProvidesOutgoingPartitionConstraints.
               get_outgoing_partition_constraints)
    def get_outgoing_partition_constraints(self, partition):
        return [FixedKeyAndMaskConstraint([BaseKeyAndMask(
            self.__partition_id_to_key[partition.identifier],
            self._DEFAULT_COMMAND_MASK)])]
>>>>>>> 8a55f2cf

    @overrides(AbstractVertexWithEdgeToDependentVertices.dependent_vertices)
    def dependent_vertices(self):
        return self.__dependent_vertices

    @overrides(AbstractVertexWithEdgeToDependentVertices
               .edge_partition_identifiers_for_dependent_vertex)
    def edge_partition_identifiers_for_dependent_vertex(self, vertex):
        return [vertex.device_control_partition_id]

    @overrides(AbstractEthernetController.get_external_devices)
    def get_external_devices(self):
        return self.__devices

    @overrides(AbstractEthernetController.get_message_translator)
    def get_message_translator(self):
        if self.__message_translator is None:
            raise ConfigurationException(
                "This population was not given a translator, and so cannot be"
                "used for Ethernet communication.  Please provide a "
                "translator for the population.")
        return self.__message_translator

    @overrides(AbstractEthernetController.get_outgoing_partition_ids)
    def get_outgoing_partition_ids(self):
        return [dev.device_control_partition_id for dev in self.__devices]

    @overrides(HasCustomAtomKeyMap.get_atom_key_map)
    def get_atom_key_map(self, pre_vertex, partition_id, routing_info):
        for i, device in enumerate(self.__devices):
            if device.device_control_partition_id == partition_id:
                return [(i, device.device_control_key)]<|MERGE_RESOLUTION|>--- conflicted
+++ resolved
@@ -69,15 +69,11 @@
             ~pacman.model.partitioner_splitters.abstract_splitters.AbstractSplitterCommon
         :param list(~pacman.model.constraints.AbstractConstraint) constraints:
         """
-<<<<<<< HEAD
-        # pylint: disable=too-many-arguments, too-many-locals
+        # pylint: disable=too-many-arguments
         super().__init__(
             len(devices), label, constraints, max_atoms_per_core,
             spikes_per_second, ring_buffer_sigma, incoming_spike_buffer_size,
             neuron_impl, pynn_model, drop_late_spikes, splitter)
-=======
-        # pylint: disable=too-many-arguments
->>>>>>> 8a55f2cf
 
         if not devices:
             raise ConfigurationException("No devices specified")
@@ -90,30 +86,11 @@
         if create_edges:
             self.__dependent_vertices = devices
 
-<<<<<<< HEAD
         for dev in devices:
             self.add_constraint(FixedKeyAndMaskConstraint([
                 BaseKeyAndMask(
                     dev.device_control_key, self._DEFAULT_COMMAND_MASK)],
                 partition=dev.device_control_partition_id))
-=======
-        super().__init__(
-            len(devices), label, constraints, max_atoms_per_core,
-            spikes_per_second, ring_buffer_sigma, incoming_spike_buffer_size,
-            neuron_impl, pynn_model, drop_late_spikes, splitter)
-
-    def routing_key_partition_atom_mapping(self, routing_info, partition):
-        key = self.__partition_id_to_key[partition.identifier]
-        atom = self.__partition_id_to_atom[partition.identifier]
-        return [(atom, key)]
-
-    @overrides(AbstractProvidesOutgoingPartitionConstraints.
-               get_outgoing_partition_constraints)
-    def get_outgoing_partition_constraints(self, partition):
-        return [FixedKeyAndMaskConstraint([BaseKeyAndMask(
-            self.__partition_id_to_key[partition.identifier],
-            self._DEFAULT_COMMAND_MASK)])]
->>>>>>> 8a55f2cf
 
     @overrides(AbstractVertexWithEdgeToDependentVertices.dependent_vertices)
     def dependent_vertices(self):
