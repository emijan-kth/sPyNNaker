# Copyright (c) 2017-2019 The University of Manchester
#
# This program is free software: you can redistribute it and/or modify
# it under the terms of the GNU General Public License as published by
# the Free Software Foundation, either version 3 of the License, or
# (at your option) any later version.
#
# This program is distributed in the hope that it will be useful,
# but WITHOUT ANY WARRANTY; without even the implied warranty of
# MERCHANTABILITY or FITNESS FOR A PARTICULAR PURPOSE.  See the
# GNU General Public License for more details.
#
# You should have received a copy of the GNU General Public License
# along with this program.  If not, see <http://www.gnu.org/licenses/>.

from collections import OrderedDict
import logging
from spinn_utilities.overrides import overrides
from pacman.model.constraints.key_allocator_constraints import (
    FixedKeyAndMaskConstraint)
from pacman.model.routing_info import BaseKeyAndMask
from spinn_front_end_common.abstract_models import (
    AbstractProvidesOutgoingPartitionConstraints,
    AbstractVertexWithEdgeToDependentVertices)
from spinn_front_end_common.utilities.exceptions import ConfigurationException
from spynnaker.pyNN.models.neuron import AbstractPopulationVertex
from .abstract_ethernet_controller import AbstractEthernetController

logger = logging.getLogger(__name__)


class ExternalDeviceLifControlVertex(
        AbstractPopulationVertex,
        AbstractEthernetController,
        AbstractProvidesOutgoingPartitionConstraints,
        AbstractVertexWithEdgeToDependentVertices):
    """ Abstract control module for the pushbot, based on the LIF neuron,\
        but without spikes, and using the voltage as the output to the various\
        devices
    """
    __slots__ = [
        "__dependent_vertices",
        "__devices",
        "__message_translator",
        "__partition_id_to_atom",
        "__partition_id_to_key"]

    # all commands will use this mask
    _DEFAULT_COMMAND_MASK = 0xFFFFFFFF

    def __init__(
            self, devices, create_edges, max_atoms_per_core, neuron_impl,
            pynn_model, translator=None, spikes_per_second=None, label=None,
            ring_buffer_sigma=None, incoming_spike_buffer_size=None,
            drop_late_spikes=None, constraints=None, splitter=None):
        """
        :param list(AbstractMulticastControllableDevice) devices:
            The AbstractMulticastControllableDevice instances to be controlled
            by the population
        :param bool create_edges:
            True if edges to the devices should be added by this dev (set
            to False if using the dev over Ethernet using a translator)
        :param int max_atoms_per_core:
        :param AbstractNeuronImpl neuron_impl:
        :param pynn_model:
        :param translator:
            Translator to be used when used for Ethernet communication.  Must
            be provided if the dev is to be controlled over Ethernet.
        :type translator: AbstractEthernetTranslator or None
        :param float spikes_per_second:
        :param str label:
        :param float ring_buffer_sigma:
        :param int incoming_spike_buffer_size:
        :param splitter: splitter from app to machine
<<<<<<< HEAD
        :type splitter None or AbstractSplitterCommon
=======
        :type splitter: None or AbstractSplitterCommon
>>>>>>> a30e4a12
        :param list(~pacman.model.constraints.AbstractConstraint) constraints:
        """
        # pylint: disable=too-many-arguments, too-many-locals

        if not devices:
            raise ConfigurationException("No devices specified")

        # Create a partition to key map
        self.__partition_id_to_key = OrderedDict(
            (str(dev.device_control_partition_id), dev.device_control_key)
            for dev in devices)

        # Check for same partition name
        if len(self.__partition_id_to_key) != len(devices):
            raise Exception(
                "Partition names for each device must be different")

        # Create a partition to atom map
        self.__partition_id_to_atom = {
            partition: i
            for (i, partition) in enumerate(self.__partition_id_to_key.keys())
        }

        self.__devices = devices
        self.__message_translator = translator

        # Add the edges to the devices if required
        self.__dependent_vertices = list()
        if create_edges:
            self.__dependent_vertices = devices

        super(ExternalDeviceLifControlVertex, self).__init__(
            len(devices), label, constraints, max_atoms_per_core,
            spikes_per_second, ring_buffer_sigma, incoming_spike_buffer_size,
            neuron_impl, pynn_model, drop_late_spikes, splitter)

    def routing_key_partition_atom_mapping(self, routing_info, partition):
        # pylint: disable=arguments-differ
        key = self.__partition_id_to_key[partition.identifier]
        atom = self.__partition_id_to_atom[partition.identifier]
        return [(atom, key)]

    @overrides(AbstractProvidesOutgoingPartitionConstraints.
               get_outgoing_partition_constraints)
    def get_outgoing_partition_constraints(self, partition):
        return [FixedKeyAndMaskConstraint([BaseKeyAndMask(
            self.__partition_id_to_key[partition.identifier],
            self._DEFAULT_COMMAND_MASK)])]

    @overrides(AbstractVertexWithEdgeToDependentVertices.dependent_vertices)
    def dependent_vertices(self):
        return self.__dependent_vertices

    @overrides(AbstractVertexWithEdgeToDependentVertices
               .edge_partition_identifiers_for_dependent_vertex)
    def edge_partition_identifiers_for_dependent_vertex(self, vertex):
        return [vertex.device_control_partition_id]

    @overrides(AbstractEthernetController.get_external_devices)
    def get_external_devices(self):
        return self.__devices

    @overrides(AbstractEthernetController.get_message_translator)
    def get_message_translator(self):
        if self.__message_translator is None:
            raise ConfigurationException(
                "This population was not given a translator, and so cannot be"
                "used for Ethernet communication.  Please provide a "
                "translator for the population.")
        return self.__message_translator

    @overrides(AbstractEthernetController.get_outgoing_partition_ids)
    def get_outgoing_partition_ids(self):
        return self.__partition_id_to_key.keys()<|MERGE_RESOLUTION|>--- conflicted
+++ resolved
@@ -72,11 +72,7 @@
         :param float ring_buffer_sigma:
         :param int incoming_spike_buffer_size:
         :param splitter: splitter from app to machine
-<<<<<<< HEAD
-        :type splitter None or AbstractSplitterCommon
-=======
         :type splitter: None or AbstractSplitterCommon
->>>>>>> a30e4a12
         :param list(~pacman.model.constraints.AbstractConstraint) constraints:
         """
         # pylint: disable=too-many-arguments, too-many-locals
