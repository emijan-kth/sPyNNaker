--- conflicted
+++ resolved
@@ -20,31 +20,6 @@
             self, n_neurons, protocol, devices,
 
             # default params from abstract pop vertex
-<<<<<<< HEAD
-            spikes_per_second=AbstractPopulationVertex.
-            non_pynn_default_parameters['spikes_per_second'],
-            label=AbstractPopulationVertex.non_pynn_default_parameters[
-                'label'],
-            ring_buffer_sigma=AbstractPopulationVertex.
-            non_pynn_default_parameters['ring_buffer_sigma'],
-            incoming_spike_buffer_size=AbstractPopulationVertex.
-            non_pynn_default_parameters['incoming_spike_buffer_size'],
-            constraints=AbstractPopulationVertex.
-            non_pynn_default_parameters['constraints'],
-
-            # default params for the neuron model type
-            tau_m=ExternalDeviceLifControl.default_parameters['tau_m'],
-            cm=ExternalDeviceLifControl.default_parameters['cm'],
-            v_rest=ExternalDeviceLifControl.default_parameters['v_rest'],
-            v_reset=ExternalDeviceLifControl.default_parameters['v_reset'],
-            tau_syn_E=ExternalDeviceLifControl.default_parameters['tau_syn_E'],
-            tau_syn_I=ExternalDeviceLifControl.default_parameters['tau_syn_I'],
-            tau_refrac=(
-                ExternalDeviceLifControl.default_parameters['tau_refrac']
-            ),
-            i_offset=ExternalDeviceLifControl.default_parameters['i_offset'],
-            v_init=initialize_parameters['v_init']):
-=======
             spikes_per_second=_abstract_defaults['spikes_per_second'],
             label=_abstract_defaults['label'],
             ring_buffer_sigma=_abstract_defaults['ring_buffer_sigma'],
@@ -63,7 +38,6 @@
             i_offset=_extern_defaults['i_offset'],
             v_init=initialize_parameters['v_init']):
         # pylint: disable=too-many-arguments, too-many-locals
->>>>>>> 66c2f47b
 
         self._command_protocol = MunichIoSpiNNakerLinkProtocol(
             protocol.mode, uart_id=protocol.uart_id)
