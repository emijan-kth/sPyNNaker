--- conflicted
+++ resolved
@@ -79,19 +79,4 @@
     @overrides(AbstractVertexWithEdgeToDependentVertices.
                edge_partition_identifiers_for_dependent_vertex)
     def edge_partition_identifiers_for_dependent_vertex(self, vertex):
-<<<<<<< HEAD
-        return [MachineMunichMotorDevice._MOTOR_PARTITION_ID]
-
-    @overrides(AbstractProvidesOutgoingPartitionConstraints.
-               get_outgoing_partition_constraints)
-    def get_outgoing_partition_constraints(self, partition):
-
-        # Any key to the device will work, as long as it doesn't set the
-        # management bit.  We also need enough for the configuration bits
-        # and the management bit anyway
-        return list([FixedMaskConstraint(0xFFFFF800)])
-=======
-        """ Return the dependent edge identifier
-        """
-        return [self.machine_vertex.MOTOR_PARTITION_ID]
->>>>>>> ff4f84c4
+        yield self.machine_vertex.MOTOR_PARTITION_ID