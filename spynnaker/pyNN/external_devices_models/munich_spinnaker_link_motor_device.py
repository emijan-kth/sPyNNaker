# Copyright (c) 2017-2019 The University of Manchester
#
# This program is free software: you can redistribute it and/or modify
# it under the terms of the GNU General Public License as published by
# the Free Software Foundation, either version 3 of the License, or
# (at your option) any later version.
#
# This program is distributed in the hope that it will be useful,
# but WITHOUT ANY WARRANTY; without even the implied warranty of
# MERCHANTABILITY or FITNESS FOR A PARTICULAR PURPOSE.  See the
# GNU General Public License for more details.
#
# You should have received a copy of the GNU General Public License
# along with this program.  If not, see <http://www.gnu.org/licenses/>.

from spinn_utilities.overrides import overrides
from pacman.model.graphs.application import (
    ApplicationSpiNNakerLinkVertex)
from pacman.model.graphs.application.abstract import (
    AbstractOneAppOneMachineVertex)
from spinn_front_end_common.abstract_models import (
    AbstractVertexWithEdgeToDependentVertices)
from spynnaker.pyNN.models.defaults import defaults
from .machine_munich_motor_device import MachineMunichMotorDevice


class _MunichMotorDevice(ApplicationSpiNNakerLinkVertex):
    __slots__ = []

    def __init__(self, spinnaker_link_id, board_address=None):
        super().__init__(
            n_atoms=6, spinnaker_link_id=spinnaker_link_id,
            label="External Munich Motor", max_atoms_per_core=6,
            board_address=board_address)


@defaults
class MunichMotorDevice(
        AbstractOneAppOneMachineVertex,
        AbstractVertexWithEdgeToDependentVertices):
    """ An Omnibot motor control device. This has a real vertex and an \
        external device vertex.
    """

    __slots__ = ["__dependent_vertices"]

    def __init__(
            self, spinnaker_link_id, board_address=None, speed=30,
            sample_time=4096, update_time=512, delay_time=5,
            delta_threshold=23, continue_if_not_different=True, label=None):
        """
        :param int spinnaker_link_id:
            The SpiNNaker link to which the motor is connected
        :param board_address:
        :type board_address: str or None
        :param int speed:
        :param int sample_time:
        :param int update_time:
        :param int delay_time:
        :param int delta_threshold:
        :param bool continue_if_not_different:
        :param str label:
        :type label: str or None
        """
        # pylint: disable=too-many-arguments

        m_vertex = MachineMunichMotorDevice(
            speed, sample_time, update_time, delay_time, delta_threshold,
            continue_if_not_different, label, app_vertex=self)
<<<<<<< HEAD
        super().__init__(m_vertex, label, None, m_vertex.N_ATOMS)
=======
        super(MunichMotorDevice, self).__init__(
            m_vertex, label, None, MachineMunichMotorDevice._N_ATOMS)
>>>>>>> ad3a5111
        self.__dependent_vertices = [
            _MunichMotorDevice(spinnaker_link_id, board_address)]

    @overrides(AbstractVertexWithEdgeToDependentVertices.dependent_vertices)
    def dependent_vertices(self):
        return self.__dependent_vertices

    @overrides(AbstractVertexWithEdgeToDependentVertices.
               edge_partition_identifiers_for_dependent_vertex)
    def edge_partition_identifiers_for_dependent_vertex(self, vertex):
        yield self.machine_vertex.MOTOR_PARTITION_ID<|MERGE_RESOLUTION|>--- conflicted
+++ resolved
@@ -67,12 +67,8 @@
         m_vertex = MachineMunichMotorDevice(
             speed, sample_time, update_time, delay_time, delta_threshold,
             continue_if_not_different, label, app_vertex=self)
-<<<<<<< HEAD
-        super().__init__(m_vertex, label, None, m_vertex.N_ATOMS)
-=======
-        super(MunichMotorDevice, self).__init__(
+        super().__init__(
             m_vertex, label, None, MachineMunichMotorDevice._N_ATOMS)
->>>>>>> ad3a5111
         self.__dependent_vertices = [
             _MunichMotorDevice(spinnaker_link_id, board_address)]
 
