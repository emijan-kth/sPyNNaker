# Copyright (c) 2017-2019 The University of Manchester
#
# This program is free software: you can redistribute it and/or modify
# it under the terms of the GNU General Public License as published by
# the Free Software Foundation, either version 3 of the License, or
# (at your option) any later version.
#
# This program is distributed in the hope that it will be useful,
# but WITHOUT ANY WARRANTY; without even the implied warranty of
# MERCHANTABILITY or FITNESS FOR A PARTICULAR PURPOSE.  See the
# GNU General Public License for more details.
#
# You should have received a copy of the GNU General Public License
# along with this program.  If not, see <http://www.gnu.org/licenses/>.

import logging
<<<<<<< HEAD
from spinn_utilities.log import FormatAdapter
=======

>>>>>>> 725e5774
from spinn_utilities.overrides import overrides
from pacman.model.constraints.key_allocator_constraints import (
    FixedMaskConstraint)
from pacman.model.graphs.application import (
    ApplicationSpiNNakerLinkVertex)
from pacman.model.graphs.application.abstract import (
    AbstractOneAppOneMachineVertex)
from spinn_front_end_common.abstract_models import (
    AbstractProvidesOutgoingPartitionConstraints,
    AbstractVertexWithEdgeToDependentVertices)
from spynnaker.pyNN.models.defaults import defaults
from .machine_munich_motor_device import MachineMunichMotorDevice

logger = FormatAdapter(logging.getLogger(__name__))


class _MunichMotorDevice(ApplicationSpiNNakerLinkVertex):
    __slots__ = []

    def __init__(self, spinnaker_link_id, board_address=None):
        super(_MunichMotorDevice, self).__init__(
            n_atoms=6, spinnaker_link_id=spinnaker_link_id,
            label="External Munich Motor", max_atoms_per_core=6,
            board_address=board_address)


@defaults
class MunichMotorDevice(
        AbstractOneAppOneMachineVertex,
        AbstractProvidesOutgoingPartitionConstraints,
        AbstractVertexWithEdgeToDependentVertices):
    """ An Omnibot motor control device. This has a real vertex and an \
        external device vertex.
    """

    __slots__ = ["__dependent_vertices"]

    def __init__(
            self, spinnaker_link_id, board_address=None, speed=30,
            sample_time=4096, update_time=512, delay_time=5,
            delta_threshold=23, continue_if_not_different=True, label=None):
        """
        :param int spinnaker_link_id:
            The SpiNNaker link to which the motor is connected
        :param str board_address:
        :param int speed:
        :param int sample_time:
        :param int update_time:
        :param int delay_time:
        :param int delta_threshold:
        :param bool continue_if_not_different:
        :param str label:
        """
        # pylint: disable=too-many-arguments

        m_vertex = MachineMunichMotorDevice(
            speed, sample_time, update_time, delay_time, delta_threshold,
            continue_if_not_different, label, app_vertex=self)
        super(MunichMotorDevice, self).__init__(
            m_vertex, label, None, m_vertex.N_ATOMS)
        self.__dependent_vertices = [
            _MunichMotorDevice(spinnaker_link_id, board_address)]

    @overrides(AbstractVertexWithEdgeToDependentVertices.dependent_vertices)
    def dependent_vertices(self):
        """ Return the vertices which this vertex depends upon
        """
        return self.__dependent_vertices

    @overrides(AbstractVertexWithEdgeToDependentVertices.
               edge_partition_identifiers_for_dependent_vertex)
    def edge_partition_identifiers_for_dependent_vertex(self, vertex):
        """ Return the dependent edge identifier
        """
        return [self.machine_vertex.MOTOR_PARTITION_ID]

    @overrides(AbstractProvidesOutgoingPartitionConstraints.
               get_outgoing_partition_constraints)
    def get_outgoing_partition_constraints(self, partition):

        # Any key to the device will work, as long as it doesn't set the
        # management bit.  We also need enough for the configuration bits
        # and the management bit anyway
        return list([FixedMaskConstraint(0xFFFFF800)])<|MERGE_RESOLUTION|>--- conflicted
+++ resolved
@@ -14,11 +14,7 @@
 # along with this program.  If not, see <http://www.gnu.org/licenses/>.
 
 import logging
-<<<<<<< HEAD
 from spinn_utilities.log import FormatAdapter
-=======
-
->>>>>>> 725e5774
 from spinn_utilities.overrides import overrides
 from pacman.model.constraints.key_allocator_constraints import (
     FixedMaskConstraint)
