--- conflicted
+++ resolved
@@ -59,15 +59,9 @@
         ApplicationVertex, AbstractVertexWithEdgeToDependentVertices,
         AbstractGeneratesDataSpecification, AbstractHasAssociatedBinary,
         AbstractProvidesOutgoingPartitionConstraints,
-<<<<<<< HEAD
         ProvidesKeyToAtomMappingImpl, SplitterByAtoms):
     """ An Omnibot motor control device - has a real vertex and an external\
         device vertex
-=======
-        ProvidesKeyToAtomMappingImpl):
-    """ An Omnibot motor control device. This has a real vertex and an \
-        external device vertex.
->>>>>>> 6cd54837
     """
     __slots__ = [
         "__continue_if_not_different",
@@ -120,12 +114,8 @@
     @overrides(SplitterByAtoms.create_machine_vertex)
     def create_machine_vertex(self, vertex_slice, resources_required,
                               label=None, constraints=None):
-<<<<<<< HEAD
-        return SimpleMachineVertex(resources_required, label, constraints)
-=======
         return SimpleMachineVertex(
             resources_required, label, constraints, self, vertex_slice)
->>>>>>> 6cd54837
 
     @overrides(SplitterByAtoms.get_resources_used_by_atoms)
     def get_resources_used_by_atoms(self, vertex_slice):
