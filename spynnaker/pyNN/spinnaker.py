
# pacman imports
from pacman.interfaces.abstract_provides_provenance_data import \
    AbstractProvidesProvenanceData
from pacman.model.partitionable_graph.partitionable_graph import \
    PartitionableGraph
from pacman.model.partitionable_graph.multi_cast_partitionable_edge\
    import MultiCastPartitionableEdge
from pacman.operations import algorithm_reports as pacman_algorithm_reports
from pacman.operations.pacman_algorithm_executor import PACMANAlgorithmExecutor
from pacman.utilities.utility_objs.provenance_data_item import \
    ProvenanceDataItem

# common front end imports
from spinn_front_end_common.interface.interface_functions.\
    front_end_common_execute_mapper import \
    FrontEndCommonExecuteMapper
from spinn_front_end_common.utilities import exceptions as common_exceptions
from spinn_front_end_common.utilities.utility_objs.\
    provenance_data_items import ProvenanceDataItems
from spinn_front_end_common.utilities.utility_objs.report_states \
    import ReportState
from spinn_front_end_common.utility_models.command_sender import CommandSender
from spinn_front_end_common.utilities import helpful_functions
from spinn_front_end_common.abstract_models.abstract_data_specable_vertex \
    import AbstractDataSpecableVertex
from spinn_front_end_common.interface.executable_finder import ExecutableFinder
from spinn_front_end_common.interface import interface_functions

# local front end imports
from spynnaker.pyNN.models.common.abstract_gsyn_recordable\
    import AbstractGSynRecordable
from spynnaker.pyNN.models.common.abstract_v_recordable\
    import AbstractVRecordable
from spynnaker.pyNN.models.common.abstract_spike_recordable \
    import AbstractSpikeRecordable
from spynnaker.pyNN.models.pynn_population import Population
from spynnaker.pyNN.models.pynn_projection import Projection
from spynnaker.pyNN import overridden_pacman_functions
from spynnaker.pyNN.utilities.conf import config
from spynnaker.pyNN import model_binaries
from spynnaker.pyNN.models.abstract_models\
    .abstract_send_me_multicast_commands_vertex \
    import AbstractSendMeMulticastCommandsVertex
from spynnaker.pyNN.models.abstract_models\
    .abstract_vertex_with_dependent_vertices \
    import AbstractVertexWithEdgeToDependentVertices
from spynnaker.pyNN.utilities import constants
from spynnaker.pyNN.models.abstract_models\
    .abstract_has_first_machine_time_step \
    import AbstractHasFirstMachineTimeStep
from spynnaker.pyNN import _version


# general imports
import logging
import math
import os

logger = logging.getLogger(__name__)

executable_finder = ExecutableFinder()


class Spinnaker(AbstractProvidesProvenanceData):

    def __init__(self, host_name=None, timestep=None, min_delay=None,
                 max_delay=None, graph_label=None,
                 database_socket_addresses=None):

        self._hostname = host_name

        # update graph label if needed
        if graph_label is None:
            graph_label = "Application_graph"

        # delays parameters
        self._min_supported_delay = None
        self._max_supported_delay = None

        # pacman objects
        self._partitionable_graph = PartitionableGraph(label=graph_label)
        self._partitioned_graph = None
        self._graph_mapper = None
        self._placements = None
        self._router_tables = None
        self._routing_infos = None
        self._tags = None
        self._machine = None
        self._txrx = None
        self._reports_states = None
        self._app_id = None
        self._buffer_manager = None

        # database objects
        self._database_socket_addresses = set()
        if database_socket_addresses is not None:
            self._database_socket_addresses.union(database_socket_addresses)
        self._database_interface = None
        self._create_database = None
        self._database_file_path = None

        # Determine default executable folder location
        # and add this default to end of list of search paths
        executable_finder.add_path(os.path.dirname(model_binaries.__file__))

        # population holders
        self._populations = list()
        self._projections = list()
        self._multi_cast_vertex = None
        self._edge_count = 0
        self._live_spike_recorder = dict()

        # holder for the executable targets (which we will need for reset and
        # pause and resume functionality
        self._executable_targets = None
        self._provenance_data_items = ProvenanceDataItems()
        self._provenance_file_path = None

        # holders for data needed for reset when nothing changes in the
        # application graph
        self._processor_to_app_data_base_address_mapper = None
        self._placement_to_app_data_file_paths = None

        # holder for timing related values
        self._has_ran = False
        self._has_reset_last = False
        self._current_run_ms = 0
        self._no_machine_time_steps = None
        self._machine_time_step = None
        self._no_sync_changes = 0

        # holder for algorithms to check for prov if crashed
        algorithms_listing = \
            config.get("Reports", "algorithms_to_get_prov_after_crash")
        self._algorithms_to_catch_prov_on_crash = algorithms_listing.split(",")

        # state that's needed the first time around
        if self._app_id is None:
            self._app_id = config.getint("Machine", "appID")

            if config.getboolean("Reports", "reportsEnabled"):
                self._reports_states = ReportState(
                    config.getboolean("Reports", "writePartitionerReports"),
                    config.getboolean("Reports",
                                      "writePlacerReportWithPartitionable"),
                    config.getboolean("Reports",
                                      "writePlacerReportWithoutPartitionable"),
                    config.getboolean("Reports", "writeRouterReports"),
                    config.getboolean("Reports", "writeRouterInfoReport"),
                    config.getboolean("Reports", "writeTextSpecs"),
                    config.getboolean("Reports", "writeReloadSteps"),
                    config.getboolean("Reports", "writeTransceiverReport"),
                    config.getboolean("Reports", "outputTimesForSections"),
                    config.getboolean("Reports", "writeTagAllocationReports"),
                    config.getboolean("Reports", "writeRouterTableReports"))

            # set up reports default folder
            self._report_default_directory, this_run_time_string = \
                helpful_functions.set_up_report_specifics(
                    default_report_file_path=config.get(
                        "Reports", "defaultReportFilePath"),
                    max_reports_kept=config.getint(
                        "Reports", "max_reports_kept"),
                    app_id=self._app_id)

            # set up application report folder
            self._app_data_runtime_folder = \
                helpful_functions.set_up_output_application_data_specifics(
                    max_application_binaries_kept=config.getint(
                        "Reports", "max_application_binaries_kept"),
                    where_to_write_application_data_files=config.get(
                        "Reports", "defaultApplicationDataFilePath"),
                    app_id=self._app_id,
                    this_run_time_string=this_run_time_string)

            # set up provenance data folder
            self._provenance_file_path = \
                os.path.join(self._report_default_directory, "provenance_data")
            if not os.path.exists(self._provenance_file_path):
                    os.mkdir(self._provenance_file_path)

        self._spikes_per_second = float(config.getfloat(
            "Simulation", "spikes_per_second"))
        self._ring_buffer_sigma = float(config.getfloat(
            "Simulation", "ring_buffer_sigma"))

        # set up machine targeted data
        self._set_up_machine_specifics(timestep, min_delay, max_delay,
                                       host_name)

        logger.info("Setting time scale factor to {}."
                    .format(self._time_scale_factor))

        logger.info("Setting appID to %d." % self._app_id)

        # get the machine time step
        logger.info("Setting machine time step to {} micro-seconds."
                    .format(self._machine_time_step))

    def _set_up_machine_specifics(self, timestep, min_delay, max_delay,
                                  hostname):
        self._machine_time_step = config.getint("Machine", "machineTimeStep")

        # deal with params allowed via the setup options
        if timestep is not None:

            # convert into milliseconds from microseconds
            timestep *= 1000
            self._machine_time_step = timestep

        if min_delay is not None and float(min_delay * 1000) < 1.0 * timestep:
            raise common_exceptions.ConfigurationException(
                "Pacman does not support min delays below {} ms with the "
                "current machine time step"
                .format(constants.MIN_SUPPORTED_DELAY * timestep))

        natively_supported_delay_for_models = \
            constants.MAX_SUPPORTED_DELAY_TICS
        delay_extension_max_supported_delay = \
            constants.MAX_DELAY_BLOCKS \
            * constants.MAX_TIMER_TICS_SUPPORTED_PER_BLOCK

        max_delay_tics_supported = \
            natively_supported_delay_for_models + \
            delay_extension_max_supported_delay

        if max_delay is not None\
           and float(max_delay * 1000) > max_delay_tics_supported * timestep:
            raise common_exceptions.ConfigurationException(
                "Pacman does not support max delays above {} ms with the "
                "current machine time step".format(0.144 * timestep))
        if min_delay is not None:
            self._min_supported_delay = min_delay
        else:
            self._min_supported_delay = timestep / 1000.0

        if max_delay is not None:
            self._max_supported_delay = max_delay
        else:
            self._max_supported_delay = (max_delay_tics_supported *
                                         (timestep / 1000.0))

        if (config.has_option("Machine", "timeScaleFactor") and
                config.get("Machine", "timeScaleFactor") != "None"):
            self._time_scale_factor = \
                config.getint("Machine", "timeScaleFactor")
            if timestep * self._time_scale_factor < 1000:
                logger.warn("the combination of machine time step and the "
                            "machine time scale factor results in a real "
                            "timer tick that is currently not reliably "
                            "supported by the spinnaker machine.")
        else:
            self._time_scale_factor = max(1,
                                          math.ceil(1000.0 / float(timestep)))
            if self._time_scale_factor > 1:
                logger.warn("A timestep was entered that has forced pacman103 "
                            "to automatically slow the simulation down from "
                            "real time by a factor of {}. To remove this "
                            "automatic behaviour, please enter a "
                            "timescaleFactor value in your .pacman.cfg"
                            .format(self._time_scale_factor))

        if hostname is not None:
            self._hostname = hostname
            logger.warn("The machine name from PyNN setup is overriding the "
                        "machine name defined in the spynnaker.cfg file")
        elif config.has_option("Machine", "machineName"):
            self._hostname = config.get("Machine", "machineName")
        else:
            raise Exception("A SpiNNaker machine must be specified in "
                            "spynnaker.cfg.")
        use_virtual_board = config.getboolean("Machine", "virtual_board")
        if self._hostname == 'None' and not use_virtual_board:
            raise Exception("A SpiNNaker machine must be specified in "
                            "spynnaker.cfg.")

    def run(self, run_time):
        """

        :param run_time:
        :return:
        """
        logger.info("Starting execution process")

        # calculate number of machine time steps
        total_run_time = self._calculate_number_of_machine_time_steps(run_time)

        # Calculate the first machine time step to start from and set this
        # where necessary
        first_machine_time_step = int(math.ceil(
            (self._current_run_ms * 1000.0) / self._machine_time_step))
        for vertex in self._partitionable_graph.vertices:
            if isinstance(vertex, AbstractHasFirstMachineTimeStep):
                vertex.set_first_machine_time_step(first_machine_time_step)

        # get inputs
        inputs, application_graph_changed = \
            self._create_pacman_executor_inputs(run_time)

        if application_graph_changed and self._has_ran:
            raise common_exceptions.ConfigurationException(
                "Changes to the application graph are not currently supported;"
                " please instead call p.reset(), p.end(), add changes and then"
                " call p.setup()")

        # if the application graph has changed and you've already ran, kill old
        # stuff running on machine
        if application_graph_changed and self._has_ran:
            self._txrx.stop_application(self._app_id)

        # get outputs
        required_outputs = self._create_pacman_executor_outputs(
            requires_reset=False,
            application_graph_changed=application_graph_changed)

        # algorithms listing
        algorithms = self._create_algorithm_list(
            config.get("Mode", "mode") == "Debug", application_graph_changed,
            executing_reset=False)

        # xml paths to the algorithms metadata
        xml_paths = self._create_xml_paths()

        # run pacman executor
        execute_mapper = FrontEndCommonExecuteMapper()
        pacman_executor = execute_mapper.do_mapping(
            inputs, algorithms, required_outputs, xml_paths,
            config.getboolean("Reports", "outputTimesForSections"),
            self._algorithms_to_catch_prov_on_crash,
            prov_path=self._provenance_file_path)

        # sort out outputs data
        if application_graph_changed:
            self._update_data_structures_from_pacman_executor(pacman_executor)
        else:
            self._no_sync_changes = pacman_executor.get_item("NoSyncChanges")
            self._has_ran = pacman_executor.get_item("RanToken")

        # reset the reset flag to say the last thing was not a reset call
        self._current_run_ms = total_run_time

        # switch the reset last flag, as now the last thing to run is a run
        self._has_reset_last = False

        # gather provenance data from the executor itself if needed
        if config.get("Reports", "writeProvenanceData"):

            # get pacman provenance items
            prov_items = pacman_executor.get_provenance_data_items(
                pacman_executor.get_item("MemoryTransciever"))
            self._provenance_data_items.add_provenance_item_by_operation(
                "PACMAN", prov_items)
            # get spynnaker provenance
            prov_items = self.get_provenance_data_items(
                pacman_executor.get_item("MemoryTransciever"))
            self._provenance_data_items.add_provenance_item_by_operation(
                "sPyNNaker", prov_items)

    def reset(self):
        """ Code that puts the simulation back at time zero
        :return:
        """

        logger.info("Starting reset progress")

        inputs, application_graph_changed = \
            self._create_pacman_executor_inputs(
                this_run_time=0, is_resetting=True)

        if self._has_ran and application_graph_changed:
            raise common_exceptions.ConfigurationException(
                "Resetting the simulation after changing the model"
                " is not supported")

        algorithms = self._create_algorithm_list(
            config.get("Mode", "mode") == "Debug", application_graph_changed,
            executing_reset=True)
        xml_paths = self._create_xml_paths()
        required_outputs = self._create_pacman_executor_outputs(
            requires_reset=True,
            application_graph_changed=application_graph_changed)

        # rewind the buffers from the buffer manager, to start at the beginning
        # of the simulation again and clear buffered out
        self._buffer_manager.reset()

        # reset the current count of how many milliseconds the application
        # has ran for over multiple calls to run
        self._current_run_ms = 0

        # change number of resets as loading the binary again resets the sync\
        # to 0
        self._no_sync_changes = 0

        # sets the has ran into false state, to pretend that its like it has
        # not ran
        self._has_ran = False

        # sets the reset last flag to true, so that when run occurs, the tools
        # know to update the vertices which need to know a reset has occurred
        self._has_reset_last = True

        # reset the n_machine_time_steps from each vertex
        for vertex in self.partitionable_graph.vertices:
            vertex.set_no_machine_time_steps(0)

        # execute reset functionality
        execute_mapper = FrontEndCommonExecuteMapper()
        execute_mapper.do_mapping(
            inputs, algorithms, required_outputs, xml_paths,
            config.getboolean("Reports", "outputTimesForSections"),
            self._algorithms_to_catch_prov_on_crash,
            prov_path=self._provenance_file_path)

        # if graph has changed kill all old objects as they will need to be
        # rebuilt at next run
        if application_graph_changed:
            self._placements = self._router_tables = self._routing_infos = \
                self._tags = self._graph_mapper = self._partitioned_graph = \
                self._database_interface = self._executable_targets = \
                self._placement_to_app_data_file_paths = \
                self._processor_to_app_data_base_address_mapper = None

    def _update_data_structures_from_pacman_executor(self, pacman_executor):
        """ Updates all the spinnaker local data structures that it needs from\
            the pacman executor
        :param pacman_executor: the pacman executor required to extract data\
                structures from.
        :return:
        """
        if not config.getboolean("Machine", "virtual_board"):
            self._txrx = pacman_executor.get_item("MemoryTransciever")
            self._has_ran = pacman_executor.get_item("RanToken")
            self._executable_targets = \
                pacman_executor.get_item("ExecutableTargets")
            self._buffer_manager = pacman_executor.get_item("BufferManager")
            self._processor_to_app_data_base_address_mapper = \
                pacman_executor.get_item("ProcessorToAppDataBaseAddress")
            self._placement_to_app_data_file_paths = \
                pacman_executor.get_item("PlacementToAppDataFilePaths")

        self._placements = pacman_executor.get_item("MemoryPlacements")
        self._router_tables = \
            pacman_executor.get_item("MemoryRoutingTables")
        self._routing_infos = \
            pacman_executor.get_item("MemoryRoutingInfos")
        self._tags = pacman_executor.get_item("MemoryTags")
        self._graph_mapper = pacman_executor.get_item("MemoryGraphMapper")
        self._partitioned_graph = \
            pacman_executor.get_item("MemoryPartitionedGraph")
        self._machine = pacman_executor.get_item("MemoryMachine")
        self._database_interface = \
            pacman_executor.get_item("DatabaseInterface")
        self._database_file_path = \
            pacman_executor.get_item("DatabaseFilePath")
        self._no_sync_changes = pacman_executor.get_item("NoSyncChanges")

    def get_provenance_data_items(self, transceiver, placement=None):
        """
        @implements pacman.interface.abstract_provides_provenance_data.AbstractProvidesProvenanceData.get_provenance_data_items
        :return:
        """
        prov_items = list()
        prov_items.append(ProvenanceDataItem(
            name="ip_address",
            item=str(self._hostname)))
        prov_items.append(ProvenanceDataItem(
            name="software_version",
            item="{}:{}:{}:{}".format(
                _version.__version__,  _version.__version_name__,
                _version.__version_year__, _version.__version_month__)))
        prov_items.append(ProvenanceDataItem(
            name="machine_time_step",
            item=str(self._machine_time_step)))
        prov_items.append(ProvenanceDataItem(
            name="time_scale_factor",
            item=str(self._time_scale_factor)))
        prov_items.append(ProvenanceDataItem(
            name="total_runtime",
            item=str(self._current_run_ms)))
        return prov_items

    @staticmethod
    def _create_xml_paths():

        # add the extra xml files from the config file
        xml_paths = config.get("Mapping", "extra_xmls_paths")
        if xml_paths == "None":
            xml_paths = list()
        else:
            xml_paths = xml_paths.split(",")

        # add extra xml paths for pynn algorithms
        xml_paths.append(
            os.path.join(os.path.dirname(overridden_pacman_functions.__file__),
                         "algorithms_metadata.xml"))
        xml_paths.append(os.path.join(os.path.dirname(
            pacman_algorithm_reports.__file__), "reports_metadata.xml"))
        return xml_paths

    def _create_algorithm_list(
            self, in_debug_mode, application_graph_changed, executing_reset):
        algorithms = list()

        # if you've not ran before, add the buffer manager
        if (application_graph_changed and
                not config.getboolean("Machine", "virtual_board")):
            algorithms.append("FrontEndCommonBufferManagerCreater")

        # if you're needing a reset, you need to clean the binaries
        # (unless you've not ran yet)
        if executing_reset and self._has_ran:

            # kill binaries
            # TODO: when SARK 1.34 appears, this only needs to send a signal
            algorithms.append("FrontEndCommonApplicationExiter")

        # if the allocation graph has changed, need to go through mapping
        if application_graph_changed and not executing_reset:

            # define mapping between output types and reports
            if self._reports_states is not None \
                    and self._reports_states.tag_allocation_report:
                algorithms.append("TagReport")
            if self._reports_states is not None \
                    and self._reports_states.routing_info_report:
                algorithms.append("routingInfoReports")
                algorithms.append("unCompressedRoutingTableReports")
            if self._reports_states is not None \
                    and self._reports_states.generate_routing_table_report:
                algorithms.append("compressedRoutingTableReports")
                algorithms.append("comparisonOfRoutingTablesReport")
            if self._reports_states is not None \
                    and self._reports_states.router_report:
                algorithms.append("RouterReports")
            if self._reports_states is not None \
                    and self._reports_states.partitioner_report:
                algorithms.append("PartitionerReport")
            if (self._reports_states is not None and
                    self._reports_states.
                    placer_report_with_partitionable_graph):
                algorithms.append("PlacerReportWithPartitionableGraph")
            if (self._reports_states is not None and
                    self._reports_states.
                    placer_report_without_partitionable_graph):
                algorithms.append("PlacerReportWithoutPartitionableGraph")

            # if the system has ran before, kill the apps and run mapping
            # add debug algorithms if needed
            if in_debug_mode:
                algorithms.append("ValidRoutesChecker")

            algorithm_names = \
                config.get("Mapping", "algorithms")

            algorithm_strings = algorithm_names.split(",")
            for algorithm_string in algorithm_strings:
                split_string = algorithm_string.split(":")
                if len(split_string) == 1:
                    algorithms.append(split_string[0])
                else:
                    raise common_exceptions.ConfigurationException(
                        "The tool chain expects config params of list of 1 "
                        "element with ,. Where the elements are either: the "
                        "algorithm_name:algorithm_config_file_path, or "
                        "algorithm_name if its a internal to pacman algorithm."
                        " Please rectify this and try again")

            # if using virtual machine, add to list of algorithms the virtual
            # machine generator, otherwise add the standard machine generator
            if config.getboolean("Machine", "virtual_board"):
                algorithms.append("FrontEndCommonVirtualMachineGenerator")
            else:
                # protect against the situation where the system has already
                # got a transceiver (overriding does not lose sockets)
                if self._txrx is not None:
                    self._txrx.close()
                    self._txrx = None

                algorithms.append("FrontEndCommonMachineInterfacer")
                algorithms.append("FrontEndCommonApplicationRunner")
                algorithms.append("FrontEndCommonNotificationProtocol")
                algorithms.append(
                    "FrontEndCommonPartitionableGraphApplicationDataLoader")
                algorithms.append("FrontEndCommonPartitionableGraphHost"
                                  "ExecuteDataSpecification")
                algorithms.append("FrontEndCommomLoadExecutableImages")
                algorithms.append("FrontEndCommonRoutingTableLoader")
                algorithms.append("FrontEndCommonTagsLoader")
                algorithms.append("FrontEndCommomPartitionableGraphData"
                                  "SpecificationWriter")

                # if the end user wants reload script, add the reload script
                # creator to the list (reload script currently only supported
                # for the original run)
                if (not self._has_ran and
                        config.getboolean("Reports", "writeReloadSteps")):
                    algorithms.append("FrontEndCommonReloadScriptCreator")
                elif (self.has_ran and
                        config.getboolean("Reports", "writeReloadSteps")):
                    logger.warn(
                        "The reload script cannot handle multi-runs, nor can"
                        "it handle resets, therefore it will only contain the "
                        "initial run")

            if (config.getboolean("Reports", "writeMemoryMapReport") and
                    not config.getboolean("Machine", "virtual_board")):
                algorithms.append("FrontEndCommonMemoryMapReport")

            if config.getboolean("Reports", "writeNetworkSpecificationReport"):
                algorithms.append(
                    "FrontEndCommonNetworkSpecificationPartitionableReport")

<<<<<<< HEAD
            # if going to write provenance data after the run add the two
            # provenance gatherers
            if (config.get("Reports", "writeProvanceData") and
                    not config.getboolean("Machine", "virtual_board")):
                algorithms.append("FrontEndCommonProvenanceGatherer")
=======
            # define mapping between output types and reports
            if self._reports_states is not None \
                    and self._reports_states.tag_allocation_report:
                algorithms.append("TagReport")
            if self._reports_states is not None \
                    and self._reports_states.routing_info_report:
                algorithms.append("routingInfoReports")
                algorithms.append("unCompressedRoutingTableReports")
                algorithms.append("compressedRoutingTableReports")
                algorithms.append("comparisonOfRoutingTablesReport")
            if self._reports_states is not None \
                    and self._reports_states.router_report:
                algorithms.append("RouterReports")
            if self._reports_states is not None \
                    and self._reports_states.partitioner_report:
                algorithms.append("PartitionerReport")
            if (self._reports_states is not None and
                    self._reports_states.
                    placer_report_with_partitionable_graph):
                algorithms.append("PlacerReportWithPartitionableGraph")
            if (self._reports_states is not None and
                    self._reports_states.
                    placer_report_without_partitionable_graph):
                algorithms.append("PlacerReportWithoutPartitionableGraph")
>>>>>>> 2ee543bb
        else:

            # add function for extracting all the recorded data from
            # recorded populations
            if self._has_ran and not executing_reset:
                algorithms.append("SpyNNakerRecordingExtractor")

                # add functions for updating the models
                algorithms.append("FrontEndCommonRuntimeUpdater")
            if not self._has_ran and not executing_reset:
                algorithms.append(
                    "FrontEndCommonPartitionableGraphApplicationDataLoader")
                algorithms.append("FrontEndCommomLoadExecutableImages")
            if not executing_reset:
                algorithms.append("FrontEndCommonNotificationProtocol")

                # add functions for setting off the models again
                algorithms.append("FrontEndCommonApplicationRunner")

        return algorithms

    def _create_pacman_executor_outputs(
            self, requires_reset, application_graph_changed):

        # explicitly define what outputs spynnaker expects
        required_outputs = list()
        if config.getboolean("Machine", "virtual_board"):
            if application_graph_changed:
                required_outputs.extend([
                    "MemoryPlacements", "MemoryRoutingTables",
                    "MemoryRoutingInfos", "MemoryTags",
                    "MemoryPartitionedGraph", "MemoryGraphMapper"])
        else:
            if not requires_reset:
                required_outputs.append("RanToken")

        # if front end wants reload script, add requires reload token
        if (config.getboolean("Reports", "writeReloadSteps") and
                not self._has_ran and application_graph_changed and
                not config.getboolean("Machine", "virtual_board")):
            required_outputs.append("ReloadToken")
        return required_outputs

    def _create_pacman_executor_inputs(
            self, this_run_time, is_resetting=False):

        application_graph_changed = \
            self._detect_if_graph_has_changed(not is_resetting)
        inputs = list()

        # all modes need the NoSyncChanges
        if application_graph_changed:
            self._no_sync_changes = 0
        inputs.append(
            {'type': "NoSyncChanges", 'value': self._no_sync_changes})

        inputs.append(
            {'type': 'TimeTheshold',
             'value': config.getint("Machine", "time_to_wait_till_error")})

        # support resetting the machine during start up
        if (config.getboolean("Machine", "reset_machine_on_startup") and
                not self._has_ran and not is_resetting):
            inputs.append(
                {"type": "ResetMachineOnStartupFlag", 'value': True})
        else:
            inputs.append(
                {"type": "ResetMachineOnStartupFlag", 'value': False})

        # support runtime updater
        if self._has_ran and not is_resetting:
            no_machine_time_steps =\
                int((this_run_time * 1000.0) /
                    self._machine_time_step)
            inputs.append({'type': "RunTimeMachineTimeSteps",
                           'value': no_machine_time_steps})

        # FrontEndCommonPartitionableGraphApplicationDataLoader after a
        # reset and no changes
        if not self._has_ran and not application_graph_changed:
            inputs.append(({
                'type': "ProcessorToAppDataBaseAddress",
                "value": self._processor_to_app_data_base_address_mapper}))
            inputs.append({"type": "PlacementToAppDataFilePaths",
                           'value': self._placement_to_app_data_file_paths})
            inputs.append({'type': "WriteCheckerFlag",
                           'value': config.getboolean(
                               "Mode", "verify_writes")})

        # support resetting when there's changes in the application graph
        # (only need to exit)
        if application_graph_changed and is_resetting:
            inputs.append({"type": "MemoryTransciever", 'value': self._txrx})
            inputs.append({'type': "ExecutableTargets",
                           'value': self._executable_targets})
            inputs.append({'type': "MemoryPlacements",
                           'value': self._placements})
            inputs.append({'type': "MemoryGraphMapper",
                           'value': self._graph_mapper})
            inputs.append({'type': "APPID", 'value': self._app_id})
            inputs.append({'type': "RanToken", 'value': self._has_ran})

        elif application_graph_changed and not is_resetting:

            # make a folder for the json files to be stored in
            json_folder = os.path.join(
                self._report_default_directory, "json_files")
            if not os.path.exists(json_folder):
                os.mkdir(json_folder)

            # translate config "None" to None
            width = config.get("Machine", "width")
            height = config.get("Machine", "height")
            if width == "None":
                width = None
            else:
                width = int(width)
            if height == "None":
                height = None
            else:
                height = int(height)

            version = config.get("Machine", "version")
            if version == "None":
                version = None
            else:
                version = int(version)

            number_of_boards = config.get("Machine", "number_of_boards")
            if number_of_boards == "None":
                number_of_boards = None

            scamp_socket_addresses = config.get("Machine",
                                                "scamp_connections_data")
            if scamp_socket_addresses == "None":
                scamp_socket_addresses = None

            boot_port_num = config.get("Machine", "boot_connection_port_num")
            if boot_port_num == "None":
                boot_port_num = None
            else:
                boot_port_num = int(boot_port_num)

            inputs.append({'type': "MemoryPartitionableGraph",
                           'value': self._partitionable_graph})
            inputs.append({'type': 'ReportFolder',
                           'value': self._report_default_directory})
            inputs.append({'type': "ApplicationDataFolder",
                           'value': self._app_data_runtime_folder})
            inputs.append({'type': 'IPAddress', 'value': self._hostname})

            # basic input stuff
            inputs.append({'type': "BMPDetails",
                           'value': config.get("Machine", "bmp_names")})
            inputs.append({'type': "DownedChipsDetails",
                           'value': config.get("Machine", "down_chips")})
            inputs.append({'type': "DownedCoresDetails",
                           'value': config.get("Machine", "down_cores")})
            inputs.append({'type': "BoardVersion",
                           'value': version})
            inputs.append({'type': "NumberOfBoards",
                           'value': number_of_boards})
            inputs.append({'type': "MachineWidth", 'value': width})
            inputs.append({'type': "MachineHeight", 'value': height})
            inputs.append({'type': "AutoDetectBMPFlag",
                           'value': config.getboolean("Machine",
                                                      "auto_detect_bmp")})
            inputs.append({'type': "EnableReinjectionFlag",
                           'value': config.getboolean("Machine",
                                                      "enable_reinjection")})
            inputs.append({'type': "ScampConnectionData",
                           'value': scamp_socket_addresses})
            inputs.append({'type': "BootPortNum", 'value': boot_port_num})
            inputs.append({'type': "APPID", 'value': self._app_id})
            inputs.append({'type': "RunTime", 'value': this_run_time})
            inputs.append({'type': "TimeScaleFactor",
                           'value': self._time_scale_factor})
            inputs.append({'type': "MachineTimeStep",
                           'value': self._machine_time_step})
            inputs.append({'type': "DatabaseSocketAddresses",
                           'value': self._database_socket_addresses})
            inputs.append({'type': "DatabaseWaitOnConfirmationFlag",
                           'value': config.getboolean(
                               "Database", "wait_on_confirmation")})
            inputs.append({'type': "WriteCheckerFlag",
                           'value': config.getboolean(
                               "Mode", "verify_writes")})
            inputs.append({'type': "WriteTextSpecsFlag",
                           'value': config.getboolean(
                               "Reports", "writeTextSpecs")})
            inputs.append({'type': "ExecutableFinder",
                           'value': executable_finder})
            inputs.append({'type': "MachineHasWrapAroundsFlag",
                           'value': config.getboolean(
                               "Machine", "requires_wrap_arounds")})
            inputs.append({'type': "ReportStates",
                           'value': self._reports_states})
            inputs.append({'type': "UserCreateDatabaseFlag",
                           'value': config.get("Database", "create_database")})
            inputs.append({'type': "ExecuteMapping",
                           'value': config.getboolean(
                               "Database",
                               "create_routing_info_to_neuron_id_mapping")})
            inputs.append({'type': "DatabaseSocketAddresses",
                           'value': self._database_socket_addresses})
            inputs.append({'type': "SendStartNotifications",
                           'value': config.getboolean(
                               "Database", "send_start_notification")})

            # add paths for each file based version
            inputs.append({'type': "FileCoreAllocationsFilePath",
                           'value': os.path.join(
                               json_folder, "core_allocations.json")})
            inputs.append({'type': "FileSDRAMAllocationsFilePath",
                           'value': os.path.join(
                               json_folder, "sdram_allocations.json")})
            inputs.append({'type': "FileMachineFilePath",
                           'value': os.path.join(
                               json_folder, "machine.json")})
            inputs.append({'type': "FilePartitionedGraphFilePath",
                           'value': os.path.join(
                               json_folder, "partitioned_graph.json")})
            inputs.append({'type': "FilePlacementFilePath",
                           'value': os.path.join(
                               json_folder, "placements.json")})
            inputs.append({'type': "FileRoutingPathsFilePath",
                           'value': os.path.join(
                               json_folder, "routing_paths.json")})
            inputs.append({'type': "FileConstraintsFilePath",
                           'value': os.path.join(
                               json_folder, "constraints.json")})

            if self._has_ran:
                logger.warn(
                    "The network has changed, and therefore mapping will be"
                    " done again.  Any recorded data will be erased.")
        else:
            # mapping does not need to be executed, therefore add
            # the data elements needed for the application runner and
            # runtime re-setter
            inputs.append({"type": "BufferManager",
                           "value": self._buffer_manager})
            inputs.append({'type': "DatabaseWaitOnConfirmationFlag",
                           'value': config.getboolean(
                               "Database", "wait_on_confirmation")})
            inputs.append({'type': "SendStartNotifications",
                           'value': config.getboolean(
                               "Database", "send_start_notification")})
            inputs.append({'type': "DatabaseInterface",
                           'value': self._database_interface})
            inputs.append({"type": "DatabaseSocketAddresses",
                           'value': self._database_socket_addresses})
            inputs.append({'type': "DatabaseFilePath",
                           'value': self._database_file_path})
            inputs.append({'type': "ExecutableTargets",
                           'value': self._executable_targets})
            inputs.append({'type': "APPID", 'value': self._app_id})
            inputs.append({"type": "MemoryTransciever", 'value': self._txrx})
            inputs.append({"type": "RunTime",
                           'value': this_run_time})
            inputs.append({'type': "TimeScaleFactor",
                           'value': self._time_scale_factor})
            inputs.append({'type': "LoadedReverseIPTagsToken",
                           'value': True})
            inputs.append({'type': "LoadedIPTagsToken", 'value': True})
            inputs.append({'type': "LoadedRoutingTablesToken",
                           'value': True})
            inputs.append({'type': "LoadBinariesToken", 'value': True})
            inputs.append({'type': "LoadedApplicationDataToken",
                           'value': True})
            inputs.append({'type': "MemoryPlacements",
                           'value': self._placements})
            inputs.append({'type': "MemoryGraphMapper",
                           'value': self._graph_mapper})
            inputs.append({'type': "MemoryPartitionableGraph",
                           'value': self._partitionable_graph})
            inputs.append({'type': "MemoryExtendedMachine",
                           'value': self._machine})
            inputs.append({'type': "MemoryRoutingTables",
                           'value': self._router_tables})
            inputs.append({'type': "RanToken", 'value': self._has_ran})

        return inputs, application_graph_changed

    def _calculate_number_of_machine_time_steps(self, next_run_time):
        total_run_time = next_run_time
        if next_run_time is not None:
            total_run_time += self._current_run_ms
            machine_time_steps = (
                (total_run_time * 1000.0) / self._machine_time_step)
            if machine_time_steps != int(machine_time_steps):
                logger.warn(
                    "The runtime and machine time step combination result in "
                    "a fractional number of machine time steps")
            self._no_machine_time_steps = int(math.ceil(machine_time_steps))
        else:
            self._no_machine_time_steps = None
            for vertex in self._partitionable_graph.vertices:
                if ((isinstance(vertex, AbstractSpikeRecordable) and
                        vertex.is_recording_spikes()) or
                        (isinstance(vertex, AbstractVRecordable) and
                            vertex.is_recording_v()) or
                        (isinstance(vertex, AbstractGSynRecordable) and
                            vertex.is_recording_gsyn)):
                    raise common_exceptions.ConfigurationException(
                        "recording a population when set to infinite runtime "
                        "is not currently supported")
        for vertex in self._partitionable_graph.vertices:
            if isinstance(vertex, AbstractDataSpecableVertex):
                vertex.set_no_machine_time_steps(self._no_machine_time_steps)
        return total_run_time

    def _detect_if_graph_has_changed(self, reset_flags=True):
        """ Iterates though the graph and looks changes
        """
        changed = False
        for population in self._populations:
            if population.requires_mapping:
                changed = True
            if reset_flags:
                population.mark_no_changes()

        for projection in self._projections:
            if projection.requires_mapping:
                changed = True
            if reset_flags:
                projection.mark_no_changes()

        return changed

    @property
    def app_id(self):
        """

        :return:
        """
        return self._app_id

    @property
    def has_ran(self):
        """

        :return:
        """
        return self._has_ran

    @property
    def machine_time_step(self):
        """

        :return:
        """
        return self._machine_time_step

    @property
    def no_machine_time_steps(self):
        """

        :return:
        """
        return self._no_machine_time_steps

    @property
    def timescale_factor(self):
        """

        :return:
        """
        return self._time_scale_factor

    @property
    def spikes_per_second(self):
        """

        :return:
        """
        return self._spikes_per_second

    @property
    def ring_buffer_sigma(self):
        """

        :return:
        """
        return self._ring_buffer_sigma

    @property
    def get_multi_cast_source(self):
        """

        :return:
        """
        return self._multi_cast_vertex

    @property
    def partitioned_graph(self):
        """

        :return:
        """
        return self._partitioned_graph

    @property
    def partitionable_graph(self):
        """

        :return:
        """
        return self._partitionable_graph

    @property
    def placements(self):
        """

        :return:
        """
        return self._placements

    @property
    def transceiver(self):
        """

        :return:
        """
        return self._txrx

    @property
    def graph_mapper(self):
        """

        :return:
        """
        return self._graph_mapper

    @property
    def routing_infos(self):
        """

        :return:
        """
        return self._routing_infos

    @property
    def min_supported_delay(self):
        """
        the min supported delay based in milliseconds
        :return:
        """
        return self._min_supported_delay

    @property
    def max_supported_delay(self):
        """
        the max supported delay based in milliseconds
        :return:
        """
        return self._max_supported_delay

    @property
    def buffer_manager(self):
        return self._buffer_manager

    def set_app_id(self, value):
        """

        :param value:
        :return:
        """
        self._app_id = value

    def get_current_time(self):
        """

        :return:
        """
        if self._has_ran:
            return float(self._current_run_ms)
        return 0.0

    def __repr__(self):
        return "Spinnaker object for machine {}".format(self._hostname)

    def add_vertex(self, vertex_to_add):
        """

        :param vertex_to_add:
        :return:
        """
        if isinstance(vertex_to_add, CommandSender):
            self._multi_cast_vertex = vertex_to_add

        self._partitionable_graph.add_vertex(vertex_to_add)

        if isinstance(vertex_to_add, AbstractSendMeMulticastCommandsVertex):
            if self._multi_cast_vertex is None:
                self._multi_cast_vertex = CommandSender(
                    self._machine_time_step, self._time_scale_factor)
                self.add_vertex(self._multi_cast_vertex)
            edge = MultiCastPartitionableEdge(
                self._multi_cast_vertex, vertex_to_add)
            self._multi_cast_vertex.add_commands(vertex_to_add.commands, edge)
            self.add_edge(edge)

        # add any dependent edges and vertices if needed
        if isinstance(vertex_to_add,
                      AbstractVertexWithEdgeToDependentVertices):
            for dependant_vertex in vertex_to_add.dependent_vertices:
                self.add_vertex(dependant_vertex)
                dependant_edge = MultiCastPartitionableEdge(
                    pre_vertex=vertex_to_add, post_vertex=dependant_vertex)
                self.add_edge(
                    dependant_edge,
                    vertex_to_add.edge_partition_identifier_for_dependent_edge)

    def add_edge(self, edge_to_add, partition_identifier=None,
                 partition_constraints=None):
        """

        :param edge_to_add:
        :param partition_identifier: the partition identifier for the outgoing
                    edge partition
        :param partition_constraints: the constraints of a partition
        associated with this edge
        :return:
        """
        self._partitionable_graph.add_edge(edge_to_add, partition_identifier,
                                           partition_constraints)

    def create_population(self, size, cellclass, cellparams, structure, label):
        """

        :param size:
        :param cellclass:
        :param cellparams:
        :param structure:
        :param label:
        :return:
        """
        return Population(
            size=size, cellclass=cellclass, cellparams=cellparams,
            structure=structure, label=label, spinnaker=self)

    def _add_population(self, population):
        """ Called by each population to add itself to the list
        """
        self._populations.append(population)

    def _add_projection(self, projection):
        """ called by each projection to add itself to the list
        :param projection:
        :return:
        """
        self._projections.append(projection)

    def create_projection(
            self, presynaptic_population, postsynaptic_population, connector,
            source, target, synapse_dynamics, label, rng):
        """

        :param presynaptic_population:
        :param postsynaptic_population:
        :param connector:
        :param source:
        :param target:
        :param synapse_dynamics:
        :param label:
        :param rng:
        :return:
        """
        if label is None:
            label = "Projection {}".format(self._edge_count)
            self._edge_count += 1
        return Projection(
            presynaptic_population=presynaptic_population, label=label,
            postsynaptic_population=postsynaptic_population, rng=rng,
            connector=connector, source=source, target=target,
            synapse_dynamics=synapse_dynamics, spinnaker_control=self,
            machine_time_step=self._machine_time_step,
            timescale_factor=self._time_scale_factor,
            user_max_delay=self.max_supported_delay)

    def stop(self, turn_off_machine=None, clear_routing_tables=None,
             clear_tags=None):
        """
        :param turn_off_machine: decides if the machine should be powered down\
            after running the execution. Note that this powers down all boards\
            connected to the BMP connections given to the transceiver
        :type turn_off_machine: bool
        :param clear_routing_tables: informs the tool chain if it\
            should turn off the clearing of the routing tables
        :type clear_routing_tables: bool
        :param clear_tags: informs the tool chain if it should clear the tags\
            off the machine at stop
        :type clear_tags: boolean
        :return: None
        """
        for population in self._populations:
            population._end()

        # if operating in debug mode, extract io buffers from all machine
        self._run_debug_iobuf_extraction_for_exit(
            config.get("Mode", "mode") == "Debug")

        # if not a virtual machine, then shut down stuff on the board
        if not config.getboolean("Machine", "virtual_board"):

            if turn_off_machine is None:
                turn_off_machine = \
                    config.getboolean("Machine", "turn_off_machine")

            if clear_routing_tables is None:
                clear_routing_tables = config.getboolean(
                    "Machine", "clear_routing_tables")

            if clear_tags is None:
                clear_tags = config.getboolean("Machine", "clear_tags")

            # if stopping on machine, clear iptags and
            if clear_tags:
                for ip_tag in self._tags.ip_tags:
                    self._txrx.clear_ip_tag(
                        ip_tag.tag, board_address=ip_tag.board_address)
                for reverse_ip_tag in self._tags.reverse_ip_tags:
                    self._txrx.clear_ip_tag(
                        reverse_ip_tag.tag,
                        board_address=reverse_ip_tag.board_address)

            # if clearing routing table entries, clear
            if clear_routing_tables:
                for router_table in self._router_tables.routing_tables:
                    if not self._machine.get_chip_at(router_table.x,
                                                     router_table.y).virtual:
                        self._txrx.clear_multicast_routes(router_table.x,
                                                          router_table.y)

            # clear values
            self._no_sync_changes = 0

            # app stop command
            if config.getboolean("Machine", "use_app_stop"):
                self._txrx.stop_application(self._app_id)

            if self._create_database:
                self._database_interface.stop()

            self._buffer_manager.stop()

            # stop the transceiver
            if turn_off_machine:
                logger.info("Turning off machine")
            self._txrx.close(power_off_machine=turn_off_machine)

    def _run_debug_iobuf_extraction_for_exit(self, in_debug_mode):

        pacman_inputs = list()
        pacman_inputs.append({
            'type': "MemoryTransciever",
            'value': self._txrx})
        pacman_inputs.append({
            'type': "RanToken",
            'value': True})
        pacman_inputs.append({
            'type': "MemoryPlacements",
            'value': self._placements})
        pacman_inputs.append({
            'type': "ProvenanceFilePath",
            'value': self._provenance_file_path})
        pacman_inputs.append({
            'type': "ProvenanceItems",
            'value': self._provenance_data_items})
        pacman_inputs.append({
            'type': "MemoryRoutingTables",
            'value': self._router_tables})
        pacman_inputs.append({
            'type': "MemoryExtendedMachine",
            'value': self._machine})
        pacman_inputs.append({
            'type': "MemoryMachine",
            'value': self._machine})
        pacman_inputs.append({
            'type': 'FileMachineFilePath',
            'value': os.path.join(self._provenance_file_path,
                                  "Machine.json")})


        pacman_outputs = list()
        if in_debug_mode:
            pacman_outputs.append("FileMachine")
            pacman_outputs.append("ErrorMessages")
            pacman_outputs.append("IOBuffers")
        pacman_outputs.append("ProvenanceItems")

        pacman_algorithms = list()
        pacman_algorithms.append("FrontEndCommonProvenanceGatherer")
        pacman_algorithms.append("FrontEndCommonProvenanceXMLWriter")
        if in_debug_mode:
            pacman_algorithms.append("FrontEndCommonIOBufExtractor")
            pacman_algorithms.append("FrontEndCommonWarningGenerator")
            pacman_algorithms.append("FrontEndCommonMessagePrinter")
        pacman_xmls = list()
        pacman_xmls.append(
            os.path.join(os.path.dirname(interface_functions.__file__),
                         "front_end_common_interface_functions.xml"))
        pacman_executor = PACMANAlgorithmExecutor(
            algorithms=pacman_algorithms, inputs=pacman_inputs,
            xml_paths=pacman_xmls, required_outputs=pacman_outputs)
        pacman_executor.execute_mapping()

    def _add_socket_address(self, socket_address):
        """

        :param socket_address:
        :return:
        """
        self._database_socket_addresses.add(socket_address)<|MERGE_RESOLUTION|>--- conflicted
+++ resolved
@@ -612,13 +612,6 @@
                 algorithms.append(
                     "FrontEndCommonNetworkSpecificationPartitionableReport")
 
-<<<<<<< HEAD
-            # if going to write provenance data after the run add the two
-            # provenance gatherers
-            if (config.get("Reports", "writeProvanceData") and
-                    not config.getboolean("Machine", "virtual_board")):
-                algorithms.append("FrontEndCommonProvenanceGatherer")
-=======
             # define mapping between output types and reports
             if self._reports_states is not None \
                     and self._reports_states.tag_allocation_report:
@@ -643,7 +636,6 @@
                     self._reports_states.
                     placer_report_without_partitionable_graph):
                 algorithms.append("PlacerReportWithoutPartitionableGraph")
->>>>>>> 2ee543bb
         else:
 
             # add function for extracting all the recorded data from
