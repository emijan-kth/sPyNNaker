#pacman imports

from pacman.model.constraints.\
    vertex_requires_virtual_chip_in_machine_constraint import \
    VertexRequiresVirtualChipInMachineConstraint
from spynnaker.pyNN.utilities.data_generator_interface import \
    DataGeneratorInterface
from pacman.model.partitionable_graph.partitionable_edge \
    import PartitionableEdge
from pacman.operations.router_check_functionality.valid_routes_checker import \
    ValidRouteChecker
from pacman.utilities import reports as pacman_reports
from pacman.operations.partition_algorithms.basic_partitioner import \
    BasicPartitioner
from pacman.operations.router_algorithms.basic_dijkstra_routing \
    import BasicDijkstraRouting
from pacman.operations.placer_algorithms.basic_placer import BasicPlacer
from pacman.operations.routing_info_allocator_algorithms.\
    basic_routing_info_allocator import BasicRoutingInfoAllocator
from pacman.utilities.progress_bar import ProgressBar
from pacman.utilities import utility_calls as pacman_utility_calls


#spinnmachine imports
from spinn_machine.sdram import SDRAM
from spinn_machine.router import Router as MachineRouter
from spinn_machine.link import Link
from spinn_machine.processor import Processor
from spinn_machine.chip import Chip


#internal imports
from spinnman.model.iptag.reverse_iptag import ReverseIPTag

#common front end imports
from spinn_front_end_common.utilities import exceptions as common_exceptions, \
    reports
from spinn_front_end_common.abstract_models.abstract_iptagable_vertex import \
    AbstractIPTagableVertex
from spinn_front_end_common.abstract_models.abstract_reverse_iptagable_vertex \
    import AbstractReverseIPTagableVertex
from spinn_front_end_common.utility_models.command_sender import CommandSender
from spinn_front_end_common.interface.front_end_common_interface_functions \
    import FrontEndCommonInterfaceFunctions
from spinn_front_end_common.interface.front_end_common_configuration_functions \
    import FrontEndCommonConfigurationFunctions
from spinn_front_end_common.utilities.timer import Timer
from spinn_front_end_common.abstract_models.abstract_data_specable_vertex \
    import AbstractDataSpecableVertex
from spinn_front_end_common.interface.data_generator_interface import \
    DataGeneratorInterface

#local front end imports

from spynnaker.pyNN.utilities.data_base_thread import DataBaseThread
from spynnaker.pyNN.models.pynn_population import Population
from spynnaker.pyNN.models.pynn_projection import Projection
from spynnaker.pyNN.overridden_pacman_functions.graph_edge_filter \
    import GraphEdgeFilter
from spynnaker.pyNN.spynnaker_configurations import \
    SpynnakerConfigurationFunctions
from spynnaker.pyNN.utilities.conf import config
from spynnaker.pyNN.models.utility_models.live_packet_gather import LivePacketGather

#spinnman imports
from spinnman.model.core_subsets import CoreSubsets
from spinnman.model.core_subset import CoreSubset
from spinnman.messages.scp.scp_signal import SCPSignal
from spinnman.model.iptag.reverse_iptag import ReverseIPTag
from spinnman.messages.eieio.eieio_type_param import EIEIOTypeParam

import logging
import math
import os
import sys
import time
from multiprocessing.pool import ThreadPool

logger = logging.getLogger(__name__)


class Spinnaker(FrontEndCommonConfigurationFunctions,
                FrontEndCommonInterfaceFunctions,
                SpynnakerConfigurationFunctions):

    def __init__(self, host_name=None, timestep=None, min_delay=None,
                 max_delay=None, graph_label=None):
        FrontEndCommonConfigurationFunctions.__init__(self, host_name,
                                                      graph_label)
        SpynnakerConfigurationFunctions.__init__(self)

        if self._app_id is None:
            self._set_up_main_objects(
                app_id=config.getint("Machine", "appID"),
                execute_data_spec_report=
                config.getboolean("Reports", "writeTextSpecs"),
                execute_partitioner_report=
                config.getboolean("Reports", "writePartitionerReports"),
                execute_placer_report=
                config.getboolean("Reports", "writePlacerReports"),
                execute_router_dat_based_report=
                config.getboolean("Reports", "writeRouterDatReport"),
                reports_are_enabled=
                config.getboolean("Reports", "reportsEnabled"),
                generate_time_recordings_for_performance_measurements=
                config.getboolean("Reports", "outputTimesForSections"),
                execute_router_report=
                config.getboolean("Reports", "writeRouterReports"),
                execute_write_reload_steps=
                config.getboolean("Reports", "writeReloadSteps"),
                generate_transciever_report=
                config.getboolean("Reports", "writeTransceiverReport"),
                execute_routing_info_report=
                config.getboolean("Reports", "writeRouterInfoReport"),
                in_debug_mode=(config.get("Mode", "mode") == "Debug"))

            self._set_up_pacman_algorthms_listings(
                partitioner_algorithum=
                config.get("Partitioner", "algorithm"),
                placer_algorithum=config.get("Placer", "algorithm"),
                key_allocator_algorithum=None,
                routing_algorithum=config.get("Routing", "algorithm"))
            #get the pynn specific key allocator algorthium
            #  (overloaded from common call)
            self._key_allocator_algorithm = \
                self.get_pynn_specific_key_allocator()
            #set up exeuctable specifics
            self._set_up_executable_specifics()
            self._set_up_report_specifics(
                default_report_file_path=
                config.get("Reports", "defaultReportFilePath"),
                max_reports_kept=config.getint("Reports", "max_reports_kept"),
                reports_are_enabled=
                config.getboolean("Reports", "reportsEnabled"),
                write_provance_data=
                config.getboolean("Reports", "writeProvanceData"),
                write_text_specs=config.getboolean("Reports", "writeTextSpecs"))
            self._set_up_output_application_data_specifics(
                max_application_binaries_kept=
                config.getint("Reports", "max_application_binaries_kept"),
                where_to_write_application_data_files=
                config.get("Reports", "defaultApplicationDataFilePath")
            )
        self._set_up_machine_specifics(timestep, min_delay, max_delay,
                                       host_name)
        self._spikes_per_second = float(conf.config.getfloat(
            "Simulation", "spikes_per_second"))
        self._ring_buffer_sigma = float(conf.config.getfloat(
            "Simulation", "ring_buffer_sigma"))

        FrontEndCommonInterfaceFunctions.__init__(self, self._reports_states,
                                                  self._report_default_directory)

        logger.info("Setting time scale factor to {}."
                    .format(self._time_scale_factor))

        logger.info("Setting appID to %d." % self._app_id)

        #get the machine time step
        logger.info("Setting machine time step to {} micro-seconds."
                    .format(self._machine_time_step))
<<<<<<< HEAD
=======

        # Begin list of binary search paths
        # With those passed to constructor
        self._binary_search_paths = binary_search_paths

        # Determine default executable folder location
        binary_path = os.path.abspath(exceptions.__file__)
        binary_path = os.path.abspath(os.path.join(binary_path, os.pardir))
        binary_path = os.path.join(binary_path, "model_binaries")

        #add this default to end of list of search paths
        self._binary_search_paths.append(binary_path)
>>>>>>> 83915a0e
        self._edge_count = 0

    def run(self, run_time):
        self._setup_interfaces(
            hostname=self._hostname,
            virtual_x_dimension=config.get("Machine",
                                           "virutal_board_x_dimension"),
            virtual_y_dimension=config.get("Machine",
                                           "virutal_board_y_dimension"),
            downed_chips=config.get("Machine", "down_chips"),
            downed_cores=config.get("Machine", "down_cores"),
            requires_virtual_board=config.getboolean("Machine",
                                                     "virtual_board"),
            requires_wrap_around=config.get("Machine", "requires_wrap_arounds"),
            machine_version=config.getint("Machine", "version"))

        # add database generation if requested
        if self._create_database:
            execute_mapping = config.getboolean(
                "Database", "create_routing_info_to_neuron_id_mapping")
<<<<<<< HEAD
            wait_on_confirmation = config.getboolean("Database",
                                                 "wait_on_confirmation")
            self._database_thread = \
                DataBaseThread(self._app_data_runtime_folder, execute_mapping,
                               self._txrx, wait_on_confirmation)
            self._database_thread.start()

        #set up vis if needed
        if config.getboolean("Visualiser", "enable"):
            self._visualiser, self._visualiser_vertex_to_page_mapping =\
                self._setup_visuliser(
                    self._partitionable_graph, self._visualiser_vertices,
                    self._partitioned_graph, self._placements,
                    self._router_tables, self._runtime, self._machine_time_step,
                    self._graph_mapper)

=======
            wait_on_confirmation = \
                conf.config.getboolean("Database", "wait_on_confirmation")
            self._database_thread = DataBaseThread(
                self._app_data_runtime_folder, execute_mapping,
                wait_on_confirmation)
            self._database_thread.start()

>>>>>>> 83915a0e
        #create network report if needed
        if self._reports_states is not None:
            reports.network_specification_report(self._report_default_directory,
                                                 self._partitionable_graph,
                                                 self._hostname)

        #calcualte number of machien time steps
        if run_time is not None:
            self._no_machine_time_steps =\
                int((run_time * 1000.0) / self._machine_time_step)
            ceiled_machine_time_steps = \
                math.ceil((run_time * 1000.0) / self._machine_time_step)
            if self._no_machine_time_steps != ceiled_machine_time_steps:
                raise common_exceptions.ConfigurationException(
                    "The runtime and machine time step combination result in "
                    "a factional number of machine runable time steps and "
                    "therefore spinnaker cannot determine how many to run for")
            for vertex in self._partitionable_graph.vertices:
                vertex.set_no_machine_time_steps(self._no_machine_time_steps)
        else:
            self._no_machine_time_steps = None
            logger.warn("You have set a runtime that will never end, this may"
                        "cause the neural models to fail to partition "
                        "correctly")
            for vertex in self._partitionable_graph.vertices:
                if vertex.is_set_to_record_spikes():
                    raise common_exceptions.ConfigurationException(
                        "recording a population when set to infinite runtime "
                        "is not currently supportable in this tool chain."
                        "watch this space")

        do_timing = config.getboolean("Reports", "outputTimesForSections")
        if do_timing:
            timer = Timer()
        else:
            timer = None

        self.set_runtime(run_time)
        logger.info("*** Running Mapper *** ")
        if do_timing:
            timer.start_timing()
        self.map_model()
        if do_timing:
            timer.take_sample()

        #load database if needed
        if self._create_database:
            self._database_thread.add_system_params(
                self._time_scale_factor, self._machine_time_step, self._runtime)
            self._database_thread.add_machine_objects(self._machine)
            self._database_thread.add_partitionable_vertices(
                self._partitionable_graph)
            self._database_thread.add_partitioned_vertices(
                self._partitioned_graph, self._graph_mapper)
            self._database_thread.add_placements(self._placements)
            self._database_thread.add_routing_infos(self._routing_infos)
            self._database_thread.add_routing_tables(self._router_tables)

        #extract iptags required by the graph
        self._set_iptags()
        self._set_reverse_ip_tags()

        #execute data spec generation
        if do_timing:
            timer.start_timing()
        logger.info("*** Generating Output *** ")
        logger.debug("")
        executable_targets = self.generate_data_specifications()
        if do_timing:
            timer.take_sample()

        #execute data spec execution
        if do_timing:
            timer.start_timing()
        processor_to_app_data_base_address = \
            self.execute_data_specification_execution(
                config.getboolean("SpecExecution", "specExecOnHost"),
                self._hostname, self._placements, self._graph_mapper,
                write_text_specs=config.getboolean("Reports", "writeTextSpecs"),
                runtime_application_data_folder=
                self._application_default_folder)

        if self._reports_states is not None:
            reports.write_memory_map_report(self._report_default_directory,
                                            processor_to_app_data_base_address)

        if do_timing:
            timer.take_sample()

<<<<<<< HEAD
        if config.getboolean("Visualiser", "enable"):
            self.start_visualiser()

        if config.getboolean("Execute", "run_simulation"):
=======
        if conf.config.getboolean("Execute", "run_simulation"):
>>>>>>> 83915a0e
            if do_timing:
                timer.start_timing()

            logger.info("*** Loading Iptags ***")
            self._load_iptags()
            logger.info("*** Loading Reverse Iptags***")
            self._load_reverse_ip_tags()

            if self._do_load is True:
                logger.info("*** Loading data ***")
                self._load_application_data(
                    self._placements, self._router_tables, self._graph_mapper,
                    processor_to_app_data_base_address, self._hostname,
                    self._app_id,
                    machine_version=config.getint("Machine", "version"),
                    application_run_time_report_folder=
                    self._application_default_folder)
                logger.info("*** Loading executables ***")
                self._load_executable_images(
                    executable_targets, self._app_id,
                    application_run_time_report_folder=
                    self._application_default_folder)
            if do_timing:
                timer.take_sample()

            if self._do_run is True:
                logger.info("*** Running simulation... *** ")
                if self._reports_states.transciever_report:
                    reports.re_load_script_running_aspects(
                        self._application_default_folder, executable_targets,
                        self._hostname, self._app_id, run_time)

                wait_on_confirmation = \
<<<<<<< HEAD
                    config.getboolean("Database", "wait_on_confirmation")
                vis_enabled = config.getboolean("Visualiser", "enable")
=======
                    conf.config.getboolean("Database", "wait_on_confirmation")
>>>>>>> 83915a0e
                self._start_execution_on_machine(
                    executable_targets, self._app_id, self._runtime,
                    self._time_scale_factor, wait_on_confirmation,
                    self._database_thread, self._in_debug_mode)
                self._has_ran = True
                if self._retrieve_provance_data:
                    #retrieve provance data
                    self._retieve_provance_data_from_machine(executable_targets)
        else:
            logger.info("*** No simulation requested: Stopping. ***")

    def _setup_visuliser(
            self, partitionable_graph, visualiser_vertices, partitioned_graph,
            placements, router_tables, runtime, machine_time_step,
            graph_mapper):
        requires_visualiser = config.getboolean("Visualiser", "enable")
        requires_virtual_board = config.getboolean("Machine", "virtual_board")
        #if the visuliser is required, import the correct requirements and
        # create a new visulaiser object and mapping for spinnaker to maintain
        if requires_visualiser:
            from spynnaker.pyNN.visualiser_package.visualiser_creation_utility \
                import VisualiserCreationUtility
            #create creation utility
            visualiser_creation_utility = VisualiserCreationUtility()
            visualiser_creation_utility.set_visulaiser_port(
                config.getint("Recording", "live_spike_port"))
            return visualiser_creation_utility.create_visualiser_interface(
                requires_virtual_board, self._txrx,
                partitionable_graph, visualiser_vertices, self._machine,
                partitioned_graph, placements, router_tables, runtime,
                machine_time_step, graph_mapper)

    def _set_iptags(self):
        for vertex in self._partitionable_graph.vertices:
            if isinstance(vertex, AbstractIPTagableVertex):
                iptag = vertex.get_ip_tag()
                if iptag.tag is not None:
                    if iptag.tag > self._current_max_tag_value:
                        self._current_max_tag_value = iptag.tag
                self._add_iptag(iptag)
        for vertex in self._partitionable_graph.vertices:
            if isinstance(vertex, AbstractIPTagableVertex):
                iptag = vertex.get_ip_tag()
                if iptag.tag is None:
                    iptag.set_tag(self._current_max_tag_value + 1)
                    vertex.set_tag(self._current_max_tag_value + 1)
                    self._current_max_tag_value += 1
                    self._add_iptag(iptag)

    def _set_reverse_ip_tags(self):
        #extract reverse iptags required by the graph
        for vertex in self._partitionable_graph.vertices:
            if isinstance(vertex, AbstractReverseIPTagableVertex):
                reverse_iptag = vertex.get_reverse_ip_tag()
                if reverse_iptag.tag is not None:
                    if reverse_iptag.tag > self._current_max_tag_value:
                        self._current_max_tag_value = reverse_iptag.tag
                    reverse_iptag = self._create_reverse_iptag_from_iptag(
                        reverse_iptag, vertex)
                    self._add_reverse_tag(reverse_iptag)
        for vertex in self._partitionable_graph.vertices:
            if isinstance(vertex, AbstractReverseIPTagableVertex):
                reverse_iptag = vertex.get_reverse_ip_tag()
                if reverse_iptag.tag is None:
                    reverse_iptag.set_tag(self._current_max_tag_value + 1)
                    vertex.set_reverse_iptag_tag(
                        self._current_max_tag_value + 1)
                    self._current_max_tag_value += 1
                    reverse_iptag = self._create_reverse_iptag_from_iptag(
                        reverse_iptag, vertex)
                    self._add_reverse_tag(reverse_iptag)

    def _create_reverse_iptag_from_iptag(self, reverse_iptag, vertex):
        subverts = self._graph_mapper.get_subvertices_from_vertex(vertex)
        if len(subverts) > 1:
            raise common_exceptions.ConfigurationException(
                "reverse iptaggable populations can only be supported if they"
                " are partitoned in a 1 to 1 ratio. Please reduce the number "
                "of neurons per core, or the max-atoms per core to support a "
                "one core mapping for your iptaggable population.")
        subvert = next(iter(subverts))
        placement = self._placements.get_placement_of_subvertex(subvert)
        return ReverseIPTag(
            port=reverse_iptag.port, tag=reverse_iptag.tag,
            destination_x=placement.x, destination_y=placement.y,
            destination_p=placement.p)

    @property
    def app_id(self):
        return self._app_id

    @property
    def has_ran(self):
        return self._has_ran

    @property
    def machine_time_step(self):
        return self._machine_time_step

    @property
    def timescale_factor(self):
        return self._time_scale_factor

    @property
    def spikes_per_second(self):
        return self._spikes_per_second

    @property
    def ring_buffer_sigma(self):
        return self._ring_buffer_sigma

    @property
    def get_multi_cast_source(self):
        return self._multi_cast_vertex

    @property
    def partitioned_graph(self):
        return self._partitioned_graph

    @property
    def partitionable_graph(self):
        return self._partitionable_graph

    @property
    def placements(self):
        return self._placements

    @property
    def transceiver(self):
        return self._txrx

    @property
    def graph_mapper(self):
        return self._graph_mapper

    @property
    def routing_infos(self):
        return self._routing_infos

    def set_app_id(self, value):
        self._app_id = value

    def set_runtime(self, value):
        self._runtime = value

    def get_current_time(self):
        if self._has_ran:
            return float(self._runtime)
        return 0.0

    def __repr__(self):
        return "Spinnaker object for machine {}".format(self._hostname)

    def map_model(self):
        """
        executes the pacman compilation stack
        """
        pacman_report_state = \
            self._reports_states.generate_pacman_report_states()

        self._check_if_theres_any_pre_placement_constraints_to_satisify()

        #execute partitioner
        self._execute_partitioner(pacman_report_state)

        #execute placer
        self._execute_placer(pacman_report_state)

        #execute pynn subedge pruning
        self._partitioned_graph, self._graph_mapper = \
            GraphEdgeFilter(self._report_default_directory)\
            .run(self._partitioned_graph, self._graph_mapper)

        #execute key allocator
        self._execute_key_allocator(pacman_report_state)

        #execute router
        self._execute_router(pacman_report_state)

    def _execute_key_allocator(self, pacman_report_state):
        if self._key_allocator_algorithm is None:
            self._key_allocator_algorithm = BasicRoutingInfoAllocator()
        else:
            self._key_allocator_algorithm = self._key_allocator_algorithm()

        #execute routing info generator
        self._routing_infos = \
            self._key_allocator_algorithm.allocate_routing_info(
                self._partitioned_graph, self._placements)

        #generate reports
        if (pacman_report_state is not None and
                pacman_report_state.routing_info_report):
            pacman_reports.routing_info_reports(
                self._report_default_directory, self._hostname,
                self._partitioned_graph, self._placements, self._routing_infos)

    def _execute_router(self, pacman_report_state):
        #set up a default placer algorithm if none are specified
        if self._router_algorithm is None:
            self._router_algorithm = BasicDijkstraRouting()
        else:
            self._router_algorithm = self._router_algorithm()

        self._router_tables = \
            self._router_algorithm.route(
                self._routing_infos, self._placements, self._machine,
                self._partitioned_graph)

        if self._in_debug_mode:
            #check that all routes are valid and no cycles exist
            valid_route_checker = ValidRouteChecker(
                placements=self._placements, routing_infos=self._routing_infos,
                routing_tables=self._router_tables, machine=self._machine,
                partitioned_graph=self._partitioned_graph)
            valid_route_checker.validate_routes()

        if pacman_report_state is not None and \
                pacman_report_state.router_report:
            pacman_reports.router_reports(
                graph=self._partitionable_graph, hostname=self._hostname,
                graph_to_sub_graph_mapper=self._graph_mapper,
                placements=self._placements,
                report_folder=self._report_default_directory,
                include_dat_based=pacman_report_state.router_dat_based_report,
                routing_tables=self._router_tables,
                routing_info=self._routing_infos, machine=self._machine)

    def _execute_partitioner(self, pacman_report_state):
        #execute partitioner or default partitioner (as seen fit)
        if self._partitioner_algorithm is None:
            self._partitioner_algorithm = \
                BasicPartitioner(self._machine_time_step,
                                 self._no_machine_time_steps)
        else:
            self._partitioner_algorithm = \
                self._partitioner_algorithm(self._machine_time_step,
                                            self._no_machine_time_steps)

        # if algorithum needs a placer, add placer algorithum
        if hasattr(self._partitioner_algorithm, "set_placer_algorithm"):
            self._partitioner_algorithm.set_placer_algorithm(
                self._placer_algorithm, self._machine)

        self._partitioned_graph, self._graph_mapper = \
            self._partitioner_algorithm.partition(self._partitionable_graph,
                                                  self._machine)

        if (pacman_report_state is not None and
                pacman_report_state.partitioner_report):
            pacman_reports.partitioner_reports(
                self._report_default_directory, self._hostname,
                self._partitionable_graph, self._graph_mapper)

    def _execute_placer(self, pacman_report_state):
        #execute placer or default placer (as seen fit)
        if self._placer_algorithm is None:
            self._placer_algorithm = BasicPlacer(self._machine)
        else:
            self._placer_algorithm = self._placer_algorithm(self._machine)
        self._placements = self._placer_algorithm.place(self._partitioned_graph)

        #execute placer reports if needed
        if (pacman_report_state is not None and
                pacman_report_state.placer_report):
            pacman_reports.placer_reports(
                graph=self._partitionable_graph,
                graph_mapper=self._graph_mapper, hostname=self._hostname,
                machine=self._machine, placements=self._placements,
                report_folder=self._report_default_directory)

    def generate_data_specifications(self):
        #iterate though subvertexes and call generate_data_spec for each vertex
        executable_targets = dict()
        no_processors = config.getint("Threading", "dsg_threads")
        thread_pool = ThreadPool(processes=no_processors)

        #create a progress bar for end users
        progress_bar = ProgressBar(len(list(self._placements.placements)),
                                   "on generating data specifications")
        data_generator_interfaces = list()
        for placement in self._placements.placements:
            associated_vertex =\
                self._graph_mapper.get_vertex_from_subvertex(
                    placement.subvertex)
            # if the vertex can generate a DSG, call it
            if isinstance(associated_vertex, AbstractDataSpecableVertex):
                data_generator_interface = DataGeneratorInterface(
                    associated_vertex, placement.subvertex, placement,
                    self._partitioned_graph, self._partitionable_graph,
                    self._routing_infos, self._hostname, self._graph_mapper,
<<<<<<< HEAD
                    self._report_default_directory,
                    config.getboolean("Reports", "writeTextSpecs"),
                    self._application_default_folder, progress_bar)
=======
                    self._report_default_directory, progress_bar)
                data_generator_interfaces.append(data_generator_interface)
>>>>>>> 83915a0e
                thread_pool.apply_async(data_generator_interface.start())

                # Get name of binary from vertex
                binary_name = associated_vertex.get_binary_file_name()
<<<<<<< HEAD
                if binary_name in executable_targets.keys():
                    executable_targets[binary_name].add_processor(placement.x,
=======

                # Attempt to find this within search paths
                binary_path = self._get_executable_path(binary_name)
                if binary_path is None:
                    raise exceptions.ExecutableNotFoundException(binary_name)

                if binary_path in executable_targets.keys():
                    executable_targets[binary_path].add_processor(placement.x,
>>>>>>> 83915a0e
                                                                  placement.y,
                                                                  placement.p)
                else:
                    processors = [placement.p]
                    initial_core_subset = CoreSubset(placement.x, placement.y,
                                                     processors)
                    list_of_core_subsets = [initial_core_subset]
                    executable_targets[binary_name] = \
                        CoreSubsets(list_of_core_subsets)

        for data_generator_interface in data_generator_interfaces:
            data_generator_interface.wait_for_finish()
        thread_pool.close()
        thread_pool.join()

        # finish the progress bar
        progress_bar.end()

<<<<<<< HEAD
    def start_visualiser(self):
        """starts the port listener and ties it to the visualiser_framework
         pages as required
        """
       #register a listener at the trasnciever for each visualised vertex
        for vertex in self._visualiser_vertices:
            if vertex in self._visualiser_vertex_to_page_mapping.keys():
                associated_page = self._visualiser_vertex_to_page_mapping[vertex]
                self._txrx.register_listener(
                    associated_page.recieved_spike, vertex.receieve_port_no,
                    vertex.hostname, vertex.connection_type,
                    vertex.traffic_type)
        self._visualiser.start()
=======
        return executable_targets
>>>>>>> 83915a0e

    def add_vertex(self, vertex_to_add):
        if isinstance(vertex_to_add, CommandSender):
            self._multi_cast_vertex = vertex_to_add
        self._partitionable_graph.add_vertex(vertex_to_add)

    def add_edge(self, edge_to_add):
        self._partitionable_graph.add_edge(edge_to_add)

<<<<<<< HEAD
    def create_visualised_population(self, size, cellclass, cellparams,
                                     structure, label):
        requires_visualiser = config.getboolean("Visualiser", "enable")
        if not requires_visualiser:
            raise common_exceptions.ConfigurationException(
                "The visualiser is currently turned off by a spinnaker.cfg or "
                "pacman.cfg file. Please correct and try again.")
        else:
            from spynnaker.pyNN.visualiser_package.visualised_vertex \
                import VisualisedVertex
            return VisualisedVertex(
                size=size, cellclass=cellclass, cellparams=cellparams,
                structure=structure, label=label, spinnaker=self,
                multi_cast_vertex=self._multi_cast_vertex)

=======
>>>>>>> 83915a0e
    def create_population(self, size, cellclass, cellparams, structure, label):
        return Population(
            size=size, cellclass=cellclass, cellparams=cellparams,
            structure=structure, label=label, spinnaker=self,
            multi_cast_vertex=self._multi_cast_vertex)

    def create_projection(self, presynaptic_population, postsynaptic_population,
                          connector, source, target, synapse_dynamics, label,
                          rng):
        if label is None:
            label = "Projection {}".format(self._edge_count)
            self._edge_count += 1
        return Projection(
            presynaptic_population=presynaptic_population, label=label,
            postsynaptic_population=postsynaptic_population, rng=rng,
            connector=connector, source=source, target=target,
            synapse_dynamics=synapse_dynamics, spinnaker_control=self,
            machine_time_step=self._machine_time_step,
            timescale_factor=self._time_scale_factor)

    def add_edge_to_recorder_vertex(
            self, vertex_to_record_from, port, hostname, tag=None,
            strip_sdp=True, use_prefix=False, key_prefix=None,
            prefix_type=None, message_type=EIEIOTypeParam.KEY_32_BIT,
            right_shift=0, payload_as_time_stamps=True,
            use_payload_prefix=True, payload_prefix=None,
            payload_right_shift=0, number_of_packets_sent_per_time_step=0):

        # locate the live spike recorder
        if (port, hostname) in self._live_spike_recorders:
            live_spike_recorder = self._live_spike_recorders[(port, hostname)]
        else:
            live_spike_recorder = LivePacketGather(
                self.machine_time_step, self.timescale_factor,
                tag, port, hostname, strip_sdp, use_prefix, key_prefix,
                prefix_type, message_type, right_shift, payload_as_time_stamps,
                use_payload_prefix, payload_prefix, payload_right_shift,
                number_of_packets_sent_per_time_step)
            self._live_spike_recorders[(port, hostname)] = live_spike_recorder
            self.add_vertex(live_spike_recorder)

        # create the edge and add
        edge = PartitionableEdge(vertex_to_record_from,
                                 live_spike_recorder, "recorder_edge")
        self.add_edge(edge)

<<<<<<< HEAD
    def add_visualiser_vertex(self, visualiser_vertex_to_add):
        if self._visualiser_vertices is None:
            self._visualiser_vertices = list()
        self._visualiser_vertices.append(visualiser_vertex_to_add)

=======
>>>>>>> 83915a0e
    def _get_executable_path(self, executable_name):
        # Loop through search paths
        for path in self._binary_search_paths:
            # Rebuild filename
            potential_filename = os.path.join(path, executable_name)

            # If this filename exists, return it
            if os.path.isfile(potential_filename):
                return potential_filename

        # No executable found
        return None

    def _check_if_theres_any_pre_placement_constraints_to_satisify(self):
        for vertex in self._partitionable_graph.vertices:
            virtual_chip_constraints = \
                pacman_utility_calls.locate_constraints_of_type(
                    vertex.constraints,
                    VertexRequiresVirtualChipInMachineConstraint)
            if len(virtual_chip_constraints) > 0:
                for virtual_chip_constraint in virtual_chip_constraints:
                    #check if the virtual chip doesnt already exist
                    if (self._machine.get_chip_at(
                            virtual_chip_constraint.virtual_chip_coords['x'],
                            virtual_chip_constraint.virtual_chip_coords['y'])
                            is None):
                        virutal_chip = \
                            self._create_virtual_chip(virtual_chip_constraint)
                        self._machine.add_chip(virutal_chip)

    def _create_virtual_chip(self, virtual_chip_constraint):
        sdram_object = SDRAM()
        #creates the two links
        to_virtual_chip_link = Link(
            destination_x=virtual_chip_constraint.virtual_chip_coords['x'],
            destination_y=virtual_chip_constraint.virtual_chip_coords['y'],
            source_x=virtual_chip_constraint.connected_to_chip_coords['x'],
            source_y=virtual_chip_constraint.connected_to_chip_coords['y'],
            multicast_default_from=
            (virtual_chip_constraint.connected_to_chip_link_id + 3) % 6,
            multicast_default_to=
            (virtual_chip_constraint.connected_to_chip_link_id + 3) % 6,
            source_link_id=virtual_chip_constraint.connected_to_chip_link_id)

        from_virtual_chip_link = Link(
            destination_x=virtual_chip_constraint.connected_to_chip_coords['x'],
            destination_y=virtual_chip_constraint.connected_to_chip_coords['y'],
            source_x=virtual_chip_constraint.virtual_chip_coords['x'],
            source_y=virtual_chip_constraint.virtual_chip_coords['y'],
            multicast_default_from=
            (virtual_chip_constraint.connected_to_chip_link_id + 3) % 6,
            multicast_default_to=
            (virtual_chip_constraint.connected_to_chip_link_id + 3) % 6,
            source_link_id=virtual_chip_constraint.connected_to_chip_link_id)

        #create the router
        links = [from_virtual_chip_link]
        router_object = MachineRouter(
            links=links, emergency_routing_enabled=False,
            clock_speed=MachineRouter.ROUTER_DEFAULT_CLOCK_SPEED,
            n_available_multicast_entries=sys.maxint, diagnostic_filters=list())

        #create the processors
        processors = list()
        for virtual_core_id in range(0, 128):
            processors.append(Processor(virtual_core_id,
                                        Processor.CPU_AVAILABLE,
                                        virtual_core_id == 0))
        #connect the real chip with the virtual one
        connected_chip = self._machine.get_chip_at(
            virtual_chip_constraint.connected_to_chip_coords['x'],
            virtual_chip_constraint.connected_to_chip_coords['y'])
        connected_chip.router.add_link(to_virtual_chip_link)
        #return new v chip
        return Chip(
            processors=processors, router=router_object, sdram=sdram_object,
            x=virtual_chip_constraint.virtual_chip_coords['x'],
            y=virtual_chip_constraint.virtual_chip_coords['y'], virtual=True)

    def stop(self, app_id, stop_on_board=True):
        if stop_on_board:
            for router_table in self._router_tables.routing_tables:
                if len(router_table.multicast_routing_entries) > 0:
                    self._txrx.clear_multicast_routes(router_table.x,
                                                      router_table.y)
                    self._txrx.clear_router_diagnostic_counters(router_table.x,
                                                                router_table.y)
<<<<<<< HEAD
                    self._txrx.\
                        clear_router_diagnostic_non_default_positioned_filters(
                            router_table.x, router_table.y)
            self._txrx.send_signal(app_id, SCPSignal.STOP)
        if config.getboolean("Visualiser", "enable"):
            self._visualiser.stop()
=======
                    # self._txrx.\
                    #    clear_router_diagnostic_non_default_positioned_filters(
                    #        router_table.x, router_table.y)
            # self._txrx.send_signal(app_id, SCPSignal.STOP)
>>>>>>> 83915a0e
        if self._create_database:
            self._database_thread.stop()<|MERGE_RESOLUTION|>--- conflicted
+++ resolved
@@ -1,10 +1,9 @@
-#pacman imports
-
+# pacman imports
 from pacman.model.constraints.\
     vertex_requires_virtual_chip_in_machine_constraint import \
     VertexRequiresVirtualChipInMachineConstraint
-from spynnaker.pyNN.utilities.data_generator_interface import \
-    DataGeneratorInterface
+from spynnaker.pyNN import model_binaries
+import exceptions
 from pacman.model.partitionable_graph.partitionable_edge \
     import PartitionableEdge
 from pacman.operations.router_check_functionality.valid_routes_checker import \
@@ -20,19 +19,14 @@
 from pacman.utilities.progress_bar import ProgressBar
 from pacman.utilities import utility_calls as pacman_utility_calls
 
-
-#spinnmachine imports
+# spinnmachine imports
 from spinn_machine.sdram import SDRAM
 from spinn_machine.router import Router as MachineRouter
 from spinn_machine.link import Link
 from spinn_machine.processor import Processor
 from spinn_machine.chip import Chip
 
-
-#internal imports
-from spinnman.model.iptag.reverse_iptag import ReverseIPTag
-
-#common front end imports
+# common front end imports
 from spinn_front_end_common.utilities import exceptions as common_exceptions, \
     reports
 from spinn_front_end_common.abstract_models.abstract_iptagable_vertex import \
@@ -50,8 +44,7 @@
 from spinn_front_end_common.interface.data_generator_interface import \
     DataGeneratorInterface
 
-#local front end imports
-
+# local front end imports
 from spynnaker.pyNN.utilities.data_base_thread import DataBaseThread
 from spynnaker.pyNN.models.pynn_population import Population
 from spynnaker.pyNN.models.pynn_projection import Projection
@@ -73,7 +66,6 @@
 import math
 import os
 import sys
-import time
 from multiprocessing.pool import ThreadPool
 
 logger = logging.getLogger(__name__)
@@ -84,7 +76,7 @@
                 SpynnakerConfigurationFunctions):
 
     def __init__(self, host_name=None, timestep=None, min_delay=None,
-                 max_delay=None, graph_label=None):
+                 max_delay=None, graph_label=None, binary_search_paths=[]):
         FrontEndCommonConfigurationFunctions.__init__(self, host_name,
                                                       graph_label)
         SpynnakerConfigurationFunctions.__init__(self)
@@ -143,9 +135,9 @@
             )
         self._set_up_machine_specifics(timestep, min_delay, max_delay,
                                        host_name)
-        self._spikes_per_second = float(conf.config.getfloat(
+        self._spikes_per_second = float(config.getfloat(
             "Simulation", "spikes_per_second"))
-        self._ring_buffer_sigma = float(conf.config.getfloat(
+        self._ring_buffer_sigma = float(config.getfloat(
             "Simulation", "ring_buffer_sigma"))
 
         FrontEndCommonInterfaceFunctions.__init__(self, self._reports_states,
@@ -159,21 +151,15 @@
         #get the machine time step
         logger.info("Setting machine time step to {} micro-seconds."
                     .format(self._machine_time_step))
-<<<<<<< HEAD
-=======
 
         # Begin list of binary search paths
         # With those passed to constructor
         self._binary_search_paths = binary_search_paths
 
         # Determine default executable folder location
-        binary_path = os.path.abspath(exceptions.__file__)
-        binary_path = os.path.abspath(os.path.join(binary_path, os.pardir))
-        binary_path = os.path.join(binary_path, "model_binaries")
-
-        #add this default to end of list of search paths
-        self._binary_search_paths.append(binary_path)
->>>>>>> 83915a0e
+        # and add this default to end of list of search paths
+        self._binary_search_paths.append(os.path.dirname(
+            model_binaries.__file__))
         self._edge_count = 0
 
     def run(self, run_time):
@@ -194,32 +180,13 @@
         if self._create_database:
             execute_mapping = config.getboolean(
                 "Database", "create_routing_info_to_neuron_id_mapping")
-<<<<<<< HEAD
-            wait_on_confirmation = config.getboolean("Database",
-                                                 "wait_on_confirmation")
-            self._database_thread = \
-                DataBaseThread(self._app_data_runtime_folder, execute_mapping,
-                               self._txrx, wait_on_confirmation)
-            self._database_thread.start()
-
-        #set up vis if needed
-        if config.getboolean("Visualiser", "enable"):
-            self._visualiser, self._visualiser_vertex_to_page_mapping =\
-                self._setup_visuliser(
-                    self._partitionable_graph, self._visualiser_vertices,
-                    self._partitioned_graph, self._placements,
-                    self._router_tables, self._runtime, self._machine_time_step,
-                    self._graph_mapper)
-
-=======
             wait_on_confirmation = \
-                conf.config.getboolean("Database", "wait_on_confirmation")
+                config.getboolean("Database", "wait_on_confirmation")
             self._database_thread = DataBaseThread(
                 self._app_data_runtime_folder, execute_mapping,
                 wait_on_confirmation)
             self._database_thread.start()
 
->>>>>>> 83915a0e
         #create network report if needed
         if self._reports_states is not None:
             reports.network_specification_report(self._report_default_directory,
@@ -309,14 +276,7 @@
         if do_timing:
             timer.take_sample()
 
-<<<<<<< HEAD
-        if config.getboolean("Visualiser", "enable"):
-            self.start_visualiser()
-
         if config.getboolean("Execute", "run_simulation"):
-=======
-        if conf.config.getboolean("Execute", "run_simulation"):
->>>>>>> 83915a0e
             if do_timing:
                 timer.start_timing()
 
@@ -350,12 +310,7 @@
                         self._hostname, self._app_id, run_time)
 
                 wait_on_confirmation = \
-<<<<<<< HEAD
                     config.getboolean("Database", "wait_on_confirmation")
-                vis_enabled = config.getboolean("Visualiser", "enable")
-=======
-                    conf.config.getboolean("Database", "wait_on_confirmation")
->>>>>>> 83915a0e
                 self._start_execution_on_machine(
                     executable_targets, self._app_id, self._runtime,
                     self._time_scale_factor, wait_on_confirmation,
@@ -366,27 +321,6 @@
                     self._retieve_provance_data_from_machine(executable_targets)
         else:
             logger.info("*** No simulation requested: Stopping. ***")
-
-    def _setup_visuliser(
-            self, partitionable_graph, visualiser_vertices, partitioned_graph,
-            placements, router_tables, runtime, machine_time_step,
-            graph_mapper):
-        requires_visualiser = config.getboolean("Visualiser", "enable")
-        requires_virtual_board = config.getboolean("Machine", "virtual_board")
-        #if the visuliser is required, import the correct requirements and
-        # create a new visulaiser object and mapping for spinnaker to maintain
-        if requires_visualiser:
-            from spynnaker.pyNN.visualiser_package.visualiser_creation_utility \
-                import VisualiserCreationUtility
-            #create creation utility
-            visualiser_creation_utility = VisualiserCreationUtility()
-            visualiser_creation_utility.set_visulaiser_port(
-                config.getint("Recording", "live_spike_port"))
-            return visualiser_creation_utility.create_visualiser_interface(
-                requires_virtual_board, self._txrx,
-                partitionable_graph, visualiser_vertices, self._machine,
-                partitioned_graph, placements, router_tables, runtime,
-                machine_time_step, graph_mapper)
 
     def _set_iptags(self):
         for vertex in self._partitionable_graph.vertices:
@@ -647,22 +581,14 @@
                     associated_vertex, placement.subvertex, placement,
                     self._partitioned_graph, self._partitionable_graph,
                     self._routing_infos, self._hostname, self._graph_mapper,
-<<<<<<< HEAD
                     self._report_default_directory,
                     config.getboolean("Reports", "writeTextSpecs"),
                     self._application_default_folder, progress_bar)
-=======
-                    self._report_default_directory, progress_bar)
                 data_generator_interfaces.append(data_generator_interface)
->>>>>>> 83915a0e
                 thread_pool.apply_async(data_generator_interface.start())
 
                 # Get name of binary from vertex
                 binary_name = associated_vertex.get_binary_file_name()
-<<<<<<< HEAD
-                if binary_name in executable_targets.keys():
-                    executable_targets[binary_name].add_processor(placement.x,
-=======
 
                 # Attempt to find this within search paths
                 binary_path = self._get_executable_path(binary_name)
@@ -671,7 +597,6 @@
 
                 if binary_path in executable_targets.keys():
                     executable_targets[binary_path].add_processor(placement.x,
->>>>>>> 83915a0e
                                                                   placement.y,
                                                                   placement.p)
                 else:
@@ -679,7 +604,7 @@
                     initial_core_subset = CoreSubset(placement.x, placement.y,
                                                      processors)
                     list_of_core_subsets = [initial_core_subset]
-                    executable_targets[binary_name] = \
+                    executable_targets[binary_path] = \
                         CoreSubsets(list_of_core_subsets)
 
         for data_generator_interface in data_generator_interfaces:
@@ -690,23 +615,7 @@
         # finish the progress bar
         progress_bar.end()
 
-<<<<<<< HEAD
-    def start_visualiser(self):
-        """starts the port listener and ties it to the visualiser_framework
-         pages as required
-        """
-       #register a listener at the trasnciever for each visualised vertex
-        for vertex in self._visualiser_vertices:
-            if vertex in self._visualiser_vertex_to_page_mapping.keys():
-                associated_page = self._visualiser_vertex_to_page_mapping[vertex]
-                self._txrx.register_listener(
-                    associated_page.recieved_spike, vertex.receieve_port_no,
-                    vertex.hostname, vertex.connection_type,
-                    vertex.traffic_type)
-        self._visualiser.start()
-=======
         return executable_targets
->>>>>>> 83915a0e
 
     def add_vertex(self, vertex_to_add):
         if isinstance(vertex_to_add, CommandSender):
@@ -716,24 +625,6 @@
     def add_edge(self, edge_to_add):
         self._partitionable_graph.add_edge(edge_to_add)
 
-<<<<<<< HEAD
-    def create_visualised_population(self, size, cellclass, cellparams,
-                                     structure, label):
-        requires_visualiser = config.getboolean("Visualiser", "enable")
-        if not requires_visualiser:
-            raise common_exceptions.ConfigurationException(
-                "The visualiser is currently turned off by a spinnaker.cfg or "
-                "pacman.cfg file. Please correct and try again.")
-        else:
-            from spynnaker.pyNN.visualiser_package.visualised_vertex \
-                import VisualisedVertex
-            return VisualisedVertex(
-                size=size, cellclass=cellclass, cellparams=cellparams,
-                structure=structure, label=label, spinnaker=self,
-                multi_cast_vertex=self._multi_cast_vertex)
-
-=======
->>>>>>> 83915a0e
     def create_population(self, size, cellclass, cellparams, structure, label):
         return Population(
             size=size, cellclass=cellclass, cellparams=cellparams,
@@ -780,14 +671,6 @@
                                  live_spike_recorder, "recorder_edge")
         self.add_edge(edge)
 
-<<<<<<< HEAD
-    def add_visualiser_vertex(self, visualiser_vertex_to_add):
-        if self._visualiser_vertices is None:
-            self._visualiser_vertices = list()
-        self._visualiser_vertices.append(visualiser_vertex_to_add)
-
-=======
->>>>>>> 83915a0e
     def _get_executable_path(self, executable_name):
         # Loop through search paths
         for path in self._binary_search_paths:
@@ -875,18 +758,9 @@
                                                       router_table.y)
                     self._txrx.clear_router_diagnostic_counters(router_table.x,
                                                                 router_table.y)
-<<<<<<< HEAD
-                    self._txrx.\
-                        clear_router_diagnostic_non_default_positioned_filters(
-                            router_table.x, router_table.y)
-            self._txrx.send_signal(app_id, SCPSignal.STOP)
-        if config.getboolean("Visualiser", "enable"):
-            self._visualiser.stop()
-=======
                     # self._txrx.\
                     #    clear_router_diagnostic_non_default_positioned_filters(
                     #        router_table.x, router_table.y)
             # self._txrx.send_signal(app_id, SCPSignal.STOP)
->>>>>>> 83915a0e
         if self._create_database:
             self._database_thread.stop()