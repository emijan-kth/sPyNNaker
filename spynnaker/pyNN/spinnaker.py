--- conflicted
+++ resolved
@@ -194,10 +194,6 @@
         else:
             self._min_supported_delay = timestep / 1000.0
 
-<<<<<<< HEAD
-        # Manager of buffered sending
-        self._buffer_manager = None
-=======
         if max_delay is not None:
             self._max_supported_delay = max_delay
         else:
@@ -237,7 +233,6 @@
         if self._hostname == 'None' and not use_virtual_board:
             raise Exception("A SpiNNaker machine must be specified in "
                             "spynnaker.cfg.")
->>>>>>> b8bde34c
 
     def run(self, run_time):
         """
@@ -539,210 +534,6 @@
                         "is not currently supportable in this tool chain."
                         "watch this space")
 
-<<<<<<< HEAD
-        do_timing = config.getboolean("Reports", "outputTimesForSections")
-        if do_timing:
-            timer = Timer()
-        else:
-            timer = None
-
-        self.set_runtime(run_time)
-        logger.info("*** Running Mapper *** ")
-        if do_timing:
-            timer.start_timing()
-        self.map_model()
-        if do_timing:
-            logger.info("Time to map model: {}".format(timer.take_sample()))
-
-        # add database generation if requested
-        needs_database = self._auto_detect_database(self._partitioned_graph)
-        user_create_database = config.get("Database", "create_database")
-        if ((user_create_database == "None" and needs_database) or
-                user_create_database == "True"):
-
-            database_progress = ProgressBar(10, "Creating database")
-
-            wait_on_confirmation = config.getboolean(
-                "Database", "wait_on_confirmation")
-            self._database_interface = SpynnakerDataBaseWriter(
-                self._app_data_runtime_folder, wait_on_confirmation,
-                self._database_socket_addresses)
-
-            self._database_interface.add_system_params(
-                self._time_scale_factor, self._machine_time_step,
-                self._runtime)
-            database_progress.update()
-            self._database_interface.add_machine_objects(self._machine)
-            database_progress.update()
-            self._database_interface.add_partitionable_vertices(
-                self._partitionable_graph)
-            database_progress.update()
-            self._database_interface.add_partitioned_vertices(
-                self._partitioned_graph, self._graph_mapper,
-                self._partitionable_graph)
-            database_progress.update()
-            self._database_interface.add_placements(self._placements,
-                                                    self._partitioned_graph)
-            database_progress.update()
-            self._database_interface.add_routing_infos(
-                self._routing_infos, self._partitioned_graph)
-            database_progress.update()
-            self._database_interface.add_routing_tables(self._router_tables)
-            database_progress.update()
-            self._database_interface.add_tags(self._partitioned_graph,
-                                              self._tags)
-            database_progress.update()
-            execute_mapping = config.getboolean(
-                "Database", "create_routing_info_to_neuron_id_mapping")
-            if execute_mapping:
-                self._database_interface.create_atom_to_event_id_mapping(
-                    graph_mapper=self._graph_mapper,
-                    partitionable_graph=self._partitionable_graph,
-                    partitioned_graph=self._partitioned_graph,
-                    routing_infos=self._routing_infos)
-            database_progress.update()
-            # if using a reload script, add if that needs to wait for
-            # confirmation
-            if self._reports_states.transciever_report:
-                self._reload_script.wait_on_confirmation = wait_on_confirmation
-                for socket_address in self._database_socket_addresses:
-                    self._reload_script.add_socket_address(socket_address)
-            database_progress.update()
-            database_progress.end()
-            self._database_interface.send_read_notification()
-
-        # execute data spec generation
-        if do_timing:
-            timer.start_timing()
-        logger.info("*** Generating Output *** ")
-        logger.debug("")
-        executable_targets = self.generate_data_specifications()
-        if do_timing:
-            logger.info("Time to generate data: {}".format(
-                timer.take_sample()))
-
-        # execute data spec execution
-        if do_timing:
-            timer.start_timing()
-        processor_to_app_data_base_address = \
-            self.execute_data_specification_execution(
-                config.getboolean("SpecExecution", "specExecOnHost"),
-                self._hostname, self._placements, self._graph_mapper,
-                write_text_specs=config.getboolean(
-                    "Reports", "writeTextSpecs"),
-                runtime_application_data_folder=self._app_data_runtime_folder,
-                machine=self._machine)
-
-        if self._reports_states is not None:
-            reports.write_memory_map_report(self._report_default_directory,
-                                            processor_to_app_data_base_address)
-
-        if do_timing:
-            logger.info("Time to execute data specifications: {}".format(
-                timer.take_sample()))
-
-        if (not isinstance(self._machine, VirtualMachine) and
-                config.getboolean("Execute", "run_simulation")):
-            if do_timing:
-                timer.start_timing()
-
-            logger.info("*** Loading tags ***")
-            self.load_tags(self._tags)
-
-            if self._do_load is True:
-                logger.info("*** Loading data ***")
-                self._load_application_data(
-                    self._placements, self._graph_mapper,
-                    processor_to_app_data_base_address, self._hostname,
-                    app_data_folder=self._app_data_runtime_folder,
-                    verify=config.getboolean("Mode", "verify_writes"))
-                self.load_routing_tables(self._router_tables, self._app_id)
-                logger.info("*** Loading executables ***")
-                self.load_executable_images(executable_targets, self._app_id)
-                logger.info("*** Loading buffers ***")
-                self.set_up_buffering(
-                    self._partitioned_graph, self._graph_mapper,
-                    self._placements, self._tags)
-
-            # end of entire loading setup
-            if do_timing:
-                logger.debug("Time to load: {}".format(timer.take_sample()))
-
-            if self._do_run is True:
-                logger.info("*** Running simulation... *** ")
-                if do_timing:
-                    timer.start_timing()
-                # every thing is in sync0. load the initial buffers
-                self._buffer_manager.load_initial_buffers()
-                if do_timing:
-                    logger.debug("Time to load buffers: {}".format(
-                        timer.take_sample()))
-
-                wait_on_confirmation = config.getboolean(
-                    "Database", "wait_on_confirmation")
-                send_start_notification = config.getboolean(
-                    "Database", "send_start_notification")
-
-                self.wait_for_cores_to_be_ready(executable_targets,
-                                                self._app_id)
-
-                # wait till external app is ready for us to start if required
-                if (self._database_interface is not None and
-                        wait_on_confirmation):
-                    self._database_interface.wait_for_confirmation()
-
-                self.start_all_cores(executable_targets, self._app_id)
-
-                if (self._database_interface is not None and
-                        send_start_notification):
-                    self._database_interface.send_start_notification()
-
-                if self._runtime is None:
-                    logger.info("Application is set to run forever - exiting")
-                else:
-                    self.wait_for_execution_to_complete(
-                        executable_targets, self._app_id, self._runtime,
-                        self._time_scale_factor)
-                self._has_ran = True
-                if self._retrieve_provance_data:
-
-                    progress = ProgressBar(self._placements.n_placements + 1,
-                                           "Getting provenance data")
-
-                    # retrieve provence data from central
-                    file_path = os.path.join(self._report_default_directory,
-                                             "provance_data")
-
-                    # check the directory doesnt already exist
-                    if not os.path.exists(file_path):
-                        os.mkdir(file_path)
-
-                    # write provanence data
-                    self.write_provenance_data_in_xml(file_path, self._txrx)
-                    progress.update()
-
-                    # retrieve provenance data from any cores that provide data
-                    for placement in self._placements.placements:
-                        if isinstance(placement.subvertex,
-                                      AbstractProvidesProvenanceData):
-                            core_file_path = os.path.join(
-                                file_path,
-                                "Provanence_data_for_{}_{}_{}_{}.xml".format(
-                                    placement.subvertex.label,
-                                    placement.x, placement.y, placement.p))
-                            placement.subvertex.write_provenance_data_in_xml(
-                                core_file_path, self.transceiver, placement)
-                        progress.update()
-                    progress.end()
-
-        elif isinstance(self._machine, VirtualMachine):
-            logger.info(
-                "*** Using a Virtual Machine so no simulation will occur")
-        else:
-            logger.info("*** No simulation requested: Stopping. ***")
-
-=======
->>>>>>> b8bde34c
     @property
     def app_id(self):
         """
