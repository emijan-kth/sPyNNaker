--- conflicted
+++ resolved
@@ -19,12 +19,6 @@
 from spinn_front_end_common.interface.executable_finder import ExecutableFinder
 
 # local front end imports
-from spinnman.messages.sdp.sdp_header import SDPHeader
-from spinnman.messages.sdp.sdp_message import SDPMessage
-from spinnman.messages.sdp.sdp_flag import SDPFlag
-from spynnaker.pyNN.models\
-    .abstract_models.abstract_population_recordable_vertex import \
-    AbstractPopulationRecordableVertex
 from spynnaker.pyNN.models.common.abstract_gsyn_recordable import \
     AbstractGSynRecordable
 from spynnaker.pyNN.models.common.abstract_v_recordable import \
@@ -35,11 +29,6 @@
 from spynnaker.pyNN.models.pynn_projection import Projection
 from spynnaker.pyNN import overridden_pacman_functions
 from spynnaker.pyNN.utilities.conf import config
-<<<<<<< HEAD
-=======
-from spynnaker.pyNN.utilities import constants
-from spynnaker.pyNN import exceptions
->>>>>>> 48da332a
 from spynnaker.pyNN import model_binaries
 from spynnaker.pyNN.models.abstract_models\
     .abstract_send_me_multicast_commands_vertex \
@@ -97,7 +86,6 @@
         self._database_socket_addresses = set()
         if database_socket_addresses is not None:
             self._database_socket_addresses.union(database_socket_addresses)
-
         self._database_interface = None
         self._create_database = None
 
@@ -107,20 +95,15 @@
 
         # population holders
         self._populations = list()
-<<<<<<< HEAD
+        self._projections = list()
         self._multi_cast_vertex = None
         self._edge_count = 0
-        # specific utility vertexes
         self._live_spike_recorder = dict()
 
-        # holder for number of times the timer event should exuecte for the sim
+        # holder for timing related values
         self._no_machine_time_steps = None
         self._machine_time_step = None
-=======
-        self._projections = list()
         self._no_full_runs = 0
-        self._executable_tagets = None
->>>>>>> 48da332a
 
         # state thats needed the first time around
         if self._app_id is None:
@@ -265,10 +248,10 @@
 
         self._runtime = run_time
 
-        inputs = self._create_pacman_executor_inputs()
+        inputs, changed = self._create_pacman_executor_inputs()
         required_outputs = self._create_pacman_executor_outputs()
         algorithms = self._create_algorithm_list(
-            config.get("Mode", "mode") == "Debug")
+            config.get("Mode", "mode") == "Debug", changed)
         xml_paths = self._create_xml_paths()
 
         pacman_exeuctor = helpful_functions.do_mapping(
@@ -314,59 +297,74 @@
             pacman_algorithm_reports.__file__), "reports_metadata.xml"))
         return xml_paths
 
-    def _create_algorithm_list(self, in_debug_mode):
+    def _create_algorithm_list(self, in_debug_mode, changed):
         algorithms = ""
-        algorithms += \
-            config.get("Mapping", "algorithms") + "," + \
-            config.get("Mapping", "interface_algorithms")
-
-        # if using virutal machine, add to list of algorithms the virtual
-        # machine generator, otherwise add the standard machine generator
-        if config.getboolean("Machine", "virtual_board"):
-            algorithms += ",FrontEndCommonVirtualMachineInterfacer"
-        else:
-            algorithms += ",FrontEndCommonMachineInterfacer"
+        if changed:
+            # if the system has ran before, kill the apps and run mapping
+            if self._has_ran:
+                algorithms += ",FrontEndCommonStopApplications"
+                
+            algorithms += config.get("Mapping", "algorithms") + "," 
+            algorithms += config.get("Mapping", "interface_algorithms")
+
+            # if using virutal machine, add to list of algorithms the virtual
+            # machine generator, otherwise add the standard machine generator
+            if config.getboolean("Machine", "virtual_board"):
+                algorithms += ",FrontEndCommonVirtualMachineInterfacer"
+            else:
+                algorithms += ",FrontEndCommonMachineInterfacer"
+                algorithms += ",FrontEndCommonApplicationRunner"
+    
+                # if going to write provanence data after the run add the two
+                # provenance gatherers
+                if config.get("Reports", "writeProvanceData"):
+                    algorithms += ",FrontEndCommonProvenanceGatherer"
+    
+                # if the end user wants reload script, add the reload script
+                # creator to the list (reload script currently only supported 
+                # for the original run)
+                # TODO look at this for multiple runs
+                if (not self._has_ran 
+                        and config.getboolean("Reports", "writeReloadSteps")):
+                    algorithms += ",FrontEndCommonReloadScriptCreator"
+    
+            if config.getboolean("Reports", "writeMemoryMapReport"):
+                algorithms += ",FrontEndCommonMemoryMapReport"
+    
+            if config.getboolean("Reports", "writeNetworkSpecificationReport"):
+                algorithms += \
+                    ",FrontEndCommonNetworkSpecificationPartitionableReport"
+    
+            # define mapping between output types and reports
+            if changed:
+                if self._reports_states is not None \
+                        and self._reports_states.tag_allocation_report:
+                    algorithms += ",TagReport"
+                if self._reports_states is not None \
+                        and self._reports_states.routing_info_report:
+                    algorithms += ",routingInfoReports"
+                if self._reports_states is not None \
+                        and self._reports_states.router_report:
+                    algorithms += ",RouterReports"
+                if self._reports_states is not None \
+                        and self._reports_states.partitioner_report:
+                    algorithms += ",PartitionerReport"
+                if (self._reports_states is not None and
+                        self._reports_states.
+                        placer_report_with_partitionable_graph):
+                    algorithms += ",PlacerReportWithPartitionableGraph"
+                if (self._reports_states is not None and
+                        self._reports_states.
+                        placer_report_without_partitionable_graph):
+                    algorithms += ",PlacerReportWithoutPartitionableGraph"
+                # add debug algorithms if needed
+                if in_debug_mode:
+                    algorithms += ",ValidRoutesChecker"
+        else:
+            # add functions for updating the models
+            algorithms += ",FrontEndCommonNewRuntime"
+            # add functions for setting off the models again
             algorithms += ",FrontEndCommonApplicationRunner"
-
-            # if going to write provanence data after the run add the two
-            # provenance gatherers
-            if config.get("Reports", "writeProvanceData"):
-                algorithms += ",FrontEndCommonProvenanceGatherer"
-
-            # if the end user wants reload script, add the reload script
-            # creator to the list
-            if config.getboolean("Reports", "writeReloadSteps"):
-                algorithms += ",FrontEndCommonReloadScriptCreator"
-
-        if config.getboolean("Reports", "writeMemoryMapReport"):
-            algorithms += ",FrontEndCommonMemoryMapReport"
-
-        if config.getboolean("Reports", "writeNetworkSpecificationReport"):
-            algorithms += \
-                ",FrontEndCommonNetworkSpecificationPartitionableReport"
-
-        # define mapping between output types and reports
-        if self._reports_states is not None \
-                and self._reports_states.tag_allocation_report:
-            algorithms += ",TagReport"
-        if self._reports_states is not None \
-                and self._reports_states.routing_info_report:
-            algorithms += ",routingInfoReports"
-        if self._reports_states is not None \
-                and self._reports_states.router_report:
-            algorithms += ",RouterReports"
-        if self._reports_states is not None \
-                and self._reports_states.partitioner_report:
-            algorithms += ",PartitionerReport"
-        if (self._reports_states is not None and
-                self._reports_states.placer_report_with_partitionable_graph):
-            algorithms += ",PlacerReportWithPartitionableGraph"
-        if (self._reports_states is not None and
-                self._reports_states.placer_report_without_partitionable_graph):
-            algorithms += ",PlacerReportWithoutPartitionableGraph"
-        # add debug algorithms if needed
-        if in_debug_mode:
-            algorithms += ",ValidRoutesChecker"
 
         return algorithms
 
@@ -413,7 +411,6 @@
         if number_of_boards == "None":
             number_of_boards = None
 
-<<<<<<< HEAD
         scamp_socket_addresses = config.get("Machine", "scamp_connections_data")
         if scamp_socket_addresses == "None":
             scamp_socket_addresses = None
@@ -511,7 +508,24 @@
         inputs.append({'type': "FileConstraintsFilePath",
                        'value': os.path.join(
                            json_folder, "constraints.json")})
-        return inputs
+        
+        changed = True
+        if self._has_ran:
+            changed = self._detect_if_graph_has_changed()
+            if changed:
+                logger.warn("The graph has changed since the original "
+                            "graph was loaded and ran. Therefore "
+                            "decisions made during the mapping process will be"
+                            " incorrect now, and therefore mapping needs to be"
+                            " redone. Sorry. \n\n\n PS. Once issue ")
+                # stop the sync0 code so that new mapped stuff can run
+                self.stop(turn_off_machine=False)
+            else:
+                # mapping does not need to be exuected, therefore add
+                # the results from the mapping process into the inputs
+                inputs.append({})
+                
+        return inputs, changed
 
     def _calculate_number_of_machine_time_steps(self, run_time):
         if run_time is not None:
@@ -528,81 +542,6 @@
                 if isinstance(vertex, AbstractDataSpecableVertex):
                     vertex.set_no_machine_time_steps(
                         self._no_machine_time_steps)
-=======
-        needs_mapping = False
-
-        if not self._has_ran:
-            self.setup_interfaces(
-                hostname=self._hostname,
-                bmp_details=config.get("Machine", "bmp_names"),
-                downed_chips=config.get("Machine", "down_chips"),
-                downed_cores=config.get("Machine", "down_cores"),
-                board_version=config.getint("Machine", "version"),
-                number_of_boards=number_of_boards, width=width, height=height,
-                is_virtual=config.getboolean("Machine", "virtual_board"),
-                virtual_has_wrap_arounds=config.getboolean(
-                    "Machine", "requires_wrap_arounds"),
-                auto_detect_bmp=config.getboolean("Machine", "auto_detect_bmp"),
-                enable_reinjection=config.getboolean(
-                    "Machine", "enable_reinjection"))
-
-            # Mapping needs to be done on the first run
-            needs_mapping = True
-        else:
-            # detect if the graph has changed since last run
-            changed = self._detect_if_graph_has_changed()
-            if changed:
-                needs_mapping = True
-                logger.warn("The graph has changed since the original "
-                            "graph was loaded and ran. Therefore "
-                            "decisions made during the mapping process will be"
-                            " incorrect now, and therefore mapping needs to be"
-                            " redone. Sorry. \n\n\n PS. Once issue ")
-
-        # adds extra stuff needed by the reload script which cannot be given
-        # directly.
-        if self._reports_states.transciever_report:
-            self._reload_script.runtime += run_time
-            self._reload_script.time_scale_factor = self._time_scale_factor
-
-        # create network report if needed
-        if needs_mapping or self._reports_states is not None:
-            reports.network_specification_partitionable_report(
-                self._report_default_directory, self._partitionable_graph,
-                self._hostname)
-
-        # check if the runtime has been set before, and if so, validate stuff
-        if self._runtime is not None and self._runtime >= run_time \
-        and self._has_ran and not needs_mapping:
-            pass
-            # FIXME: send sdp packet with new runtime
-            #self._deduce_machine_time_step(run_time)
-            #for placement in self._placements:
-                #data = bytearray()
-                #data.append(constants.SDP_RUNTIME_ID_CODE)
-                #vertex = self._graph_mapper.get_vertex_from_subvertex(
-                #    placement.subvertex)
-                #steps = vertex.no_machine_time_steps
-                #data.append((steps >> 16) & 0xff)
-                #data.append((steps >> 8) & 0xff)
-                #data.append(steps & 0xff)
-                #self._txrx.send_sdp_message(SDPMessage(SDPHeader(
-                #    destination_cpu=placement.p,
-                #    destination_chip_x=placement.x,
-                #    destination_chip_y=placement.y), data=data))
-        elif self._runtime is not None and self._runtime < run_time:
-            # the timer is too large, so mapping has to take place again
-            needs_mapping = True
-            logger.warn("The runtime selected is bigger than the original "
-                        "runtime used during this simulation. Therefore "
-                        "decisions made during the mapping process will be"
-                        " incorrect now, and therefore mapping needs to be"
-                        " redone. Sorry. \n\n\n PS. Once issue ")
-
-        elif self._runtime is None and run_time is not None:
-            # calculate number of machine time steps
-            self._deduce_machine_time_step(run_time)
->>>>>>> 48da332a
         else:
             self._no_machine_time_steps = None
             logger.warn("You have set a runtime that will never end, this may "
@@ -619,337 +558,8 @@
                         "recording a population when set to infinite runtime "
                         "is not currently supportable in this tool chain. "
                         "watch this space")
-
-<<<<<<< HEAD
-    @property
-    def app_id(self):
-        """
-
-        :return:
-        """
-        return self._app_id
-
-    @property
-    def has_ran(self):
-        """
-
-        :return:
-        """
-        return self._has_ran
-
-    @property
-    def machine_time_step(self):
-        """
-
-        :return:
-        """
-        return self._machine_time_step
-
-    @property
-    def no_machine_time_steps(self):
-        """
-
-        :return:
-        """
-        return self._no_machine_time_steps
-
-    @property
-    def timescale_factor(self):
-        """
-
-        :return:
-        """
-        return self._time_scale_factor
-
-    @property
-    def spikes_per_second(self):
-        """
-
-        :return:
-        """
-        return self._spikes_per_second
-
-    @property
-    def ring_buffer_sigma(self):
-        """
-
-        :return:
-        """
-        return self._ring_buffer_sigma
-
-    @property
-    def get_multi_cast_source(self):
-        """
-
-        :return:
-        """
-        return self._multi_cast_vertex
-
-    @property
-    def partitioned_graph(self):
-        """
-
-        :return:
-        """
-        return self._partitioned_graph
-
-    @property
-    def partitionable_graph(self):
-        """
-
-        :return:
-        """
-        return self._partitionable_graph
-
-    @property
-    def placements(self):
-        """
-
-        :return:
-        """
-        return self._placements
-
-    @property
-    def transceiver(self):
-        """
-
-        :return:
-        """
-        return self._txrx
-
-    @property
-    def graph_mapper(self):
-=======
-        do_timing = config.getboolean("Reports", "outputTimesForSections")
-        if do_timing:
-            timer = Timer()
-        else:
-            timer = None
-
-        self.set_runtime(run_time)
-
-        # Partitioning needs to be (re-)done
-        if needs_mapping:
-            if self._has_ran:
-                # stop the sync0 code so that new mapped stuff can run
-                self.stop(turn_off_machine=False, clear_tags=False,
-                          clear_routing_tables=False)
-
-            logger.info("*** Running Mapper *** ")
-            if do_timing:
-                timer.start_timing()
-            self.map_model()
-            if do_timing:
-                logger.info("Time to map model: {}".format(timer.take_sample()))
-
-            # add database generation if requested
-            needs_database = self._auto_detect_database(self._partitioned_graph)
-            user_create_database = config.get("Database", "create_database")
-            if ((user_create_database == "None" and needs_database) or
-                    user_create_database == "True"):
-
-                database_progress = ProgressBar(10, "Creating database")
-
-                wait_on_confirmation = config.getboolean(
-                    "Database", "wait_on_confirmation")
-                self._database_interface = SpynnakerDataBaseWriter(
-                    self._app_data_runtime_folder, wait_on_confirmation,
-                    self._database_socket_addresses)
-
-                self._database_interface.add_system_params(
-                    self._time_scale_factor, self._machine_time_step,
-                    self._runtime)
-                database_progress.update()
-                self._database_interface.add_machine_objects(self._machine)
-                database_progress.update()
-                self._database_interface.add_partitionable_vertices(
-                    self._partitionable_graph)
-                database_progress.update()
-                self._database_interface.add_partitioned_vertices(
-                    self._partitioned_graph, self._graph_mapper,
-                    self._partitionable_graph)
-                database_progress.update()
-                self._database_interface.add_placements(self._placements,
-                                                        self._partitioned_graph)
-                database_progress.update()
-                self._database_interface.add_routing_infos(
-                    self._routing_infos, self._partitioned_graph)
-                database_progress.update()
-                self._database_interface.add_routing_tables(self._router_tables)
-                database_progress.update()
-                self._database_interface.add_tags(self._partitioned_graph,
-                                                  self._tags)
-                database_progress.update()
-                execute_mapping = config.getboolean(
-                    "Database", "create_routing_info_to_neuron_id_mapping")
-                if execute_mapping:
-                    self._database_interface.create_atom_to_event_id_mapping(
-                        graph_mapper=self._graph_mapper,
-                        partitionable_graph=self._partitionable_graph,
-                        partitioned_graph=self._partitioned_graph,
-                        routing_infos=self._routing_infos)
-                database_progress.update()
-                # if using a reload script, add if that needs to wait for
-                # confirmation
-                if self._reports_states.transciever_report:
-                    self._reload_script.wait_on_confirmation = \
-                        wait_on_confirmation
-                    for socket_address in self._database_socket_addresses:
-                        self._reload_script.add_socket_address(socket_address)
-                database_progress.update()
-                database_progress.end()
-                self._database_interface.send_read_notification()
-
-            # execute data spec generation
-            if do_timing:
-                timer.start_timing()
-            logger.info("*** Generating Output *** ")
-            logger.debug("")
-            self._executable_targets = self.generate_data_specifications()
-
-            if do_timing:
-                logger.info("Time to generate data: {}".format(
-                    timer.take_sample()))
-
-            # execute data spec execution
-            if do_timing:
-                timer.start_timing()
-            processor_to_app_data_base_address = \
-                self.execute_data_specification_execution(
-                    config.getboolean("SpecExecution", "specExecOnHost"),
-                    self._hostname, self._placements, self._graph_mapper,
-                    write_text_specs=config.getboolean(
-                        "Reports", "writeTextSpecs"),
-                    runtime_application_data_folder=
-                    self._app_data_runtime_folder,
-                    machine=self._machine)
-
-            if self._reports_states is not None:
-                reports.write_memory_map_report(
-                    self._report_default_directory,
-                    processor_to_app_data_base_address)
-
-            if do_timing:
-                logger.info("Time to execute data specifications: {}".format(
-                    timer.take_sample()))
-            # End of mapping
-
-            # Load app
-            wait_on_confirmation = False
-            send_start_notification = False
-            if (not isinstance(self._machine, VirtualMachine) and
-                    config.getboolean("Execute", "run_simulation")):
-                if do_timing:
-                    timer.start_timing()
-
-                logger.info("*** Loading tags ***")
-                self.load_tags(self._tags)
-
-                if self._do_load is True:
-                    logger.info("*** Loading data ***")
-                    self._load_application_data(
-                        self._placements, self._graph_mapper,
-                        processor_to_app_data_base_address, self._hostname,
-                        app_data_folder=self._app_data_runtime_folder,
-                        verify=config.getboolean("Mode", "verify_writes"))
-                    self.load_routing_tables(self._router_tables, self._app_id)
-                    logger.info("*** Loading executables ***")
-                    self.load_executable_images(
-                        self._executable_targets, self._app_id)
-                    logger.info("*** Loading buffers ***")
-                    self.set_up_send_buffering(self._partitioned_graph,
-                                               self._placements, self._tags)
-
-                # end of entire loading setup
-                if do_timing:
-                    logger.debug("Time to load: {}".format(timer.take_sample()))
-
-            # set all Populations to unchanged
-            self._detect_if_graph_has_changed()
-
-        # Run simulation
-        if (not isinstance(self._machine, VirtualMachine) and
-                config.getboolean("Execute", "run_simulation")):
-            if self._do_run is True:
-                logger.info("*** Running simulation... *** ")
-                if do_timing:
-                    timer.start_timing()
-                # every thing is in sync0. load the initial buffers
-                self._send_buffer_manager.load_initial_buffers()
-                if do_timing:
-                    logger.debug("Time to load buffers: {}".format(
-                        timer.take_sample()))
-
-                wait_on_confirmation = config.getboolean(
-                    "Database", "wait_on_confirmation")
-                send_start_notification = config.getboolean(
-                    "Database", "send_start_notification")
-
-            self.wait_for_cores_to_be_ready(
-                self._executable_targets, self._app_id, self._no_full_runs)
-
-            # wait till external app is ready for us to start if required
-            if (self._database_interface is not None and
-                    wait_on_confirmation):
-                self._database_interface.wait_for_confirmation()
-
-            self.start_all_cores(self._executable_targets, self._app_id,
-                                 self._no_full_runs)
-
-            if (self._database_interface is not None and
-                    send_start_notification):
-                self._database_interface.send_start_notification()
-
-            if self._runtime is None:
-                logger.info("Application is set to run forever - exiting")
-            else:
-                self.wait_for_execution_to_complete(
-                    self._executable_targets, self._app_id, self._runtime,
-                    self._time_scale_factor, self._no_full_runs)
-
-            self._has_ran = True
-            self._no_full_runs += 1
-
-            # FIXME: provance? provenance?
-            if self._retrieve_provance_data:
-
-                progress = ProgressBar(self._placements.n_placements + 1,
-                                       "Getting provenance data")
-
-                # retrieve provence data from central
-                file_path = os.path.join(self._report_default_directory,
-                                         "provance_data")
-
-                # check the directory doesnt already exist
-                if not os.path.exists(file_path):
-                    os.mkdir(file_path)
-
-                # write provanence data
-                self.write_provenance_data_in_xml(file_path, self._txrx)
-                progress.update()
-
-                # retrieve provenance data from any cores that provide data
-                for placement in self._placements.placements:
-                    if isinstance(placement.subvertex,
-                                  AbstractProvidesProvenanceData):
-                        core_file_path = os.path.join(
-                            file_path,
-                            "Provanence_data_for_{}_{}_{}_{}.xml".format(
-                                placement.subvertex.label,
-                                placement.x, placement.y, placement.p))
-                        placement.subvertex.write_provenance_data_in_xml(
-                            core_file_path, self.transceiver, placement)
-                    progress.update()
-                progress.end()
-
-        elif isinstance(self._machine, VirtualMachine):
-            logger.info(
-                "*** Using a Virtual Machine so no simulation will occur")
-        else:
-            logger.info("*** No simulation requested: Stopping. ***")
-
+                
     def _detect_if_graph_has_changed(self):
->>>>>>> 48da332a
         """
         iterates though the graph and looks for asks if they have changed
         :return:
@@ -963,27 +573,119 @@
             if projection.changed:
                 changed = True
                 projection.changed = False
-        return changed
-
-    def _deduce_machine_time_step(self, run_time):
-        """
-        deduces the machien time step per vertex
-        :param run_time: the runtime field
-        :return: None
-        """
-        self._no_machine_time_steps =\
-            int((run_time * 1000.0) / self._machine_time_step)
-        ceiled_machine_time_steps = \
-            math.ceil((run_time * 1000.0) / self._machine_time_step)
-        if self._no_machine_time_steps != ceiled_machine_time_steps:
-            raise common_exceptions.ConfigurationException(
-                "The runtime and machine time step combination result in "
-                "a factional number of machine runable time steps and "
-                "therefore spinnaker cannot determine how many to run for")
-        for vertex in self._partitionable_graph.vertices:
-            if isinstance(vertex, AbstractDataSpecableVertex):
-                vertex.set_no_machine_time_steps(
-                    self._no_machine_time_steps)
+        return changed   
+
+    @property
+    def app_id(self):
+        """
+
+        :return:
+        """
+        return self._app_id
+
+    @property
+    def has_ran(self):
+        """
+
+        :return:
+        """
+        return self._has_ran
+
+    @property
+    def machine_time_step(self):
+        """
+
+        :return:
+        """
+        return self._machine_time_step
+
+    @property
+    def no_machine_time_steps(self):
+        """
+
+        :return:
+        """
+        return self._no_machine_time_steps
+
+    @property
+    def timescale_factor(self):
+        """
+
+        :return:
+        """
+        return self._time_scale_factor
+
+    @property
+    def spikes_per_second(self):
+        """
+
+        :return:
+        """
+        return self._spikes_per_second
+
+    @property
+    def ring_buffer_sigma(self):
+        """
+
+        :return:
+        """
+        return self._ring_buffer_sigma
+
+    @property
+    def get_multi_cast_source(self):
+        """
+
+        :return:
+        """
+        return self._multi_cast_vertex
+
+    @property
+    def partitioned_graph(self):
+        """
+
+        :return:
+        """
+        return self._partitioned_graph
+
+    @property
+    def partitionable_graph(self):
+        """
+
+        :return:
+        """
+        return self._partitionable_graph
+
+    @property
+    def placements(self):
+        """
+
+        :return:
+        """
+        return self._placements
+
+    @property
+    def transceiver(self):
+        """
+
+        :return:
+        """
+        return self._txrx
+
+    @property
+    def graph_mapper(self):
+        """
+
+        :return:
+        """
+        return self._graph_mapper
+
+    @property
+    def routing_infos(self):
+        """
+
+        :return:
+        """
+        return self._routing_infos
 
     @property
     def min_supported_delay(self):
@@ -1114,32 +816,6 @@
             timescale_factor=self._time_scale_factor,
             user_max_delay=self.max_supported_delay)
 
-<<<<<<< HEAD
-=======
-    def _add_virtual_chips(self):
-        # allocate chip ids to the virutal chips
-        chip_id_allocator = MallocBasedChipIdAllocator()
-        chip_id_allocator.allocate_chip_ids(self._partitionable_graph,
-                                            self._machine)
-
-    def _tell_cores_to_exit(self):
-        """
-        iterates though placements and tells each core to exit
-        :return:
-        """
-        byte_data = bytearray()
-        byte_data.append(constants.SDP_STOP_ID_CODE)
-
-        for placement in self._placements:
-            self._txrx.send_sdp_message(SDPMessage(
-                sdp_header=SDPHeader(
-                    flags=SDPFlag.REPLY_NOT_EXPECTED,
-                    destination_port=1,
-                    destination_cpu=placement.p,
-                    destination_chip_x=placement.x,
-                    destination_chip_y=placement.y), data=byte_data))
-
->>>>>>> 48da332a
     def stop(self, turn_off_machine=None, clear_routing_tables=None,
              clear_tags=None):
         """
@@ -1158,7 +834,6 @@
         for population in self._populations:
             population._end()
 
-<<<<<<< HEAD
         # if not a virtual machine, then shut down stuff on the board
         if not config.getboolean("Machine", "virtual_board"):
 
@@ -1190,9 +865,14 @@
                                                      router_table.y).virtual:
                         self._txrx.clear_multicast_routes(router_table.x,
                                                           router_table.y)
-
             # execute app stop
-            # self._txrx.stop_application(self._app_id)
+            self._tell_cores_to_exit()
+
+            # clear values
+            self._no_full_runs = 0
+
+            # app stop command (currently fucked)
+            #self._txrx.stop_application(self._app_id)
             if self._create_database:
                 self._database_interface.stop()
 
@@ -1200,51 +880,6 @@
             if turn_off_machine:
                 logger.info("Turning off machine")
             self._txrx.close(power_off_machine=turn_off_machine)
-=======
-        if turn_off_machine is None:
-            turn_off_machine = config.getboolean("Machine", "turn_off_machine")
-
-        if clear_routing_tables is None:
-            clear_routing_tables = config.getboolean(
-                "Machine", "clear_routing_tables")
-
-        if clear_tags is None:
-            clear_tags = config.getboolean("Machine", "clear_tags")
-
-        # if stopping on machine, clear iptags and
-        if clear_tags:
-            for ip_tag in self._tags.ip_tags:
-                self._txrx.clear_ip_tag(
-                    ip_tag.tag, board_address=ip_tag.board_address)
-            for reverse_ip_tag in self._tags.reverse_ip_tags:
-                self._txrx.clear_ip_tag(
-                    reverse_ip_tag.tag,
-                    board_address=reverse_ip_tag.board_address)
-
-        # if clearing routing table entries, clear
-        if clear_routing_tables:
-            for router_table in self._router_tables.routing_tables:
-                if not self._machine.get_chip_at(router_table.x,
-                                                 router_table.y).virtual:
-                    self._txrx.clear_multicast_routes(router_table.x,
-                                                      router_table.y)
-
-        # execute app stop
-        self._tell_cores_to_exit()
-
-        # clear values
-        self._no_full_runs = 0
-
-        # app stop command (currently fucked)
-        #self._txrx.stop_application(self._app_id)
-        if self._create_database:
-            self._database_interface.stop()
-
-        # stop the transciever
-        if turn_off_machine:
-            logger.info("Turning off machine")
-        self._txrx.close(power_off_machine=turn_off_machine)
->>>>>>> 48da332a
 
     def _add_socket_address(self, socket_address):
         """
@@ -1252,124 +887,4 @@
         :param socket_address:
         :return:
         """
-        self._database_socket_addresses.add(socket_address)
-
-    @property
-    def app_id(self):
-        """
-
-        :return:
-        """
-        return self._app_id
-
-    @property
-    def has_ran(self):
-        """
-
-        :return:
-        """
-        return self._has_ran
-
-    @property
-    def machine_time_step(self):
-        """
-
-        :return:
-        """
-        return self._machine_time_step
-
-    @property
-    def no_machine_time_steps(self):
-        """
-
-        :return:
-        """
-        return self._no_machine_time_steps
-
-    @property
-    def timescale_factor(self):
-        """
-
-        :return:
-        """
-        return self._time_scale_factor
-
-    @property
-    def spikes_per_second(self):
-        """
-
-        :return:
-        """
-        return self._spikes_per_second
-
-    @property
-    def ring_buffer_sigma(self):
-        """
-
-        :return:
-        """
-        return self._ring_buffer_sigma
-
-    @property
-    def get_multi_cast_source(self):
-        """
-
-        :return:
-        """
-        return self._multi_cast_vertex
-
-    @property
-    def partitioned_graph(self):
-        """
-
-        :return:
-        """
-        return self._partitioned_graph
-
-    @property
-    def partitionable_graph(self):
-        """
-
-        :return:
-        """
-        return self._partitionable_graph
-
-    @property
-    def placements(self):
-        """
-
-        :return:
-        """
-        return self._placements
-
-    @property
-    def transceiver(self):
-        """
-
-        :return:
-        """
-        return self._txrx
-
-    @property
-    def total_run_time_so_far(self):
-        """
-
-        :return:
-        """
-        return self._total_run_time_so_far
-
-    @property
-    def graph_mapper(self):
-        """
-
-        :return:
-        """
-        return self._graph_mapper
-
-    @property
-    def routing_infos(self):
-        """
-
-        :return:
-        """
-        return self._routing_infos+        self._database_socket_addresses.add(socket_address)