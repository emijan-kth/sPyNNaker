--- conflicted
+++ resolved
@@ -1178,14 +1178,8 @@
             # clear values
             self._no_sync_changes = 0
 
-<<<<<<< HEAD
-            # execute app stop
-            self._txrx.stop_application(self._app_id)
-
-=======
             # app stop command (currently fucked)
             #self._txrx.stop_application(self._app_id)
->>>>>>> dde3ade4
             if self._create_database:
                 self._database_interface.stop()
 
