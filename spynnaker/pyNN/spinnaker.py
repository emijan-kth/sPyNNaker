--- conflicted
+++ resolved
@@ -97,7 +97,6 @@
         self._edge_count = 0
         self._live_spike_recorder = dict()
 
-<<<<<<< HEAD
         # holder for the exeuctable targets (which we will need for reset and
         # pause and resume functionality
         self._executable_targets = None
@@ -111,10 +110,6 @@
         self._has_ran = False
         self._has_reset_last = False
         self._current_run_ms = None
-=======
-        # holder for number of times the timer event should execute for the
-        # simulation
->>>>>>> b8bde34c
         self._no_machine_time_steps = None
         self._machine_time_step = None
         self._no_sync_changes = 0
@@ -315,8 +310,7 @@
                 pacman_executor_file_path,
                 pacman_exeuctor.get_item("MemoryTransciever"))
 
-<<<<<<< HEAD
-        # sort out outputs datas
+        # sort out outputs data
         if application_graph_changed:
             self._update_data_structures_from_pacman_exeuctor(pacman_exeuctor)
         else:
@@ -416,10 +410,6 @@
             self._placement_to_app_data_file_paths = \
                 pacman_exeuctor.get_item("PlacementToAppDataFilePaths")
 
-=======
-        # sort out outputs data
-        self._txrx = pacman_exeuctor.get_item("MemoryTransciever")
->>>>>>> b8bde34c
         self._placements = pacman_exeuctor.get_item("MemoryPlacements")
         self._router_tables = \
             pacman_exeuctor.get_item("MemoryRoutingTables")
@@ -453,7 +443,6 @@
             pacman_algorithm_reports.__file__), "reports_metadata.xml"))
         return xml_paths
 
-<<<<<<< HEAD
     def _create_algorithm_list(
             self, in_debug_mode, application_graph_changed, executing_reset):
         algorithms = list()
@@ -538,24 +527,9 @@
             if config.getboolean("Reports", "writeNetworkSpecificationReport"):
                 algorithms.append(
                     "FrontEndCommonNetworkSpecificationPartitionableReport")
-=======
-    def _create_algorithm_list(self, in_debug_mode):
-        algorithms = ""
-        algorithms += (config.get("Mapping", "algorithms") + "," +
-                       config.get("Mapping", "interface_algorithms"))
-
-        # if using virtual machine, add to list of algorithms the virtual
-        # machine generator, otherwise add the standard machine generator
-        if config.getboolean("Machine", "virtual_board"):
-            algorithms += ",FrontEndCommonVirtualMachineInterfacer"
-        else:
-            algorithms += ",FrontEndCommonMachineInterfacer"
-            algorithms += ",FrontEndCommonApplicationRunner"
->>>>>>> b8bde34c
-
-            # if going to write provenance data after the run add the two
+
+            # if going to write provanence data after the run add the two
             # provenance gatherers
-<<<<<<< HEAD
             if (config.get("Reports", "writeProvanceData")
                     and not config.getboolean("Machine", "virtual_board")):
                 algorithms.append("FrontEndCommonProvenanceGatherer")
@@ -602,55 +576,10 @@
                     algorithms.append("FrontEndCommonProvenanceGatherer")
         return algorithms
 
+    @staticmethod
     def _create_pacman_executor_outputs(
-            self, requires_reset, application_graph_changed):
-=======
-            if config.get("Reports", "writeProvanceData"):
-                algorithms += ",FrontEndCommonProvenanceGatherer"
-
-            # if the end user wants reload script, add the reload script
-            # creator to the list
-            if config.getboolean("Reports", "writeReloadSteps"):
-                algorithms += ",FrontEndCommonReloadScriptCreator"
-
-        if config.getboolean("Reports", "writeMemoryMapReport"):
-            algorithms += ",FrontEndCommonMemoryMapReport"
-
-        if config.getboolean("Reports", "writeNetworkSpecificationReport"):
-            algorithms += \
-                ",FrontEndCommonNetworkSpecificationPartitionableReport"
-
-        # define mapping between output types and reports
-        if self._reports_states is not None \
-                and self._reports_states.tag_allocation_report:
-            algorithms += ",TagReport"
-        if self._reports_states is not None \
-                and self._reports_states.routing_info_report:
-            algorithms += ",routingInfoReports"
-        if self._reports_states is not None \
-                and self._reports_states.router_report:
-            algorithms += ",RouterReports"
-        if self._reports_states is not None \
-                and self._reports_states.partitioner_report:
-            algorithms += ",PartitionerReport"
-        if (self._reports_states is not None and
-                self._reports_states.placer_report_with_partitionable_graph):
-            algorithms += ",PlacerReportWithPartitionableGraph"
-        if (self._reports_states is not None and
-                self._reports_states
-                .placer_report_without_partitionable_graph):
-            algorithms += ",PlacerReportWithoutPartitionableGraph"
-
-        # add debug algorithms if needed
-        if in_debug_mode:
-            algorithms += ",ValidRoutesChecker"
-
-        return algorithms
-
-    @staticmethod
-    def _create_pacman_executor_outputs():
-
->>>>>>> b8bde34c
+            requires_reset, application_graph_changed):
+
         # explicitly define what outputs spynnaker expects
         required_outputs = list()
         if config.getboolean("Machine", "virtual_board"):
@@ -660,13 +589,8 @@
                     "MemoryRoutingInfos", "MemoryTags",
                     "MemoryPartitionedGraph", "MemoryGraphMapper"])
         else:
-<<<<<<< HEAD
             if not requires_reset:
                 required_outputs.append("RanToken")
-=======
-            required_outputs.append("RanToken")
-
->>>>>>> b8bde34c
         # if front end wants reload script, add requires reload token
         if (config.getboolean("Reports", "writeReloadSteps")
                 and not self._has_ran and application_graph_changed
@@ -674,22 +598,12 @@
             required_outputs.append("ReloadToken")
         return required_outputs
 
-<<<<<<< HEAD
     def _create_pacman_executor_inputs(
             self, total_runtime, is_resetting=False):
 
         application_graph_changed = \
             self._detect_if_graph_has_changed(not is_resetting)
         inputs = list()
-=======
-    def _create_pacman_executor_inputs(self):
-
-        # make a folder for the json files to be stored in
-        json_folder = os.path.join(
-            self._report_default_directory, "json_files")
-        if not os.path.exists(json_folder):
-            os.mkdir(json_folder)
->>>>>>> b8bde34c
 
         # file path to store any provenance data to
         provenance_file_path = \
@@ -1162,13 +1076,8 @@
         """
 
         :param edge_to_add:
-<<<<<<< HEAD
-        :param partition_identifier: the partition identfer for the outgoing
-        edge partition
-=======
         :param partition_identifier: the partition identifier for the outgoing\
                     edge partition
->>>>>>> b8bde34c
         :return:
         """
         self._partitionable_graph.add_edge(edge_to_add, partition_identifier)
