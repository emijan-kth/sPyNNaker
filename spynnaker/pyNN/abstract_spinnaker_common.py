# Copyright (c) 2017-2019 The University of Manchester
#
# This program is free software: you can redistribute it and/or modify
# it under the terms of the GNU General Public License as published by
# the Free Software Foundation, either version 3 of the License, or
# (at your option) any later version.
#
# This program is distributed in the hope that it will be useful,
# but WITHOUT ANY WARRANTY; without even the implied warranty of
# MERCHANTABILITY or FITNESS FOR A PARTICULAR PURPOSE.  See the
# GNU General Public License for more details.
#
# You should have received a copy of the GNU General Public License
# along with this program.  If not, see <http://www.gnu.org/licenses/>.

import logging
import math
import os
from spinn_utilities.log import FormatAdapter
from spinn_utilities.config_holder import get_config_bool, get_config_str
from spinn_utilities.overrides import overrides
from spinn_front_end_common.interface.abstract_spinnaker_base import (
    AbstractSpinnakerBase)
from spinn_front_end_common.interface.provenance import (
    DATA_GENERATION, LOADING, MAPPING, RUN_LOOP)

from spinn_front_end_common.utilities import FecTimer
from spinn_front_end_common.utilities.constants import (
    MICRO_TO_MILLISECOND_CONVERSION)
from spinn_front_end_common.utilities.exceptions import ConfigurationException
from spinn_front_end_common.utility_models import CommandSender
from spinn_front_end_common.utilities.utility_objs import ExecutableFinder
from spynnaker.pyNN import model_binaries
from spynnaker.pyNN.config_setup import CONFIG_FILE_NAME, setup_configs
from spynnaker.pyNN.utilities import constants
from spynnaker.pyNN.extra_algorithms import (
    delay_support_adder, on_chip_bitfield_generator,
    redundant_packet_count_report,
    spynnaker_data_specification_writer,
    spynnaker_neuron_graph_network_specification_report)
from spynnaker.pyNN.extra_algorithms.\
    spynnaker_machine_bit_field_router_compressor import (
        spynnaker_machine_bitfield_ordered_covering_compressor,
        spynnaker_machine_bitField_pair_router_compressor)
from spynnaker.pyNN.extra_algorithms.connection_holder_finisher import (
    finish_connection_holders)
from spynnaker.pyNN.extra_algorithms.splitter_components import (
    spynnaker_splitter_partitioner, spynnaker_splitter_selector)
from spynnaker.pyNN.extra_algorithms.synapse_expander import synapse_expander
logger = FormatAdapter(logging.getLogger(__name__))


class AbstractSpiNNakerCommon(AbstractSpinnakerBase):
    """ Main interface for neural code.
    """
    __slots__ = [
        "__command_edge_count",
        "__edge_count",
        "__id_counter",
        "__live_spike_recorder",
        "__min_delay",
        "__neurons_per_core_set",
        "_populations",
        "_projections"]

    __EXECUTABLE_FINDER = ExecutableFinder()

    def __init__(
            self, graph_label, database_socket_addresses, n_chips_required,
<<<<<<< HEAD
            n_boards_required, timestep, min_delay,
            time_scale_factor=None, front_end_versions=None):
=======
            n_boards_required, timestep, min_delay, hostname,
            time_scale_factor=None):
>>>>>>> ac72787d
        """
        :param str graph_label:
        :param database_socket_addresses:
        :type database_socket_addresses:
            iterable(~spinn_utilities.socket_address.SocketAddress)
        :param n_chips_required:
        :type n_chips_required: int or None
        :param n_boards_required:
        :type n_boards_required: int or None
        :param timestep:
            machine_time_step but in milli seconds. If None uses the cfg value
        :type timestep: float or None
        :param float min_delay:
        :param str hostname:
        :param time_scale_factor:
        :type time_scale_factor: float or None
        """
        # pylint: disable=too-many-arguments, too-many-locals

        setup_configs()

        # add model binaries
        self.__EXECUTABLE_FINDER.add_path(
            os.path.dirname(model_binaries.__file__))

        # pynn population objects
        self._populations = []
        self._projections = []
        self.__edge_count = 0
        self.__id_counter = 0

        # the number of edges that are associated with commands being sent to
        # a vertex
        self.__command_edge_count = 0
        self.__live_spike_recorder = dict()

        # timing parameters
        self.__min_delay = None

        self.__neurons_per_core_set = set()

        super().__init__(
            executable_finder=self.__EXECUTABLE_FINDER,
            graph_label=graph_label,
            database_socket_addresses=database_socket_addresses,
            n_chips_required=n_chips_required,
            n_boards_required=n_boards_required)

        # set up machine targeted data
        self._set_up_timings(timestep, min_delay, time_scale_factor)
        self.check_machine_specifics()

        logger.info(f'Setting time scale factor to '
                    f'{self.time_scale_factor}.')

        # get the machine time step
        logger.info(f'Setting machine time step to '
                    f'{self.machine_time_step} '
                    f'micro-seconds.')

    def _set_up_timings(self, timestep, min_delay, time_scale_factor):
        """
        :param timestep: machine_time_Step in milli seconds
        :type timestep: float or None
        :tpye min_delay: int or None
        :type time_scale_factor: int or None
        """

        # Get the standard values
        if timestep is None:
            self.set_up_timings(timestep, time_scale_factor)
        else:
            self.set_up_timings(
                math.ceil(timestep * MICRO_TO_MILLISECOND_CONVERSION),
                time_scale_factor)

        # Sort out the minimum delay
        if (min_delay is not None and
                min_delay < self.machine_time_step_ms):
            raise ConfigurationException(
                f"Pacman does not support min delays below "
                f"{constants.MIN_SUPPORTED_DELAY * self.machine_time_step} "
                f"ms with the current machine time step")
        if min_delay is not None:
            self.__min_delay = min_delay
        else:
            self.__min_delay = self.machine_time_step_ms

        # Sort out the time scale factor if not user specified
        # (including config)
        if self.time_scale_factor is None:
            self.time_scale_factor = max(
                1.0, math.ceil(
                    MICRO_TO_MILLISECOND_CONVERSION / self.machine_time_step))
            if self.time_scale_factor > 1:
                logger.warning(
                    "A timestep was entered that has forced sPyNNaker to "
                    "automatically slow the simulation down from real time "
                    "by a factor of {}. To remove this automatic behaviour, "
                    "please enter a timescaleFactor value in your .{}",
                    self.time_scale_factor, CONFIG_FILE_NAME)

        # Check the combination of machine time step and time scale factor
        if (self.machine_time_step_ms * self.time_scale_factor < 1):
            if not get_config_bool(
                    "Mode", "violate_1ms_wall_clock_restriction"):
                raise ConfigurationException(
                    "The combination of simulation time step and the machine "
                    "time scale factor results in a wall clock timer tick "
                    "that is currently not reliably supported by the"
                    "SpiNNaker machine.  If you would like to override this"
                    "behaviour (at your own risk), please add "
                    "violate_1ms_wall_clock_restriction = True to the [Mode] "
                    "section of your .{} file".format(CONFIG_FILE_NAME))
            logger.warning(
                "****************************************************")
            logger.warning(
                "*** The combination of simulation time step and  ***")
            logger.warning(
                "*** the machine time scale factor results in a   ***")
            logger.warning(
                "*** wall clock timer tick that is currently not  ***")
            logger.warning(
                "*** reliably supported by the SpiNNaker machine. ***")
            logger.warning(
                "****************************************************")

    def _detect_if_graph_has_changed(self, reset_flags=True):
        """ Iterate though the graph and look for changes.

        :param bool reset_flags:
        """
        changed, data_changed = super()._detect_if_graph_has_changed(
            reset_flags)

        # Additionally check populations for changes
        for population in self._populations:
            if population.requires_mapping:
                changed = True
            if reset_flags:
                population.mark_no_changes()

        # Additionally check projections for changes
        for projection in self._projections:
            if projection.requires_mapping:
                changed = True
            if reset_flags:
                projection.mark_no_changes()

        return changed, data_changed

    @property
    def min_delay(self):
        """ The minimum supported delay, in milliseconds.
        """
        return self.__min_delay

    def add_application_vertex(self, vertex):
        if isinstance(vertex, CommandSender):
            raise NotImplementedError(
                "Please contact spinnker team as adding a CommandSender "
                "currently disabled")
        super().add_application_vertex(vertex)

    @staticmethod
    def _count_unique_keys(commands):
        unique_keys = {command.key for command in commands}
        return len(unique_keys)

    def add_population(self, population):
        """ Called by each population to add itself to the list.
        """
        self._populations.append(population)

    def add_projection(self, projection):
        """ Called by each projection to add itself to the list.
        """
        self._projections.append(projection)

    def stop(self, turn_off_machine=None, clear_routing_tables=None,
             clear_tags=None):
        """
        :param turn_off_machine: decides if the machine should be powered down
            after running the execution. Note that this powers down all boards
            connected to the BMP connections given to the transceiver
        :type turn_off_machine: bool or None
        :param clear_routing_tables: informs the tool chain if it
            should turn off the clearing of the routing tables
        :type clear_routing_tables: bool or None
        :param clear_tags: informs the tool chain if it should clear the tags
            off the machine at stop
        :type clear_tags: bool or None
        :rtype: None
        """
        # pylint: disable=protected-access
        for population in self._populations:
            population._end()

        super().stop(turn_off_machine, clear_routing_tables, clear_tags)
        self.reset_number_of_neurons_per_core()

    def run(self, run_time, sync_time=0.0):
        """ Run the model created.

        :param run_time: the time (in milliseconds) to run the simulation for
        :type run_time: float or int
        :param float sync_time:
            If not 0, this specifies that the simulation should pause after
            this duration.  The continue_simulation() method must then be
            called for the simulation to continue.
        :rtype: None
        """
        # pylint: disable=protected-access

        # extra post run algorithms
        for projection in self._projections:
            projection._clear_cache()

        super().run(run_time, sync_time)
        for projection in self._projections:
            projection._clear_cache()

    @staticmethod
    def register_binary_search_path(search_path):
        """ Register an additional binary search path for executables.

        :param str search_path: absolute search path for binaries
        :rtype: None
        """
        # pylint: disable=protected-access
        AbstractSpiNNakerCommon.__EXECUTABLE_FINDER.add_path(search_path)

    def set_number_of_neurons_per_core(self, neuron_type, max_permitted):
        if not hasattr(neuron_type, "set_model_max_atoms_per_core"):
            raise Exception("{} is not a Vertex type".format(neuron_type))

        if hasattr(neuron_type, "get_max_atoms_per_core"):
            previous = neuron_type.get_max_atoms_per_core()
            if previous < max_permitted:
                logger.warning(
                    "Attempt to increase number_of_neurons_per_core "
                    "from {} to {} ignored", previous, max_permitted)
                return
        neuron_type.set_model_max_atoms_per_core(max_permitted)
        self.__neurons_per_core_set.add(neuron_type)

    def reset_number_of_neurons_per_core(self):
        for neuron_type in self.__neurons_per_core_set:
            neuron_type.set_model_max_atoms_per_core()

    def _locate_receivers_from_projections(
            self, projections, gatherers, extra_monitors_per_chip):
        """ Locate receivers and their corresponding monitor cores for\
            setting router time-outs.

        :param list projections: the projections going to be read
        :param gatherers: the gatherers per Ethernet chip
        :param extra_monitors_per_chip: the extra monitor cores per chip
        :return: list of tuples with gatherer and its extra monitor cores
        :rtype: list
        """
        # pylint: disable=protected-access
        important_gathers = set()

        # iterate though projections
        for projection in projections:
            # iteration though the projections machine edges to locate chips
            for edge in projection._projection_edge.machine_edges:
                placement = self._placements.get_placement_of_vertex(
                    edge.post_vertex)
                chip = self._machine.get_chip_at(placement.x, placement.y)

                # locate extra monitor cores on the board of this chip
                extra_monitor_cores_on_board = set(
                    extra_monitors_per_chip[xy]
                    for xy in self._machine.get_existing_xys_on_board(chip))

                # map gatherer to extra monitor cores for board
                important_gathers.add((
                    gatherers[(chip.nearest_ethernet_x,
                               chip.nearest_ethernet_y)],
                    frozenset(extra_monitor_cores_on_board)))
        return list(important_gathers)

    @property
    def id_counter(self):
        """ The id_counter, currently used by the populations.

        .. note::
            Maybe it could live in the pop class???

        :rtype: int
        """
        return self.__id_counter

    @id_counter.setter
    def id_counter(self, new_value):
        """ Setter for id_counter, currently used by the populations.

        .. note::
            Maybe it could live in the pop class???

        :param int new_value: new value for id_counter
        """
        self.__id_counter = new_value

    @overrides(AbstractSpinnakerBase._execute_graph_data_specification_writer)
    def _execute_graph_data_specification_writer(self):
        with FecTimer(DATA_GENERATION, "Spynnaker data specification writer"):
            self._dsg_targets, self._region_sizes = \
                spynnaker_data_specification_writer(
                    self._placements, self._ipaddress, self._machine,
                    self._max_run_time_steps)

    def _execute_spynnaker_ordered_covering_compressor(self):
        with FecTimer(
                LOADING,
                "Spynnaker machine bitfield ordered covering compressor") \
                as timer:
            if timer.skip_if_virtual_board():
                return
            spynnaker_machine_bitfield_ordered_covering_compressor(
                self._router_tables, self._txrx, self._machine, self._app_id,
                self._machine_graph, self._placements, self._executable_finder,
                self._routing_infos, self._executable_targets,
                get_config_bool("Reports", "write_expander_iobuf"))
            self._multicast_routes_loaded = True
            return None

    def _execute_spynnaker_pair_compressor(self):
        with FecTimer(
                LOADING, "Spynnaker machine bitfield pair router compressor") \
                as timer:
            if timer.skip_if_virtual_board():
                return
            spynnaker_machine_bitField_pair_router_compressor(
                self._router_tables, self._txrx, self._machine, self._app_id,
                self._machine_graph, self._placements, self._executable_finder,
                self._routing_infos, self._executable_targets,
                get_config_bool("Reports", "write_expander_iobuf"))
            self._multicast_routes_loaded = True
            return None

    @overrides(AbstractSpinnakerBase._do_delayed_compression)
    def _do_delayed_compression(self, name, compressed):
        if name == "SpynnakerMachineBitFieldOrderedCoveringCompressor":
            return self._execute_spynnaker_ordered_covering_compressor()

        if name == "SpynnakerMachineBitFieldPairRouterCompressor":
            return self._execute_spynnaker_pair_compressor()

        return AbstractSpinnakerBase._do_delayed_compression(
            self, name, compressed)

    def _execute_synapse_expander(self):
        with FecTimer(LOADING, "Synapse expander") as timer:
            if timer.skip_if_virtual_board():
                return
            synapse_expander(
                self.placements, self._txrx, self._executable_finder,
                get_config_bool("Reports", "write_expander_iobuf"))

    def _execute_on_chip_bit_field_generator(self):
        with FecTimer(LOADING, "Execute on chip bitfield generator") as timer:
            if timer.skip_if_virtual_board():
                return
            on_chip_bitfield_generator(
                self.placements, self.application_graph,
                self._executable_finder,  self._txrx, self._machine_graph,
                self._routing_infos)

    def _execute_finish_connection_holders(self):
        with FecTimer(LOADING, "Finish connection holders"):
            finish_connection_holders(self.application_graph)

    @overrides(AbstractSpinnakerBase._do_extra_load_algorithms)
    def _do_extra_load_algorithms(self):
        self._execute_synapse_expander()
        self._execute_on_chip_bit_field_generator()
        self._execute_finish_connection_holders()

    def _execute_write_network_graph(self):
        with FecTimer(
                MAPPING,
                "SpYNNakerNeuronGraphNetworkSpecificationReport") as timer:
            if timer.skip_if_cfg_false("Reports", "write_network_graph"):
                return
            spynnaker_neuron_graph_network_specification_report(
                self._application_graph)

    @overrides(AbstractSpinnakerBase._do_extra_mapping_algorithms,
               extend_doc=False)
    def _do_extra_mapping_algorithms(self):
        self._execute_write_network_graph()

    @overrides(AbstractSpinnakerBase._do_provenance_reports)
    def _do_provenance_reports(self):
        AbstractSpinnakerBase._do_provenance_reports(self)
        self._report_redundant_packet_count()

    def _report_redundant_packet_count(self):
        with FecTimer(RUN_LOOP, "Redundant packet count report") as timer:
            if timer.skip_if_cfg_false(
                    "Reports", "write_redundant_packet_count_report"):
                return
            redundant_packet_count_report()

    @overrides(AbstractSpinnakerBase._execute_splitter_selector)
    def _execute_splitter_selector(self):
        with FecTimer(MAPPING, "Spynnaker splitter selector"):
            spynnaker_splitter_selector(self._application_graph)

    @overrides(AbstractSpinnakerBase._execute_delay_support_adder,
               extend_doc=False)
    def _execute_delay_support_adder(self):
        """
        Runs, times and logs the DelaySupportAdder if required
        """
        name = get_config_str("Mapping", "delay_support_adder")
        if name is None:
            return
        with FecTimer(MAPPING, "DelaySupportAdder"):
            if name == "DelaySupportAdder":
                delay_support_adder(self._application_graph)
                return
            raise ConfigurationException(
                f"Unexpected cfg setting delay_support_adder: {name}")

    @overrides(AbstractSpinnakerBase._execute_splitter_partitioner)
    def _execute_splitter_partitioner(self, pre_allocated_resources):
        if not self._application_graph.n_vertices:
            return
        with FecTimer(MAPPING,  "SpynnakerSplitterPartitioner"):
            if self._machine:
                machine = self._machine
            else:
                machine = self._max_machine
            self._machine_graph, self._n_chips_needed = \
                spynnaker_splitter_partitioner(
                    self._application_graph, machine, self._plan_n_timesteps,
                    pre_allocated_resources)<|MERGE_RESOLUTION|>--- conflicted
+++ resolved
@@ -67,13 +67,8 @@
 
     def __init__(
             self, graph_label, database_socket_addresses, n_chips_required,
-<<<<<<< HEAD
             n_boards_required, timestep, min_delay,
-            time_scale_factor=None, front_end_versions=None):
-=======
-            n_boards_required, timestep, min_delay, hostname,
             time_scale_factor=None):
->>>>>>> ac72787d
         """
         :param str graph_label:
         :param database_socket_addresses:
