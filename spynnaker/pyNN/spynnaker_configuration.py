from pacman.model.partitionable_graph.partitionable_graph import \
    PartitionableGraph
from spynnaker.pyNN.utilities.conf import config
from spynnaker.pyNN.utilities import conf
from spynnaker.pyNN import exceptions
from spynnaker.pyNN.utilities.report_states import ReportState
from spynnaker.pyNN.utilities import constants
from spynnaker.pyNN import overridden_pacman_functions


from pacman.operations import partition_algorithms
from pacman.operations import placer_algorithms
from pacman.operations import router_algorithms
from pacman.operations import routing_info_allocator_algorithms


import os
import datetime
import shutil
import logging
import math

logger = logging.getLogger(__name__)


class SpynnakerConfiguration(object):

    def __init__(self, host_name, graph_label):
        #machine specific bits
        self._hostname = host_name
        self._time_scale_factor = None
        self._machine_time_step = None
        self._runtime = None

        #specific utility vertexes
        self._live_spike_recorder = dict()
        self._multi_cast_vertex = None
        self._txrx = None

        #visualiser_framework objects
        self._visualiser = None
        self._wait_for_run = False
        self._visualiser_port = None
        self._visualiser_vertices = None
        self._visualiser_vertex_to_page_mapping = None

        #main objects
        self._partitionable_graph = PartitionableGraph(label=graph_label)
        self._partitioned_graph = None
        self._graph_mapper = None
        self._no_machine_time_steps = None
        self._placements = None
        self._router_tables = None
        self._routing_infos = None
        self._pruner_infos = None
        self._has_ran = False
        self._reports_states = None
        self._app_id = None

        #pacman mapping objects
        self._partitioner_algorithm = None
        self._placer_algorithm = None
        self._key_allocator_algorithm = None
        self._router_algorithm = None
        self._report_default_directory = None
        self._this_run_time_string_repenstation = None

        #exeuctable params
        self._do_load = None
        self._do_run = None
        self._writeTextSpecs = None
        self._retrieve_provance_data = True

        #helper data stores
        self._current_max_tag_value = 0

    def _set_up_output_application_data_specifics(self):
        where_to_write_application_data_files = \
            config.get("Reports", "defaultApplicationDataFilePath")
        created_folder = False
        if where_to_write_application_data_files == "DEFAULT":
            directory = os.getcwd()
            application_generated_data_file_folder = \
                os.path.join(directory, 'application_generated_data_files')
            if not os.path.exists(application_generated_data_file_folder):
                os.makedirs(application_generated_data_file_folder)
                created_folder = True

            if not created_folder:
                self._move_report_and_binary_files(
                    config.getint("Reports", "max_application_binaries_kept"),
                    application_generated_data_file_folder)

            #add time stamped folder for this run
            this_run_time_folder = \
                os.path.join(application_generated_data_file_folder, "latest")
            if not os.path.exists(this_run_time_folder):
                os.makedirs(this_run_time_folder)

            #store timestamp in latest/time_stamp
            time_of_run_file_name = os.path.join(this_run_time_folder,
                                                 "time_stamp")
            writer = open(time_of_run_file_name, "w")
            writer.writelines("app_{}_{}"
                              .format(self._app_id,
                                      self._this_run_time_string_repenstation))
            writer.flush()
            writer.close()

            if not config.has_section("SpecGeneration"):
                config.add_section("SpecGeneration")
            config.set("SpecGeneration", "Binary_folder", this_run_time_folder)
        elif where_to_write_application_data_files == "TEMP":
            pass  # just dont set the config param, code downstairs
            #  from here will create temp folders if needed
        else:
            this_run_time_folder = \
<<<<<<< HEAD
                os.path.join(where_to_write_application_data_files,
                             self._this_run_time_string_repenstation)
=======
                os.path.join(where_to_write_application_data_files, "latest")
            if not os.path.exists(this_run_time_folder):
                os.makedirs(this_run_time_folder)
            else:
                self._move_report_and_binary_files(
                    config.getint("Reports", "max_application_binaries_kept"),
                    where_to_write_application_data_files)

            #store timestamp in latest/time_stamp
            time_of_run_file_name = os.path.join(this_run_time_folder,
                                                 "time_stamp")
            writer = open(time_of_run_file_name, "w")
            writer.writelines("app_{}_{}"
                              .format(self._app_id,
                                      self._this_run_time_string_repenstation))

>>>>>>> ffc053af
            if not os.path.exists(this_run_time_folder):
                os.makedirs(this_run_time_folder)
            if not config.has_section("SpecGeneration"):
                config.add_section("SpecGeneration")
            config.set("SpecGeneration", "Binary_folder", this_run_time_folder)

    def _set_up_report_specifics(self):
        self._writeTextSpecs = False
        if config.getboolean("Reports", "reportsEnabled"):
            self._writeTextSpecs = config.getboolean("Reports",
                                                     "writeTextSpecs")
        #determine common report folder
        config_param = config.get("Reports", "defaultReportFilePath")
        created_folder = False
        if config_param == "DEFAULT":
            directory = os.getcwd()

            #global reports folder
            self._report_default_directory = os.path.join(directory, 'reports')
            if not os.path.exists(self._report_default_directory):
                os.makedirs(self._report_default_directory)
                created_folder = True
        elif config_param == "REPORTS":
            self._report_default_directory = 'reports'
            if not os.path.exists(self._report_default_directory):
                os.makedirs(self._report_default_directory)
        else:
            self._report_default_directory = \
                os.path.join(config_param, 'reports')
            if not os.path.exists(self._report_default_directory):
                os.makedirs(self._report_default_directory)

        #clear and clean out folders considered not useful anymore
        if not created_folder \
                and len(os.listdir(self._report_default_directory)) > 0:
            self._move_report_and_binary_files(
                config.getint("Reports", "max_reports_kept"),
                self._report_default_directory)

        #handle timing app folder and cleaning of report folder from last run
        app_folder_name = os.path.join(self._report_default_directory, "latest")
        if not os.path.exists(app_folder_name):
                os.makedirs(app_folder_name)
        #store timestamp in latest/time_stamp
        time_of_run_file_name = os.path.join(app_folder_name, "time_stamp")
        writer = open(time_of_run_file_name, "w")

        # determine the time slot for later
        this_run_time = datetime.datetime.now()
        self._this_run_time_string_repenstation = \
            str(this_run_time.date()) + "-" + str(this_run_time.hour) + "-" + \
            str(this_run_time.minute) + "-" + str(this_run_time.second)
        writer.writelines("app_{}_{}"
                          .format(self._app_id,
                                  self._this_run_time_string_repenstation))
        writer.flush()
        writer.close()
        self._report_default_directory = app_folder_name
        self._retrieve_provance_data = config.getboolean("Reports",
                                                         "writeProvanceData")

    def _set_up_main_objects(self):
        #report object
        if config.getboolean("Reports", "reportsEnabled"):
            self._reports_states = ReportState()

        #communication objects
        self._iptags = list()
        self._app_id = config.getint("Machine", "appID")

    def _set_up_executable_specifics(self):
        #loading and running config params
        self._do_load = True
        if config.has_option("Execute", "load"):
            self._do_load = config.getboolean("Execute", "load")

        self._do_run = True
        if config.has_option("Execute", "run"):
            self._do_run = config.getboolean("Execute", "run")

        #sort out the executable folder location
        binary_path = os.path.abspath(exceptions.__file__)
        binary_path = os.path.abspath(os.path.join(binary_path, os.pardir))
        binary_path = os.path.join(binary_path, "model_binaries")

        if not config.has_section("SpecGeneration"):
            config.add_section("SpecGeneration")
        config.set("SpecGeneration", "common_binary_folder", binary_path)

    def _set_up_pacman_algorthms_listings(self):
         #algorithum lists
        partitioner_algorithms_list = \
            conf.get_valid_components(partition_algorithms, "Partitioner")
        self._partitioner_algorithm = \
            partitioner_algorithms_list[config.get("Partitioner", "algorithm")]

        placer_algorithms_list = \
            conf.get_valid_components(placer_algorithms, "Placer")
        self._placer_algorithm = \
            placer_algorithms_list[config.get("Placer", "algorithm")]

        #get common key allocator algorithms
        key_allocator_algorithms_list = \
            conf.get_valid_components(routing_info_allocator_algorithms,
                                      "RoutingInfoAllocator")
        #get pynn specific key allocator
        pynn_overloaded_allocator = \
            conf.get_valid_components(overridden_pacman_functions,
                                      "RoutingInfoAllocator")
        key_allocator_algorithms_list.update(pynn_overloaded_allocator)

        self._key_allocator_algorithm = \
            key_allocator_algorithms_list[config.get("KeyAllocator",
                                                     "algorithm")]

        routing_algorithms_list = \
            conf.get_valid_components(router_algorithms, "Routing")
        self._router_algorithm = \
            routing_algorithms_list[config.get("Routing", "algorithm")]

    def _set_up_machine_specifics(self, timestep, min_delay, max_delay,
                                  hostname):
        self._machine_time_step = config.getint("Machine", "machineTimeStep")
        #deal with params allowed via the setup optimals
        if timestep is not None:
            timestep *= 1000  # convert into ms from microseconds
            config.set("Machine", "machineTimeStep", timestep)
            self._machine_time_step = timestep

        if min_delay is not None and float(min_delay * 1000) < 1.0 * timestep:
            raise exceptions.ConfigurationException(
                "Pacman does not support min delays below {} ms with the "
                "current machine time step".format(1.0 * timestep))

        natively_supported_delay_for_models = \
            constants.MAX_SUPPORTED_DELAY_TICS
        delay_extention_max_supported_delay = \
            constants.MAX_DELAY_BLOCKS \
            * constants.MAX_TIMER_TICS_SUPPORTED_PER_BLOCK

        max_delay_tics_supported = \
            natively_supported_delay_for_models + \
            delay_extention_max_supported_delay

        if max_delay is not None\
           and float(max_delay * 1000) > max_delay_tics_supported * timestep:
            raise exceptions.ConfigurationException(
                "Pacman does not support max delays above {} ms with the "
                "current machine time step".format(0.144 * timestep))
        if min_delay is not None:
            if not config.has_section("Model"):
                config.add_section("Model")
            config.set("Model", "min_delay", (min_delay * 1000) / timestep)

        if max_delay is not None:
            if not config.has_section("Model"):
                config.add_section("Model")
            config.set("Model", "max_delay", (max_delay * 1000) / timestep)

        if (config.has_option("Machine", "timeScaleFactor")
                and config.get("Machine", "timeScaleFactor") != "None"):
            self._time_scale_factor = \
                config.getint("Machine", "timeScaleFactor")
            if timestep * self._time_scale_factor < 1000:
                logger.warn("the combination of machine time step and the "
                            "machine time scale factor results in a real timer "
                            "tic that is currently not reliably supported by "
                            "the spinnaker machine.")
        else:
            self._time_scale_factor = max(1,
                                          math.ceil(1000.0 / float(timestep)))
            if self._time_scale_factor > 1:
                logger.warn("A timestep was entered that has forced pacman103 "
                            "to automatically slow the simulation down from "
                            "real time by a factor of {}. To remove this "
                            "automatic behaviour, please enter a "
                            "timescaleFactor value in your .pacman.cfg"
                            .format(self._time_scale_factor))
        if hostname is not None:
            self._hostname = hostname
            logger.warn("The machine name from PYNN setup is overriding the "
                        "machine name defined in the pacman.cfg file")
        elif config.has_option("Machine", "machineName"):
            self._hostname = config.get("Machine", "machineName")
        else:
            raise Exception("A SpiNNaker machine must be specified in "
                            "pacman.cfg.")
        if self._hostname == 'None':
            raise Exception("A SpiNNaker machine must be specified in "
                            "pacman.cfg.")

    @staticmethod
    def _move_report_and_binary_files(max_to_keep, starting_directory):
        app_folder_name = os.path.join(starting_directory, "latest")
        app_name_file = os.path.join(app_folder_name, "time_stamp")
        if os.path.isfile(app_name_file):
            time_stamp_in = open(app_name_file, "r")
            time_stamp_in_string = time_stamp_in.readline()
            time_stamp_in.close()
            new_app_folder = os.path.join(starting_directory,
                                          time_stamp_in_string)
            os.makedirs(new_app_folder)
            list_of_files = os.listdir(app_folder_name)
            for file_to_move in list_of_files:
                file_path = os.path.join(app_folder_name, file_to_move)
                shutil.move(file_path, new_app_folder)
            files_in_report_folder = os.listdir(starting_directory)
            # while theres more than the valid max, remove the oldest one
            while len(files_in_report_folder) > max_to_keep:
                files_in_report_folder.sort(
                    cmp, key=lambda temp_file:
                    os.path.getmtime(os.path.join(starting_directory,
                                                  temp_file)))
                oldest_file = files_in_report_folder[0]
                shutil.rmtree(os.path.join(starting_directory, oldest_file),
                              ignore_errors=True)
                files_in_report_folder.remove(oldest_file)<|MERGE_RESOLUTION|>--- conflicted
+++ resolved
@@ -115,10 +115,6 @@
             #  from here will create temp folders if needed
         else:
             this_run_time_folder = \
-<<<<<<< HEAD
-                os.path.join(where_to_write_application_data_files,
-                             self._this_run_time_string_repenstation)
-=======
                 os.path.join(where_to_write_application_data_files, "latest")
             if not os.path.exists(this_run_time_folder):
                 os.makedirs(this_run_time_folder)
@@ -135,7 +131,6 @@
                               .format(self._app_id,
                                       self._this_run_time_string_repenstation))
 
->>>>>>> ffc053af
             if not os.path.exists(this_run_time_folder):
                 os.makedirs(this_run_time_folder)
             if not config.has_section("SpecGeneration"):
