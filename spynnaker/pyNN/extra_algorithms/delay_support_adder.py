# Copyright (c) 2020-2021 The University of Manchester
#
# This program is free software: you can redistribute it and/or modify
# it under the terms of the GNU General Public License as published by
# the Free Software Foundation, either version 3 of the License, or
# (at your option) any later version.
#
# This program is distributed in the hope that it will be useful,
# but WITHOUT ANY WARRANTY; without even the implied warranty of
# MERCHANTABILITY or FITNESS FOR A PARTICULAR PURPOSE.  See the
# GNU General Public License for more details.
#
# You should have received a copy of the GNU General Public License
# along with this program.  If not, see <http://www.gnu.org/licenses/>.
import logging
import math

from spinn_utilities.log import FormatAdapter
from spinn_utilities.progress_bar import ProgressBar
from spynnaker.pyNN.data import SpynnakerDataView
from spynnaker.pyNN.exceptions import DelayExtensionException
from spynnaker.pyNN.extra_algorithms.splitter_components import (
    AbstractSpynnakerSplitterDelay, SplitterDelayVertexSlice)
from spynnaker.pyNN.models.neural_projections import (
    ProjectionApplicationEdge, DelayedApplicationEdge,
    DelayAfferentApplicationEdge)
from spynnaker.pyNN.models.utility_models.delays import DelayExtensionVertex
from spynnaker.pyNN.utilities import constants

logger = FormatAdapter(logging.getLogger(__name__))


def delay_support_adder():
    """ adds the delay extensions to the app graph, now that all the\
        splitter objects have been set.

    """
    adder = _DelaySupportAdder()
<<<<<<< HEAD
    adder._run()
=======
    # pylint: disable=protected-access
    adder._run(app_graph)
>>>>>>> 4a349d8e


class _DelaySupportAdder(object):
    """ adds delay extension vertices into the APP graph as needed

    :param ApplicationGraph app_graph: the app graph
    :rtype: None
    """

    __slots__ = [
        "_app_to_delay_map",
        "_delay_post_edge_map",
        "_delay_pre_edges"]

    def __init__(self):
        self._app_to_delay_map = dict()
        self._delay_post_edge_map = dict()
        self._delay_pre_edges = list()

    def _run(self):
        """ adds the delay extensions to the app graph, now that all the\
            splitter objects have been set.

        """
        app_graph = SpynnakerDataView.get_runtime_graph()
        # progress abr and data holders
        progress = ProgressBar(
            len(list(app_graph.outgoing_edge_partitions)),
            "Adding delay extensions as required")

        # go through all partitions.
        for app_outgoing_edge_partition in progress.over(
                app_graph.outgoing_edge_partitions):
            for app_edge in app_outgoing_edge_partition.edges:
                if isinstance(app_edge, ProjectionApplicationEdge):

                    # figure the max delay and if we need a delay extension
                    synapse_infos = app_edge.synapse_information
                    (n_delay_stages, delay_steps_per_stage,
                     need_delay_extension) = self._check_delay_values(
                        app_edge, synapse_infos)

                    # if we need a delay, add it to the app graph.
                    if need_delay_extension:
                        delay_app_vertex = (
                            self._create_delay_app_vertex_and_pre_edge(
                                app_outgoing_edge_partition, app_edge,
                                delay_steps_per_stage, app_graph,
                                n_delay_stages))

                        # add the edge from the delay extension to the
                        # dest vertex
                        self._create_post_delay_edge(
                            delay_app_vertex, app_edge)

        # avoids mutating the list of outgoing partitions. add them afterwards
        self._add_new_app_edges(app_graph)

    def _add_new_app_edges(self, app_graph):
        """ adds new edges to the app graph. avoids mutating the arrays being\
            iterated over previously.

        :param ApplicationGraph app_graph: app graph
        :rtype: None
        """
        for key in self._delay_post_edge_map:
            delay_edge = self._delay_post_edge_map[key]
            app_graph.add_edge(delay_edge, constants.SPIKE_PARTITION_ID)
        for edge in self._delay_pre_edges:
            app_graph.add_edge(edge, constants.SPIKE_PARTITION_ID)

    def _create_post_delay_edge(self, delay_app_vertex, app_edge):
        """ creates the edge between delay extension and post vertex. stores\
            for future loading to the app graph when safe to do so.

        :param ApplicationVertex delay_app_vertex: delay extension vertex
        :param app_edge: the undelayed app edge this is associated with.
        :rtype: None
        """
        # check for post edge
        delayed_edge = self._delay_post_edge_map.get(
            (delay_app_vertex, app_edge.post_vertex), None)
        if delayed_edge is None:
            delay_edge = DelayedApplicationEdge(
                delay_app_vertex, app_edge.post_vertex,
                app_edge.synapse_information,
                label="{}_delayed_to_{}".format(
                    app_edge.pre_vertex.label, app_edge.post_vertex.label),
                undelayed_edge=app_edge)
            self._delay_post_edge_map[
                (delay_app_vertex, app_edge.post_vertex)] = delay_edge
            app_edge.delay_edge = delay_edge

    def _create_delay_app_vertex_and_pre_edge(
            self, app_outgoing_edge_partition, app_edge, delay_per_stage,
            app_graph, n_delay_stages):
        """ creates the delay extension app vertex and the edge from the src\
            vertex to this delay extension. Adds to the graph, as safe to do\
            so.

        :param OutgoingEdgePartition app_outgoing_edge_partition:
            the original outgoing edge partition.
        :param AppEdge app_edge: the undelayed app edge.
        :param int delay_per_stage: delay for each delay stage
        :param int n_delay_stages: the number of delay stages needed
        :param ApplicationGraph app_graph: the app graph.
        :return: the DelayExtensionAppVertex
        """

        # get delay extension vertex if it already exists.
        delay_app_vertex = self._app_to_delay_map.get(
            app_outgoing_edge_partition, None)
        if delay_app_vertex is None:
            # build delay app vertex
            delay_name = "{}_delayed".format(app_edge.pre_vertex.label)
            delay_app_vertex = DelayExtensionVertex(
                app_edge.pre_vertex.n_atoms, delay_per_stage, n_delay_stages,
                app_edge.pre_vertex, label=delay_name)

            # set trackers
            delay_app_vertex.splitter = (
                SplitterDelayVertexSlice(app_edge.pre_vertex.splitter))
            app_graph.add_vertex(delay_app_vertex)
            self._app_to_delay_map[app_outgoing_edge_partition] = (
                delay_app_vertex)

            # build afferent app edge
            delay_pre_edge = DelayAfferentApplicationEdge(
                app_edge.pre_vertex, delay_app_vertex,
                label="{}_to_DelayExtension".format(
                    app_edge.pre_vertex.label))
            self._delay_pre_edges.append(delay_pre_edge)
        else:
            delay_app_vertex.set_new_n_delay_stages_and_delay_per_stage(
                n_delay_stages, delay_per_stage)
        return delay_app_vertex

    def _check_delay_values(self, app_edge, synapse_infos):
        """ checks the delay required from the user defined max, the max delay\
            supported by the post vertex splitter and the delay Extensions.

        :param ApplicationEdge app_edge: the undelayed app edge
        :param iterable[SynapseInfo] synapse_infos: iterable of synapse infos
        :return: tuple(n_delay_stages, delay_steps_per_stage, extension_needed)
        """

        # get max delay required
        max_delay_needed_ms = max(
            synapse_info.synapse_dynamics.get_delay_maximum(
                synapse_info.connector, synapse_info)
            for synapse_info in synapse_infos)

        # get if the post vertex needs a delay extension
        post_splitter = app_edge.post_vertex.splitter
        if not isinstance(
                post_splitter, AbstractSpynnakerSplitterDelay):
            raise DelayExtensionException(
                f"The app vertex {app_edge.post_vertex} "
                f"with splitter {post_splitter} does not support delays "
                f"and yet requires a delay support for edge {app_edge}. "
                f"Please use a Splitter which utilises the "
                f"AbstractSpynnakerSplitterDelay interface.")
        max_delay_steps = app_edge.post_vertex.splitter.max_support_delay()
        time_step_ms = SpynnakerDataView.get_simulation_time_step_ms()
        max_delay_ms = max_delay_steps * time_step_ms

        # if does not need a delay extension, run away
        if max_delay_ms >= max_delay_needed_ms:
            return 0, max_delay_steps, False

        # Check post vertex is ok with getting a delay
        if not post_splitter.accepts_edges_from_delay_vertex():
            raise DelayExtensionException(
                f"The app vertex {app_edge.post_vertex} "
                f"with splitter {post_splitter} does not support delays "
                f"and yet requires a delay support for edge {app_edge}. "
                f"Please use a Splitter which does not have "
                f"accepts_edges_from_delay_vertex turned off.")

        # needs a delay extension, check can be supported with 1 delay
        # extension. coz we dont do more than 1 at the moment
        ext_provided_ms = (DelayExtensionVertex.get_max_delay_ticks_supported(
                max_delay_steps) * time_step_ms)
        total_delay_ms = ext_provided_ms + max_delay_ms
        if total_delay_ms < max_delay_needed_ms:
            raise DelayExtensionException(
                f"Edge:{app_edge.label} "
                f"has a max delay of {max_delay_needed_ms}. "
                f"But at a timestep of "
                f"{time_step_ms} "
                f"the max delay supported is {total_delay_ms}")

        # return data for building delay extensions
        n_stages = int(math.ceil(max_delay_needed_ms / max_delay_ms)) - 1
        return n_stages, max_delay_steps, True<|MERGE_RESOLUTION|>--- conflicted
+++ resolved
@@ -36,12 +36,8 @@
 
     """
     adder = _DelaySupportAdder()
-<<<<<<< HEAD
+    # pylint: disable=protected-access
     adder._run()
-=======
-    # pylint: disable=protected-access
-    adder._run(app_graph)
->>>>>>> 4a349d8e
 
 
 class _DelaySupportAdder(object):
