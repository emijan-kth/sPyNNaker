# Copyright (c) 2020-2021 The University of Manchester
#
# This program is free software: you can redistribute it and/or modify
# it under the terms of the GNU General Public License as published by
# the Free Software Foundation, either version 3 of the License, or
# (at your option) any later version.
#
# This program is distributed in the hope that it will be useful,
# but WITHOUT ANY WARRANTY; without even the implied warranty of
# MERCHANTABILITY or FITNESS FOR A PARTICULAR PURPOSE.  See the
# GNU General Public License for more details.
#
# You should have received a copy of the GNU General Public License
# along with this program.  If not, see <http://www.gnu.org/licenses/>.
import logging
import math

from spinn_utilities.log import FormatAdapter
from spinn_utilities.progress_bar import ProgressBar
from spynnaker.pyNN.data import SpynnakerDataView
from spynnaker.pyNN.exceptions import DelayExtensionException
from spynnaker.pyNN.extra_algorithms.splitter_components import (
    AbstractSpynnakerSplitterDelay, SplitterDelayVertexSlice)
from spynnaker.pyNN.models.neural_projections import (
    ProjectionApplicationEdge, DelayedApplicationEdge,
    DelayAfferentApplicationEdge)
from spynnaker.pyNN.models.utility_models.delays import DelayExtensionVertex
from spynnaker.pyNN.utilities import constants

logger = FormatAdapter(logging.getLogger(__name__))


def delay_support_adder():
    """ adds the delay extensions to the app graph, now that all the\
        splitter objects have been set.

    """
    adder = _DelaySupportAdder()
    adder._run()


class _DelaySupportAdder(object):
    """ adds delay extension vertices into the APP graph as needed

    :param ApplicationGraph app_graph: the app graph
    :rtype: None
    """

    __slots__ = [
        "_app_to_delay_map",
        "_delay_post_edge_map",
        "_delay_pre_edges"]

    def __init__(self):
        self._app_to_delay_map = dict()
        self._delay_post_edge_map = dict()
        self._delay_pre_edges = list()

    def _run(self):
        """ adds the delay extensions to the app graph, now that all the\
            splitter objects have been set.

        """
        app_graph = SpynnakerDataView.get_runtime_graph()
        # progress abr and data holders
        progress = ProgressBar(
            len(list(app_graph.outgoing_edge_partitions)),
            "Adding delay extensions as required")

        # go through all partitions.
        for app_outgoing_edge_partition in progress.over(
                app_graph.outgoing_edge_partitions):
            for app_edge in app_outgoing_edge_partition.edges:
                if isinstance(app_edge, ProjectionApplicationEdge):

                    # figure the max delay and if we need a delay extension
                    synapse_infos = app_edge.synapse_information
                    (n_delay_stages, delay_steps_per_stage,
                     need_delay_extension) = self._check_delay_values(
                        app_edge, synapse_infos)

                    # if we need a delay, add it to the app graph.
                    if need_delay_extension:
                        delay_app_vertex = (
                            self._create_delay_app_vertex_and_pre_edge(
                                app_outgoing_edge_partition, app_edge,
                                delay_steps_per_stage, app_graph,
                                n_delay_stages))

                        # add the edge from the delay extension to the
                        # dest vertex
                        self._create_post_delay_edge(
                            delay_app_vertex, app_edge)

        # avoids mutating the list of outgoing partitions. add them afterwards
        self._add_new_app_edges(app_graph)

    def _add_new_app_edges(self, app_graph):
        """ adds new edges to the app graph. avoids mutating the arrays being\
            iterated over previously.

        :param ApplicationGraph app_graph: app graph
        :rtype: None
        """
        for key in self._delay_post_edge_map:
            delay_edge = self._delay_post_edge_map[key]
            app_graph.add_edge(delay_edge, constants.SPIKE_PARTITION_ID)
        for edge in self._delay_pre_edges:
            app_graph.add_edge(edge, constants.SPIKE_PARTITION_ID)

    def _create_post_delay_edge(self, delay_app_vertex, app_edge):
        """ creates the edge between delay extension and post vertex. stores\
            for future loading to the app graph when safe to do so.

        :param ApplicationVertex delay_app_vertex: delay extension vertex
        :param app_edge: the undelayed app edge this is associated with.
        :rtype: None
        """
        # check for post edge
        delayed_edge = self._delay_post_edge_map.get(
            (delay_app_vertex, app_edge.post_vertex), None)
        if delayed_edge is None:
            delay_edge = DelayedApplicationEdge(
                delay_app_vertex, app_edge.post_vertex,
                app_edge.synapse_information,
                label="{}_delayed_to_{}".format(
                    app_edge.pre_vertex.label, app_edge.post_vertex.label),
                undelayed_edge=app_edge)
            self._delay_post_edge_map[
                (delay_app_vertex, app_edge.post_vertex)] = delay_edge
            app_edge.delay_edge = delay_edge

    def _create_delay_app_vertex_and_pre_edge(
            self, app_outgoing_edge_partition, app_edge, delay_per_stage,
            app_graph, n_delay_stages):
        """ creates the delay extension app vertex and the edge from the src\
            vertex to this delay extension. Adds to the graph, as safe to do\
            so.

        :param OutgoingEdgePartition app_outgoing_edge_partition:
            the original outgoing edge partition.
        :param AppEdge app_edge: the undelayed app edge.
        :param int delay_per_stage: delay for each delay stage
        :param int n_delay_stages: the number of delay stages needed
        :param ApplicationGraph app_graph: the app graph.
        :return: the DelayExtensionAppVertex
        """

        # get delay extension vertex if it already exists.
        delay_app_vertex = self._app_to_delay_map.get(
            app_outgoing_edge_partition, None)
        if delay_app_vertex is None:
            # build delay app vertex
            delay_name = "{}_delayed".format(app_edge.pre_vertex.label)
            delay_app_vertex = DelayExtensionVertex(
                app_edge.pre_vertex.n_atoms, delay_per_stage, n_delay_stages,
                app_edge.pre_vertex, label=delay_name)

            # set trackers
            delay_app_vertex.splitter = (
                SplitterDelayVertexSlice(app_edge.pre_vertex.splitter))
            app_graph.add_vertex(delay_app_vertex)
            self._app_to_delay_map[app_outgoing_edge_partition] = (
                delay_app_vertex)

            # build afferent app edge
            delay_pre_edge = DelayAfferentApplicationEdge(
                app_edge.pre_vertex, delay_app_vertex,
                label="{}_to_DelayExtension".format(
                    app_edge.pre_vertex.label))
            self._delay_pre_edges.append(delay_pre_edge)
        else:
            delay_app_vertex.set_new_n_delay_stages_and_delay_per_stage(
                n_delay_stages, delay_per_stage)
        return delay_app_vertex

    def _check_delay_values(self, app_edge, synapse_infos):
        """ checks the delay required from the user defined max, the max delay\
            supported by the post vertex splitter and the delay Extensions.

        :param ApplicationEdge app_edge: the undelayed app edge
        :param iterable[SynapseInfo] synapse_infos: iterable of synapse infos
        :return: tuple(n_delay_stages, delay_steps_per_stage, extension_needed)
        """

        # get max delay required
        max_delay_needed_ms = max(
            synapse_info.synapse_dynamics.get_delay_maximum(
                synapse_info.connector, synapse_info)
            for synapse_info in synapse_infos)

        # get if the post vertex needs a delay extension
        post_splitter = app_edge.post_vertex.splitter
        if not isinstance(
                post_splitter, AbstractSpynnakerSplitterDelay):
            raise DelayExtensionException(
<<<<<<< HEAD
                self.INVALID_SPLITTER_FOR_DELAYS_ERROR_MSG.format(
                    app_edge.post_vertex, post_splitter, app_edge))
        time_step_ms = SpynnakerDataView.get_simulation_time_step_ms()
=======
                f"The app vertex {app_edge.post_vertex} "
                f"with splitter {post_splitter} does not support delays "
                f"and yet requires a delay support for edge {app_edge}. "
                f"Please use a Splitter which utilises the "
                f"AbstractSpynnakerSplitterDelay interface.")

>>>>>>> 919b3d3f
        max_delay_steps = app_edge.post_vertex.splitter.max_support_delay()
        max_delay_ms = max_delay_steps * time_step_ms

        # if does not need a delay extension, run away
        if max_delay_ms >= max_delay_needed_ms:
            return 0, max_delay_steps, False

        # Check post vertex is ok with getting a delay
        if not post_splitter.accepts_edges_from_delay_vertex():
            raise DelayExtensionException(
                f"The app vertex {app_edge.post_vertex} "
                f"with splitter {post_splitter} does not support delays "
                f"and yet requires a delay support for edge {app_edge}. "
                f"Please use a Splitter which does not have "
                f"accepts_edges_from_delay_vertex turned off.")

        # needs a delay extension, check can be supported with 1 delay
        # extension. coz we dont do more than 1 at the moment
        ext_provided_ms = (DelayExtensionVertex.get_max_delay_ticks_supported(
                max_delay_steps) * time_step_ms)
        total_delay_ms = ext_provided_ms + max_delay_ms
        if total_delay_ms < max_delay_needed_ms:
            raise DelayExtensionException(
                f"Edge:{app_edge.label} "
                f"has a max delay of {max_delay_needed_ms}. "
                f"But at a timestep of "
                f"{machine_time_step_ms} "
                f"the max delay supported is {total_delay_ms}")

        # return data for building delay extensions
        n_stages = int(math.ceil(max_delay_needed_ms / max_delay_ms)) - 1
        return n_stages, max_delay_steps, True<|MERGE_RESOLUTION|>--- conflicted
+++ resolved
@@ -193,20 +193,14 @@
         post_splitter = app_edge.post_vertex.splitter
         if not isinstance(
                 post_splitter, AbstractSpynnakerSplitterDelay):
-            raise DelayExtensionException(
-<<<<<<< HEAD
-                self.INVALID_SPLITTER_FOR_DELAYS_ERROR_MSG.format(
-                    app_edge.post_vertex, post_splitter, app_edge))
-        time_step_ms = SpynnakerDataView.get_simulation_time_step_ms()
-=======
+             raise DelayExtensionException(
                 f"The app vertex {app_edge.post_vertex} "
                 f"with splitter {post_splitter} does not support delays "
                 f"and yet requires a delay support for edge {app_edge}. "
                 f"Please use a Splitter which utilises the "
                 f"AbstractSpynnakerSplitterDelay interface.")
-
->>>>>>> 919b3d3f
         max_delay_steps = app_edge.post_vertex.splitter.max_support_delay()
+        time_step_ms = SpynnakerDataView.get_simulation_time_step_ms()
         max_delay_ms = max_delay_steps * time_step_ms
 
         # if does not need a delay extension, run away
@@ -232,7 +226,7 @@
                 f"Edge:{app_edge.label} "
                 f"has a max delay of {max_delay_needed_ms}. "
                 f"But at a timestep of "
-                f"{machine_time_step_ms} "
+                f"{time_step_ms} "
                 f"the max delay supported is {total_delay_ms}")
 
         # return data for building delay extensions
