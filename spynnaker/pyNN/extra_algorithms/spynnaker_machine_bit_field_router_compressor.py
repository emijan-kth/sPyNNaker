# Copyright (c) 2019-2020 The University of Manchester
#
# This program is free software: you can redistribute it and/or modify
# it under the terms of the GNU General Public License as published by
# the Free Software Foundation, either version 3 of the License, or
# (at your option) any later version.
#
# This program is distributed in the hope that it will be useful,
# but WITHOUT ANY WARRANTY; without even the implied warranty of
# MERCHANTABILITY or FITNESS FOR A PARTICULAR PURPOSE.  See the
# GNU General Public License for more details.
#
# You should have received a copy of the GNU General Public License
# along with this program.  If not, see <http://www.gnu.org/licenses/>.

import logging
from spinn_utilities.abstract_base import AbstractBase, abstractmethod
from spinn_utilities.log import FormatAdapter
from spinn_utilities.overrides import overrides
from spinnman.model import ExecutableTargets
from spinnman.model.enums import CPUState
from spinn_front_end_common.abstract_models import (
    AbstractSupportsBitFieldGeneration)
from spinn_front_end_common.interface.interface_functions.\
    machine_bit_field_router_compressor import (
        MachineBitFieldPairRouterCompressor,
        MachineBitFieldOrderedCoveringCompressor)
from spinn_front_end_common.utilities.system_control_logic import (
    run_system_application)
from spinn_front_end_common.utilities.utility_objs import ExecutableType
from spynnaker.pyNN.models.abstract_models import (
    AbstractSynapseExpandable, SYNAPSE_EXPANDER_APLX)

logger = FormatAdapter(logging.getLogger(__name__))


class AbstractMachineBitFieldRouterCompressor(object, metaclass=AbstractBase):
    """ Adds in regeneration of synaptic matrices to bitfield compression to\
    :py:class:`spinn_front_end_common.interface.interface_functions.MachineBitFieldRouterCompressor`
    """

    _RERUN_IOBUF_NAME_PATTERN = "rerun_of_synaptic_expander_on_{}_{}_{}.txt"

    def __call__(
            self, routing_tables, transceiver, machine, app_id,
            provenance_file_path, machine_graph,
            placements, executable_finder, write_compressor_iobuf,
            produce_report, default_report_folder, target_length,
            routing_infos, time_to_try_for_each_iteration, use_timer_cut_off,
            machine_time_step, time_scale_factor, threshold_percentage,
            retry_count, executable_targets, read_expander_iobuf,
            compress_as_much_as_possible=False, provenance_data_objects=None):
        """ entrance for routing table compression with bit field

        :param routing_tables: routing tables
        :type routing_tables:
            ~pacman.model.routing_tables.MulticastRoutingTables
        :param ~spinnman.transceiver.Transceiver transceiver: spinnman instance
        :param ~spinn_machine.Machine machine: spinnMachine instance
        :param int app_id: app id of the application
        :param str provenance_file_path: file path for prov data
        :param ~pacman.model.graphs.machine.MachineGraph machine_graph:
            machine graph
        :param ~pacman.model.placements.Placements placements:
            placements on machine
        :param executable_finder: where are binaries are located
        :type executable_finder:
            ~spinn_front_end_common.utilities.utility_objs.ExecutableFinder
        :param bool write_compressor_iobuf: flag saying if read iobuf
        :param bool produce_report:
        :param str default_report_folder:
        :param int target_length:
        :param ~pacman.model.routing_info.RoutingInfo routing_infos:
        :param int threshold_percentage:
            the percentage of bitfields to do on chip before its considered
            a success
        :param retry_count:
            Number of times that the sorters should set of the compressions
            again. None for as much as needed
        :type retry_count: int or None
        :param bool read_algorithm_iobuf: flag saying if read iobuf
        :param bool compress_as_much_as_possible:
            flag asking if should compress as much as possible
        :param bool read_expander_iobuf: reads the synaptic expander iobuf.
        :rtype:
            list(~spinn_front_end_common.utilities.utility_objs.ProvenanceDataItem)
        """

        # build machine compressor
        machine_bit_field_router_compressor = self._compressor_factory()
        (compressor_executable_targets, prov_items) = \
            machine_bit_field_router_compressor(
                routing_tables=routing_tables, transceiver=transceiver,
                machine=machine, app_id=app_id,
                provenance_file_path=provenance_file_path,
                machine_graph=machine_graph,
                placements=placements, executable_finder=executable_finder,
                write_compressor_iobuf=write_compressor_iobuf,
                produce_report=produce_report,
                default_report_folder=default_report_folder,
                target_length=target_length, routing_infos=routing_infos,
                time_to_try_for_each_iteration=time_to_try_for_each_iteration,
                use_timer_cut_off=use_timer_cut_off,
                machine_time_step=machine_time_step,
                time_scale_factor=time_scale_factor,
                threshold_percentage=threshold_percentage,
                retry_count=retry_count,
                compress_as_much_as_possible=compress_as_much_as_possible,
                executable_targets=executable_targets,
                provenance_data_objects=provenance_data_objects)

        # adjust cores to exclude the ones which did not give sdram.
        expander_chip_cores = self._locate_expander_rerun_targets(
            compressor_executable_targets, executable_finder, placements)

        # just rerun the synaptic expander for safety purposes
        self._rerun_synaptic_cores(
            expander_chip_cores, transceiver, provenance_file_path,
            executable_finder, True, read_expander_iobuf)

        return prov_items

    @abstractmethod
    def _compressor_factory(self):
        "Method to call the specific compressor to use"

    def _locate_expander_rerun_targets(
            self, bitfield_targets, executable_finder, placements):
        """ removes host based cores for synaptic matrix regeneration

        :param ~.ExecutableTargets bitfield_targets: the cores that were used
        :param ~.ExecutableFinder executable_finder: way to get binary path
        :return: new targets for synaptic expander
        :rtype: ~.ExecutableTargets
        """

        # locate expander executable path
        expander_executable_path = executable_finder.get_executable_path(
            SYNAPSE_EXPANDER_APLX)

        # if any ones are going to be ran on host, ignore them from the new
        # core setup
        new_cores = ExecutableTargets()
        for placement in self.__machine_expandables(
                bitfield_targets.all_core_subsets, placements):
            new_cores.add_processor(
                expander_executable_path,
                placement.x, placement.y, placement.p,
                executable_type=ExecutableType.SYSTEM)
        return new_cores

    @staticmethod
    def __machine_expandables(cores, placements):
        """
        :param ~.CoreSubsets cores:
        :param ~.Placements placements:
        :rtype: iterable(~.Placement)
        """
        for place in placements.placements:
            vertex = place.vertex
            if (cores.is_core(place.x, place.y, place.p)
                    # Have we overwritten it?
                    and isinstance(vertex, AbstractSupportsBitFieldGeneration)
                    # Can we fix it by rerunning?
                    and isinstance(vertex, AbstractSynapseExpandable)
                    and vertex.gen_on_machine()):
                yield place

    @classmethod
    def _rerun_synaptic_cores(
            cls, synaptic_expander_rerun_cores, transceiver,
            provenance_file_path, executable_finder, needs_sync_barrier,
            read_expander_iobuf):
        """ reruns the synaptic expander

        :param ~.ExecutableTargets synaptic_expander_rerun_cores:
            the cores to rerun the synaptic matrix generator for
        :param ~.Transceiver transceiver: spinnman instance
        :param str provenance_file_path: prov file path
        :param ~.ExecutableFinder executable_finder:
            finder of binary file paths
        :param bool needs_sync_barrier:
        :param bool read_expander_iobuf: whether to read off iobuf if needed
        """
        if synaptic_expander_rerun_cores.total_processors:
            logger.info("rerunning synaptic expander")
            expander_app_id = transceiver.app_id_tracker.get_new_id()
            run_system_application(
                synaptic_expander_rerun_cores, expander_app_id, transceiver,
                provenance_file_path, executable_finder, read_expander_iobuf,
                None, [CPUState.FINISHED], needs_sync_barrier,
                cls._RERUN_IOBUF_NAME_PATTERN)


class SpynnakerMachineBitFieldOrderedCoveringCompressor(
        AbstractMachineBitFieldRouterCompressor):
    @overrides(AbstractMachineBitFieldRouterCompressor._compressor_factory)
    def _compressor_factory(self):
        return MachineBitFieldOrderedCoveringCompressor()


class SpynnakerMachineBitFieldUnorderedRouterCompressor(
<<<<<<< HEAD
        AbstractMachineBitFieldRouterCompressor):
    """ DEPRECATED use MachineBitFieldRouterCompressor """
=======
        SpynnakerMachineBitFieldOrderedCoveringCompressor):
    """ DEPRACATED use SpynnakerMachineBitFieldOrderedCoveringCompressor """
>>>>>>> b38ef9f1

    def __new__(cls, *args, **kwargs):
        logger.warning(
            "SpynnakerMachineBitFieldUnorderedRouterCompressor "
            "algorithm name is deprecated. "
            "Please use SpynnakerMachineBitFieldOrderedCoveringCompressor "
            "instead. "
            "Remove algorithms from your cfg to use defaults")
        return super().__new__(cls, *args, **kwargs)

    @overrides(AbstractMachineBitFieldRouterCompressor._compressor_factory)
    def _compressor_factory(self):
        return MachineBitFieldOrderedCoveringCompressor()


class SpynnakerMachineBitFieldPairRouterCompressor(
        AbstractMachineBitFieldRouterCompressor):
    @overrides(AbstractMachineBitFieldRouterCompressor._compressor_factory)
    def _compressor_factory(self):
        return MachineBitFieldPairRouterCompressor()<|MERGE_RESOLUTION|>--- conflicted
+++ resolved
@@ -200,13 +200,8 @@
 
 
 class SpynnakerMachineBitFieldUnorderedRouterCompressor(
-<<<<<<< HEAD
-        AbstractMachineBitFieldRouterCompressor):
-    """ DEPRECATED use MachineBitFieldRouterCompressor """
-=======
         SpynnakerMachineBitFieldOrderedCoveringCompressor):
     """ DEPRACATED use SpynnakerMachineBitFieldOrderedCoveringCompressor """
->>>>>>> b38ef9f1
 
     def __new__(cls, *args, **kwargs):
         logger.warning(
