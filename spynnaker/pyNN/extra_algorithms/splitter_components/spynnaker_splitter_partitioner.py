# Copyright (c) 2020-2021 The University of Manchester
#
# This program is free software: you can redistribute it and/or modify
# it under the terms of the GNU General Public License as published by
# the Free Software Foundation, either version 3 of the License, or
# (at your option) any later version.
#
# This program is distributed in the hope that it will be useful,
# but WITHOUT ANY WARRANTY; without even the implied warranty of
# MERCHANTABILITY or FITNESS FOR A PARTICULAR PURPOSE.  See the
# GNU General Public License for more details.
#
# You should have received a copy of the GNU General Public License
# along with this program.  If not, see <http://www.gnu.org/licenses/>.
<<<<<<< HEAD
from pacman.operations.partition_algorithms import SplitterPartitioner
=======
from spinn_utilities.overrides import overrides
from pacman.model.partitioner_interfaces import AbstractSlicesConnect
from pacman.operations.partition_algorithms.splitter_partitioner import (
    _SplitterPartitioner)
>>>>>>> c3ec4989
from data_specification import ReferenceContext


def spynnaker_splitter_partitioner(
        app_graph, machine, plan_n_time_steps,
        pre_allocated_resources=None):
    """
    a splitter partitioner that's bespoke for spynnaker vertices.

    :param ApplicationGraph app_graph: app graph
    :param ~spinn_machine.Machine machine: machine
    :param int plan_n_time_steps: the number of time steps to run for
    :param pre_allocated_resources: any pre-allocated res to account for
        before doing any splitting.
    :type pre_allocated_resources: PreAllocatedResourceContainer or None
    :rtype: tuple(~pacman.model.graphs.machine.MachineGraph, int)
    :raise PacmanPartitionException: when it cant partition
    """
    partitioner = _SpynnakerSplitterPartitioner()
    return partitioner._run(
        app_graph, machine, plan_n_time_steps, pre_allocated_resources)


class _SpynnakerSplitterPartitioner(_SplitterPartitioner):
    """ a splitter partitioner that's bespoke for spynnaker vertices.
    """

    __slots__ = []

<<<<<<< HEAD
    def __call__(self, app_graph, plan_n_time_steps):
=======
    def _run(
            self, app_graph, machine, plan_n_time_steps,
            pre_allocated_resources=None):
>>>>>>> c3ec4989
        """
        :param ApplicationGraph app_graph: app graph
        :param int plan_n_time_steps: the number of time steps to run for
        :rtype: int
        :raise PacmanPartitionException: when it cant partition
        """

        # do partitioning in same way, but in a context of references
        with ReferenceContext():
<<<<<<< HEAD
            chips_used = super().__call__(app_graph, plan_n_time_steps)

        # return the accepted things
        return chips_used
=======
            machine_graph, chips_used = super()._run(
                app_graph, machine, plan_n_time_steps, pre_allocated_resources)

        # return the accepted things
        return machine_graph, chips_used

    @overrides(_SplitterPartitioner.create_machine_edge)
    def create_machine_edge(
            self, src_machine_vertex, dest_machine_vertex,
            common_edge_type, app_edge, machine_graph,
            app_outgoing_edge_partition, resource_tracker):
        # filter off connectivity
        if (isinstance(app_edge, AbstractSlicesConnect) and not
                app_edge.could_connect(
                    src_machine_vertex, dest_machine_vertex)):
            return

        # TODO: this only works when the synaptic manager is reengineered to
        #       not assume the un-delayed edge still exists.

        # filter off delay values
        # post_splitter = dest_machine_vertex.app_vertex.splitter
        # if ((not isinstance(
        #         src_machine_vertex, DelayExtensionMachineVertex)) and
        #         isinstance(post_splitter, AbstractSpynnakerSplitterDelay)):
        #     min_delay = self._app_edge_min_delay[app_edge]
        #     if post_splitter.max_support_delay() < min_delay:
        #         return

        # build edge and add to machine graph
        machine_edge = common_edge_type(
            src_machine_vertex, dest_machine_vertex, app_edge=app_edge,
            label=self.MACHINE_EDGE_LABEL.format(app_edge.label))
        machine_graph.add_edge(
            machine_edge, app_outgoing_edge_partition.identifier)
>>>>>>> c3ec4989
<|MERGE_RESOLUTION|>--- conflicted
+++ resolved
@@ -12,98 +12,16 @@
 #
 # You should have received a copy of the GNU General Public License
 # along with this program.  If not, see <http://www.gnu.org/licenses/>.
-<<<<<<< HEAD
-from pacman.operations.partition_algorithms import SplitterPartitioner
-=======
-from spinn_utilities.overrides import overrides
-from pacman.model.partitioner_interfaces import AbstractSlicesConnect
-from pacman.operations.partition_algorithms.splitter_partitioner import (
-    _SplitterPartitioner)
->>>>>>> c3ec4989
+from pacman.operations.partition_algorithms import splitter_partitioner
 from data_specification import ReferenceContext
 
 
-def spynnaker_splitter_partitioner(
-        app_graph, machine, plan_n_time_steps,
-        pre_allocated_resources=None):
-    """
-    a splitter partitioner that's bespoke for spynnaker vertices.
+def spynnaker_splitter_partitioner(app_graph, plan_n_time_steps):
+    """ a splitter partitioner that's bespoke for spynnaker vertices.
 
     :param ApplicationGraph app_graph: app graph
-    :param ~spinn_machine.Machine machine: machine
     :param int plan_n_time_steps: the number of time steps to run for
-    :param pre_allocated_resources: any pre-allocated res to account for
-        before doing any splitting.
-    :type pre_allocated_resources: PreAllocatedResourceContainer or None
-    :rtype: tuple(~pacman.model.graphs.machine.MachineGraph, int)
-    :raise PacmanPartitionException: when it cant partition
+    :rtype: int
     """
-    partitioner = _SpynnakerSplitterPartitioner()
-    return partitioner._run(
-        app_graph, machine, plan_n_time_steps, pre_allocated_resources)
-
-
-class _SpynnakerSplitterPartitioner(_SplitterPartitioner):
-    """ a splitter partitioner that's bespoke for spynnaker vertices.
-    """
-
-    __slots__ = []
-
-<<<<<<< HEAD
-    def __call__(self, app_graph, plan_n_time_steps):
-=======
-    def _run(
-            self, app_graph, machine, plan_n_time_steps,
-            pre_allocated_resources=None):
->>>>>>> c3ec4989
-        """
-        :param ApplicationGraph app_graph: app graph
-        :param int plan_n_time_steps: the number of time steps to run for
-        :rtype: int
-        :raise PacmanPartitionException: when it cant partition
-        """
-
-        # do partitioning in same way, but in a context of references
-        with ReferenceContext():
-<<<<<<< HEAD
-            chips_used = super().__call__(app_graph, plan_n_time_steps)
-
-        # return the accepted things
-        return chips_used
-=======
-            machine_graph, chips_used = super()._run(
-                app_graph, machine, plan_n_time_steps, pre_allocated_resources)
-
-        # return the accepted things
-        return machine_graph, chips_used
-
-    @overrides(_SplitterPartitioner.create_machine_edge)
-    def create_machine_edge(
-            self, src_machine_vertex, dest_machine_vertex,
-            common_edge_type, app_edge, machine_graph,
-            app_outgoing_edge_partition, resource_tracker):
-        # filter off connectivity
-        if (isinstance(app_edge, AbstractSlicesConnect) and not
-                app_edge.could_connect(
-                    src_machine_vertex, dest_machine_vertex)):
-            return
-
-        # TODO: this only works when the synaptic manager is reengineered to
-        #       not assume the un-delayed edge still exists.
-
-        # filter off delay values
-        # post_splitter = dest_machine_vertex.app_vertex.splitter
-        # if ((not isinstance(
-        #         src_machine_vertex, DelayExtensionMachineVertex)) and
-        #         isinstance(post_splitter, AbstractSpynnakerSplitterDelay)):
-        #     min_delay = self._app_edge_min_delay[app_edge]
-        #     if post_splitter.max_support_delay() < min_delay:
-        #         return
-
-        # build edge and add to machine graph
-        machine_edge = common_edge_type(
-            src_machine_vertex, dest_machine_vertex, app_edge=app_edge,
-            label=self.MACHINE_EDGE_LABEL.format(app_edge.label))
-        machine_graph.add_edge(
-            machine_edge, app_outgoing_edge_partition.identifier)
->>>>>>> c3ec4989
+    with ReferenceContext():
+        return splitter_partitioner(app_graph, plan_n_time_steps)