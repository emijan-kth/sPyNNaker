# Copyright (c) 2020-2021 The University of Manchester
#
# This program is free software: you can redistribute it and/or modify
# it under the terms of the GNU General Public License as published by
# the Free Software Foundation, either version 3 of the License, or
# (at your option) any later version.
#
# This program is distributed in the hope that it will be useful,
# but WITHOUT ANY WARRANTY; without even the implied warranty of
# MERCHANTABILITY or FITNESS FOR A PARTICULAR PURPOSE.  See the
# GNU General Public License for more details.
#
# You should have received a copy of the GNU General Public License
# along with this program.  If not, see <http://www.gnu.org/licenses/>.
import math
import logging
from collections import defaultdict
from spinn_utilities.overrides import overrides
from pacman.exceptions import PacmanConfigurationException
from pacman.model.resources import (
    ResourceContainer, DTCMResource, CPUCyclesPerTickResource,
    MultiRegionSDRAM)
from pacman.model.partitioner_splitters.abstract_splitters import (
    AbstractSplitterCommon)
from pacman.model.graphs.common.slice import Slice
from pacman.model.graphs.machine import (
    MachineEdge, SourceSegmentedSDRAMMachinePartition, SDRAMMachineEdge,
    MulticastEdgePartition)
from pacman.utilities.algorithm_utilities.\
    partition_algorithm_utilities import get_remaining_constraints
from spinn_front_end_common.utilities.globals_variables import (
    machine_time_step_ms)
from spynnaker.pyNN.models.neuron import (
    PopulationNeuronsMachineVertex, PopulationSynapsesMachineVertexLead,
    PopulationSynapsesMachineVertexShared, NeuronProvenance, SynapseProvenance,
    AbstractPopulationVertex, SpikeProcessingFastProvenance)
from spynnaker.pyNN.models.neuron.population_neurons_machine_vertex import (
    SDRAM_PARAMS_SIZE as NEURONS_SDRAM_PARAMS_SIZE, NeuronMainProvenance)
from data_specification.reference_context import ReferenceContext
from spynnaker.pyNN.models.neuron.synapse_dynamics import (
    SynapseDynamicsStatic, AbstractSynapseDynamicsStructural)
from spinn_front_end_common.utilities.constants import BYTES_PER_WORD
from spynnaker.pyNN.models.utility_models.delays import DelayExtensionVertex
from spynnaker.pyNN.models.neuron.synaptic_matrices import SynapticMatrices
from spynnaker.pyNN.models.neuron.neuron_data import NeuronData
from spynnaker.pyNN.models.neuron.population_synapses_machine_vertex_common \
    import (SDRAM_PARAMS_SIZE as SYNAPSES_SDRAM_PARAMS_SIZE, KEY_CONFIG_SIZE,
            SynapseRegions)
from spynnaker.pyNN.utilities.constants import (
    SYNAPSE_SDRAM_PARTITION_ID, SPIKE_PARTITION_ID)
from spynnaker.pyNN.models.spike_source import SpikeSourcePoissonVertex
from spynnaker.pyNN.models.neural_projections.connectors import (
    OneToOneConnector)
from spynnaker.pyNN.utilities.utility_calls import get_n_bits
from spynnaker.pyNN.exceptions import SynapticConfigurationException
from spynnaker.pyNN.models.neuron.master_pop_table import (
    MasterPopTableAsBinarySearch)
from spynnaker.pyNN.utilities.bit_field_utilities import (
    get_sdram_for_bit_field_region)
from .splitter_poisson_delegate import SplitterPoissonDelegate
from .abstract_spynnaker_splitter_delay import AbstractSpynnakerSplitterDelay
from .abstract_supports_one_to_one_sdram_input import (
    AbstractSupportsOneToOneSDRAMInput)

logger = logging.getLogger(__name__)

# The maximum number of bits for the ring buffer index that are likely to
# fit in DTCM (14-bits = 16,384 16-bit ring buffer entries = 32Kb DTCM
MAX_RING_BUFFER_BITS = 14


class SplitterAbstractPopulationVertexNeuronsSynapses(
        AbstractSplitterCommon, AbstractSpynnakerSplitterDelay,
        AbstractSupportsOneToOneSDRAMInput):
    """ Splits an AbstractPopulationVertex so that there are separate neuron
        cores each being fed by one or more synapse cores.  Incoming one-to-one
        Poisson cores are also added here if they meet the criteria.
    """

    __slots__ = [
        # All the neuron cores
        "__neuron_vertices",
        # All the synapse cores
        "__synapse_vertices",
        # The synapse cores split by neuron core
        "__synapse_verts_by_neuron",
        # The number of synapse cores per neuron core
        "__n_synapse_vertices",
        # Any application Poisson sources that are handled here
        "__poisson_sources",
        # The maximum delay supported
        "__max_delay",
        # The user-set maximum delay, for reset
        "__user_max_delay",
        # Whether to allow delay extensions to be created
        "__allow_delay_extension",
        # The user-set allowing of delay extensions
        "__user_allow_delay_extension",
        # The fixed slices the vertices are divided into
        "__slices",
        # The next synapse core to use for an incoming machine edge
        "__next_synapse_index",
        # The incoming vertices cached
        "__incoming_vertices",
        # The internal multicast partitions
        "__multicast_partitions",
        # The internal SDRAM partitions
        "__sdram_partitions",
        # The same chip groups
        "__same_chip_groups",
        # The application vertex sources that are neuromodulators
        "__neuromodulators"
        ]

    SPLITTER_NAME = "SplitterAbstractPopulationVertexNeuronsSynapses"

    INVALID_POP_ERROR_MESSAGE = (
        "The vertex {} cannot be supported by the "
        "SplitterAbstractPopVertexNeuronsSynapses as"
        " the only vertex supported by this splitter is a "
        "AbstractPopulationVertex. Please use the correct splitter for "
        "your vertex and try again.")

    def __init__(self, n_synapse_vertices=1,
                 max_delay=None,
                 allow_delay_extension=None):
        """

        :param int n_synapse_vertices:
            The number of synapse cores per neuron core
        :param max_delay:
            The maximum delay supported by each synapse core; by default this
            is computed based on the number of atoms per core, the number of
            synapse types, and the space available for delays on the core
        :type max_delay: int or None
        :param allow_delay_extension:
            Whether delay extensions are allowed in the network. If max_delay
            is provided, this will default to True.  If max_delay is not
            provided, and this is given as None, it will be computed based on
            whether delay extensions should be needed.
        :type allow_delay_extension: bool or None
        """
        super(SplitterAbstractPopulationVertexNeuronsSynapses, self).__init__(
            self.SPLITTER_NAME)
        AbstractSpynnakerSplitterDelay.__init__(self)
        self.__n_synapse_vertices = n_synapse_vertices
        self.__max_delay = max_delay
        self.__user_max_delay = max_delay
        self.__allow_delay_extension = allow_delay_extension
        self.__user_allow_delay_extension = allow_delay_extension
        self.__slices = None
        self.__next_synapse_index = 0
        self.__multicast_partitions = []
        self.__sdram_partitions = []
        self.__same_chip_groups = []
        self.__neuromodulators = set()

        if (self.__max_delay is not None and
                self.__allow_delay_extension is None):
            self.__allow_delay_extension = True

    @overrides(AbstractSplitterCommon.set_governed_app_vertex)
    def set_governed_app_vertex(self, app_vertex):
        AbstractSplitterCommon.set_governed_app_vertex(self, app_vertex)
        if not isinstance(app_vertex, AbstractPopulationVertex):
            raise PacmanConfigurationException(
                self.INVALID_POP_ERROR_MESSAGE.format(app_vertex))

    @overrides(AbstractSplitterCommon.create_machine_vertices)
    def create_machine_vertices(self, chip_counter):
        app_vertex = self._governed_app_vertex
        label = app_vertex.label
        constraints = get_remaining_constraints(app_vertex)

        # Structural plasticity can only be run on a single synapse core
        if (isinstance(app_vertex.synapse_dynamics,
                       AbstractSynapseDynamicsStructural) and
                self.__n_synapse_vertices != 1):
            raise SynapticConfigurationException(
                "The current implementation of structural plasticity can only"
                " be run on a single synapse core.  Please ensure the number"
                " of synapse cores is set to 1")

        # Do some checks to make sure everything is likely to fit
        atoms_per_core = min(self._max_atoms_per_core, app_vertex.n_atoms)
        n_synapse_types = app_vertex.neuron_impl.get_n_synapse_types()
        if (get_n_bits(atoms_per_core) + get_n_bits(n_synapse_types) +
                get_n_bits(self.__get_max_delay)) > MAX_RING_BUFFER_BITS:
            raise SynapticConfigurationException(
                "The combination of the number of neurons per core ({}), "
                "the number of synapse types ({}), and the maximum delay per "
                "core ({}) will require too much DTCM.  Please reduce one or "
                "more of these values.".format(
                    atoms_per_core, n_synapse_types, self.__get_max_delay))

        self.__neuron_vertices = list()
        self.__synapse_vertices = list()
        self.__synapse_verts_by_neuron = defaultdict(list)

        incoming_direct_poisson = self.__handle_poisson_sources(label)

        # Work out the ring buffer shifts based on all incoming things
        rb_shifts = app_vertex.get_ring_buffer_shifts(
            app_vertex.incoming_projections)
        weight_scales = app_vertex.get_weight_scales(rb_shifts)

        # We add the SDRAM edge SDRAM to the neuron resources so it is
        # accounted for within the placement
        n_incoming = self.__n_synapse_vertices + len(self.__poisson_sources)
        edge_sdram = PopulationNeuronsMachineVertex.get_n_bytes_for_transfer(
            atoms_per_core, n_synapse_types)
        sdram_edge_sdram = edge_sdram * n_incoming

        # Get maximum resources for neurons for each split
        neuron_resources = self.__get_neuron_resources(
            atoms_per_core, sdram_edge_sdram)

        # Get resources for synapses
        structural_sz = max(
            app_vertex.get_structural_dynamics_size(
                atoms_per_core, app_vertex.incoming_projections),
            BYTES_PER_WORD)
        all_syn_block_sz = max(app_vertex.get_synapses_size(
            atoms_per_core, app_vertex.incoming_projections), BYTES_PER_WORD)
        shared_synapse_sdram = self.__get_shared_synapse_sdram(
            atoms_per_core, all_syn_block_sz, structural_sz)
        lead_synapse_resources = self.__get_synapse_resources(
            atoms_per_core, shared_synapse_sdram)
        shared_synapse_resources = self.__get_synapse_resources(atoms_per_core)
        synapse_regions = PopulationSynapsesMachineVertexLead.SYNAPSE_REGIONS
        synaptic_matrices = SynapticMatrices(
            app_vertex, synapse_regions, atoms_per_core, weight_scales,
            all_syn_block_sz)
        neuron_regions = PopulationNeuronsMachineVertex.NEURON_REGIONS
        neuron_data = NeuronData(neuron_regions, app_vertex)

        # Keep track of the SDRAM for each group of vertices
        total_sdram = neuron_resources.sdram + lead_synapse_resources.sdram
        for _ in range(self.__n_synapse_vertices - 1):
            total_sdram += shared_synapse_resources.sdram

        for index, vertex_slice in enumerate(self.__get_fixed_slices()):

            # Create the neuron vertex for the slice
            neuron_vertex = self.__add_neuron_core(
                vertex_slice, neuron_resources, label, index, rb_shifts,
                weight_scales, constraints, neuron_data, atoms_per_core)
            chip_counter.add_core(neuron_resources)

            # Keep track of synapse vertices for each neuron vertex and
            # resources used by each core (neuron core is added later)
            synapse_vertices = list()
            self.__synapse_verts_by_neuron[neuron_vertex] = synapse_vertices

            # Add the first vertex
            synapse_references, syn_label, feedback_partition = \
                self.__add_lead_synapse_core(
                    vertex_slice, structural_sz, lead_synapse_resources, label,
                    rb_shifts, weight_scales, synapse_vertices, neuron_vertex,
                    constraints, atoms_per_core, synaptic_matrices)
            chip_counter.add_core(lead_synapse_resources)

            # Do the remaining synapse cores
            for i in range(1, self.__n_synapse_vertices):
                self.__add_shared_synapse_core(
                    syn_label, i, vertex_slice, synapse_references,
                    shared_synapse_resources, feedback_partition,
                    synapse_vertices, neuron_vertex, constraints)
                chip_counter.add_core(shared_synapse_resources)

            # Add resources for Poisson vertices up to core limit
            poisson_vertices = incoming_direct_poisson[vertex_slice]
            # remaining_poisson_vertices = list()
            added_poisson_vertices = list()
            for poisson_vertex, _possion_edge in poisson_vertices:
                added_poisson_vertices.append(poisson_vertex)
                chip_counter.add_core(poisson_vertex.resources_required)

            # Create an SDRAM edge partition
            source_vertices = added_poisson_vertices + synapse_vertices
            sdram_partition = SourceSegmentedSDRAMMachinePartition(
                SYNAPSE_SDRAM_PARTITION_ID, source_vertices)
            self.__sdram_partitions.append(sdram_partition)
            neuron_vertex.set_sdram_partition(sdram_partition)

            # Add SDRAM edges for synapse vertices
            for source_vertex in source_vertices:
                edge_label = "SDRAM {}-->{}".format(
                    source_vertex.label, neuron_vertex.label)
                sdram_partition.add_edge(
                    SDRAMMachineEdge(source_vertex, neuron_vertex, edge_label))
                source_vertex.set_sdram_partition(sdram_partition)

            all_vertices = list(source_vertices)
            all_vertices.append(neuron_vertex)
            self.__same_chip_groups.append((all_vertices, total_sdram))

        self.__incoming_vertices = [
            [self.__synapse_verts_by_neuron[neuron][index]
                for neuron in self.__neuron_vertices]
            for index in range(self.__n_synapse_vertices)]

        # Find incoming neuromodulators
        for proj in app_vertex.incoming_projections:
            if proj._projection_edge.is_neuromodulation:
                self.__neuromodulators.add(proj._projection_edge.pre_vertex)

    def __add_neuron_core(
            self, vertex_slice, neuron_resources, label, index, rb_shifts,
            weight_scales, constraints, neuron_data, atoms_per_core):
        """ Add a neuron core for for a slice of neurons

        :param ~pacman.model.graphs.common.Slice vertex_slice:
            The slice of neurons to put on the core
        :param str label: The name to give the core
        :param int index: The index of the slice in the ordered list of slices
        :param list(int) rb_shifts:
            The computed ring-buffer shift values to use to get the weights
            back to S1615 values
        :param list(int) weight_scales:
            The scale to apply to weights to encode them in the 16-bit synapses
        :param list(~pacman.model.constraints.AbstractConstraint) constraints:
            Constraints to add
        :return: The neuron vertex created and the resources used
        :rtype: tuple(PopulationNeuronsMachineVertex, \
                      ~pacman.model.resources.ResourceContainer)
        """
        app_vertex = self._governed_app_vertex
        neuron_label = "{}_Neurons:{}-{}".format(
            label, vertex_slice.lo_atom, vertex_slice.hi_atom)
        neuron_vertex = PopulationNeuronsMachineVertex(
            neuron_resources, neuron_label, constraints, app_vertex,
            vertex_slice, index, rb_shifts, weight_scales, neuron_data,
            atoms_per_core)
        app_vertex.remember_machine_vertex(neuron_vertex)
        self.__neuron_vertices.append(neuron_vertex)

        return neuron_vertex

    def __add_lead_synapse_core(
            self, vertex_slice, structural_sz, lead_synapse_resources, label,
            rb_shifts, weight_scales, synapse_vertices, neuron_vertex,
            constraints, atoms_per_core, synaptic_matrices):
        """ Add the first synapse core for a neuron core.  This core will
            generate all the synaptic data required.

        :param ~pacman.model.graphs.common.Slice vertex_slice:
            The slice of neurons on the neuron core
        :param int independent_synapse_sdram:
            The SDRAM that will be used by every lead synapse core
        :param int proj_dependent_sdram:
            The SDRAM that will be used by the synapse core to handle a given
            set of projections
        :param str label: The name to give the core
        :param list(int) rb_shifts:
            The computed ring-buffer shift values to use to get the weights
            back to S1615 values
        :param list(int) weight_scales:
            The scale to apply to weights to encode them in the 16-bit synapses
        :param list(~pacman.model.resources.ResourceContainer) all_resources:
            A list to add the resources of the vertex to
        :param list(~pacman.model.graphs.machine.MachineVertex) \
                synapse_vertices:
            A list to add the core to
        :param PopulationNeuronsMachineVertex neuron_vertex:
            The neuron vertex the synapses will feed into
        :param list(~pacman.model.constraints.AbstractConstraint) constraints:
            Constraints to add
        :param int atoms_per_core: The maximum atoms per core
        :return: References to the synapse regions that can be used by a shared
            synapse core, and the basic label for the synapse cores
        :rtype: tuple(SynapseRegions, str)
        """
        synapse_references = self.__synapse_references
        syn_label = "{}_Synapses:{}-{}".format(
            label, vertex_slice.lo_atom, vertex_slice.hi_atom)

        # Do the lead synapse core
        lead_synapse_vertex = PopulationSynapsesMachineVertexLead(
            lead_synapse_resources, "{}(0)".format(syn_label), constraints,
            self._governed_app_vertex, vertex_slice, rb_shifts, weight_scales,
            structural_sz, synapse_references, atoms_per_core,
            synaptic_matrices)
        self._governed_app_vertex.remember_machine_vertex(lead_synapse_vertex)
        self.__synapse_vertices.append(lead_synapse_vertex)
        synapse_vertices.append(lead_synapse_vertex)

        part = self.__add_plastic_feedback(neuron_vertex, lead_synapse_vertex)

        return synapse_references, syn_label, part

    def __add_shared_synapse_core(
            self, syn_label, s_index, vertex_slice, synapse_references,
            shared_synapse_resources, feedback_partition, synapse_vertices,
            neuron_vertex, constraints):
        """ Add a second or subsequent synapse core.  This will reference the
            synaptic data generated by the lead synapse core.

        :param str syn_label: The basic synapse core label to be extended
        :param int s_index: The index of the synapse core (0 is the lead core)
        :param ~pacman.model.graphs.common.Slice vertex_slice:
            The slice of neurons on the neuron core
        :param SynapseRegions synapse_references:
            References to the synapse regions
        :param list(~pacman.model.resources.ResourceContainer) all_resources:
            A list to add the resources of the vertex to
        :param list(~pacman.model.graphs.machine.MachineVertex) \
                synapse_vertices:
            A list to add the core to
        :param PopulationNeuronsMachineVertex neuron_vertex:
            The neuron vertex the synapses will feed into
        :param list(~pacman.model.constraints.AbstractConstraint) constraints:
            Constraints to add
        """
        app_vertex = self._governed_app_vertex
        synapse_label = "{}({})".format(syn_label, s_index)
        synapse_vertex = PopulationSynapsesMachineVertexShared(
            shared_synapse_resources, synapse_label, constraints, app_vertex,
            vertex_slice, synapse_references)
        app_vertex.remember_machine_vertex(synapse_vertex)
        self.__synapse_vertices.append(synapse_vertex)
        synapse_vertices.append(synapse_vertex)

        if feedback_partition is not None:
            neuron_to_synapse_edge = MachineEdge(neuron_vertex, synapse_vertex)
            feedback_partition.add_edge(neuron_to_synapse_edge)
            synapse_vertex.set_neuron_to_synapse_edge(neuron_to_synapse_edge)

    def __add_plastic_feedback(self, neuron_vertex, synapse_vertex):
        """ Add an edge if needed from the neuron core back to the synapse core
            to allow the synapse core to process plastic synapses

        :param PopulationNeuronsMachineVertex neuron_vertex:
            The neuron vertex to start the edge at
        :param PopulationSynapsesMachineVertexCommon synapse_vertex:
            A synapse vertex to feed the spikes back to
        :rtype: MulticastEdgePartition
        """

        # If synapse dynamics is not simply static, link the neuron vertex
        # back to the synapse vertex
        app_vertex = self._governed_app_vertex
        if (app_vertex.synapse_dynamics is not None and
                not isinstance(app_vertex.synapse_dynamics,
                               SynapseDynamicsStatic) and
                app_vertex.self_projection is None):
            feedback_partition = MulticastEdgePartition(
                neuron_vertex, SPIKE_PARTITION_ID)
            neuron_to_synapse_edge = MachineEdge(neuron_vertex, synapse_vertex)
            feedback_partition.add_edge(neuron_to_synapse_edge)
            self.__multicast_partitions.append(feedback_partition)
            synapse_vertex.set_neuron_to_synapse_edge(neuron_to_synapse_edge)
            return feedback_partition
        return None

    def __handle_poisson_sources(self, label):
        """ Go through the incoming projections and find Poisson sources with
            splitters that work with us, and one-to-one connections that will
            then work with SDRAM

        :param str label: Base label to give to the Poisson cores
        """
        self.__poisson_sources = set()
        incoming_direct_poisson = defaultdict(list)
        for proj in self._governed_app_vertex.incoming_projections:
            pre_vertex = proj._projection_edge.pre_vertex
            conn = proj._synapse_information.connector
            dynamics = proj._synapse_information.synapse_dynamics
            if self.__is_direct_poisson_source(pre_vertex, conn, dynamics):
                # Create the direct Poisson vertices here; the splitter
                # for the Poisson will create any others as needed
                for vertex_slice in self.__get_fixed_slices():
                    resources = pre_vertex.get_resources_used_by_atoms(
                        vertex_slice)
                    poisson_label = "{}_Poisson:{}-{}".format(
                        label, vertex_slice.lo_atom, vertex_slice.hi_atom)
                    poisson_m_vertex = pre_vertex.create_machine_vertex(
                        vertex_slice, resources, label=poisson_label)
                    pre_vertex.remember_machine_vertex(poisson_m_vertex)
                    incoming_direct_poisson[vertex_slice].append(
                        (poisson_m_vertex, proj._projection_edge))

                # Keep track of sources that have been handled
                self.__poisson_sources.add(pre_vertex)
        return incoming_direct_poisson

    def __is_direct_poisson_source(self, pre_vertex, connector, dynamics):
        """ Determine if a given Poisson source can be created by this splitter

        :param ~pacman.model.graphs.application.ApplicationVertex pre_vertex:
            The vertex sending into the Projection
        :param ~spynnaker.pyNN.models.neural_projections.connectors\
                .AbstractConnector:
            The connector in use in the Projection
        :param ~spynnaker.pyNN.models.neuron.synapse_dynamics\
                .AbstractSynapseDynamics:
            The synapse dynamics in use in the Projection
        :rtype: bool
        """
        return (isinstance(pre_vertex, SpikeSourcePoissonVertex) and
                isinstance(pre_vertex.splitter, SplitterPoissonDelegate) and
                len(pre_vertex.outgoing_projections) == 1 and
                isinstance(connector, OneToOneConnector) and
                isinstance(dynamics, SynapseDynamicsStatic))

    def __get_fixed_slices(self):
        """ Get a list of fixed slices from the Application vertex

        :rtype: list(~pacman.model.graphs.common.Slice)
        """
        if self.__slices is not None:
            return self.__slices
        atoms_per_core = self._governed_app_vertex.get_max_atoms_per_core()
        n_atoms = self._governed_app_vertex.n_atoms
        self.__slices = [Slice(low, min(low + atoms_per_core - 1, n_atoms - 1))
                         for low in range(0, n_atoms, atoms_per_core)]
        return self.__slices

    @overrides(AbstractSplitterCommon.get_in_coming_slices)
    def get_in_coming_slices(self):
        return self.__get_fixed_slices()

    @overrides(AbstractSplitterCommon.get_out_going_slices)
    def get_out_going_slices(self):
        return self.__get_fixed_slices()

    @overrides(AbstractSplitterCommon.get_out_going_vertices)
    def get_out_going_vertices(self, partition_id):
        return self.__neuron_vertices

    @overrides(AbstractSplitterCommon.get_in_coming_vertices)
    def get_in_coming_vertices(self, partition_id):
        return self.__synapse_vertices

    @overrides(AbstractSplitterCommon.get_source_specific_in_coming_vertices)
    def get_source_specific_in_coming_vertices(
            self, source_vertex, partition_id):
        # If the edge is delayed, get the real edge
        if isinstance(source_vertex, DelayExtensionVertex):
            pre_vertex = source_vertex.source_vertex
        else:
            pre_vertex = source_vertex

        # Filter out edges from Poisson sources being done using SDRAM
        if pre_vertex in self.__poisson_sources:
            return []

        # If the incoming edge targets the reward or punishment receptors
        # then it needs to be treated differently
        if pre_vertex in self.__neuromodulators:
            # In this instance, choose to send to all synapse vertices
            return [(v, [source_vertex])
                    for s in self.__incoming_vertices for v in s]

        # Split the incoming machine vertices so that they are in ~power of 2
        # groups
        sources = source_vertex.splitter.get_out_going_vertices(partition_id)
        n_sources = len(sources)
<<<<<<< HEAD
        sources_per_vertex = max(1, int(2 ** math.ceil(math.log(
            n_sources / self.__n_synapse_vertices))))
=======
        if n_sources < self.__n_synapse_vertices:
            sources_per_vertex = 1
        else:
            sources_per_vertex = int(2 ** math.ceil(math.log(
                n_sources / self.__n_synapse_vertices)))
>>>>>>> 3a5cc9a1

        # Start on a different index each time to "even things out"
        index = self.__next_synapse_index
        self.__next_synapse_index = (
            (self.__next_synapse_index + 1) % self.__n_synapse_vertices)
        result = list()
        for start in range(0, n_sources, sources_per_vertex):
            end = min(start + sources_per_vertex, n_sources)
            source_range = sources[start:end]
            for s_vertex in self.__incoming_vertices[index]:
                result.append((s_vertex, source_range))
            index = (index + 1) % self.__n_synapse_vertices

        return result

    @overrides(AbstractSplitterCommon.machine_vertices_for_recording)
    def machine_vertices_for_recording(self, variable_to_record):
        if self._governed_app_vertex.neuron_recorder.is_recordable(
                variable_to_record):
            return self.__neuron_vertices
        return self.__synapse_vertices

    @overrides(AbstractSplitterCommon.reset_called)
    def reset_called(self):
        self.__neuron_vertices = None
        self.__synapse_vertices = None
        self.__synapse_verts_by_neuron = None
        self.__max_delay = self.__user_max_delay
        self.__allow_delay_extension = self.__user_allow_delay_extension
        self.__multicast_partitions = []
        self.__sdram_partitions = []
        self.__same_chip_groups = []

    @property
    def n_synapse_vertices(self):
        """ Return the number of synapse vertices per neuron vertex

        :rtype: int
        """
        return self.__n_synapse_vertices

    @property
    def __synapse_references(self):
        """ Get reference identifiers for the shared synapse regions

        :rtype: SynapseRegions
        """
        references = [
            ReferenceContext.next()
            for _ in range(
                len(PopulationSynapsesMachineVertexLead.SYNAPSE_REGIONS))]
        return SynapseRegions(*references)

    def __get_neuron_resources(self, n_atoms, sdram_edge_sdram):
        """  Gets the resources of the neurons of a slice of atoms from a given
             app vertex.

        :param ~pacman.model.graphs.common.Slice vertex_slice: the slice
        :rtype: ~pacman.model.resources.ResourceContainer
        """

        app_vertex = self._governed_app_vertex
        n_record = len(app_vertex.neuron_recordables)
        variable_sdram = app_vertex.get_max_neuron_variable_sdram(n_atoms)
        sdram = MultiRegionSDRAM()
        sdram.merge(app_vertex.get_common_constant_sdram(
            n_record, NeuronProvenance.N_ITEMS + NeuronMainProvenance.N_ITEMS,
            PopulationNeuronsMachineVertex.COMMON_REGIONS))
        sdram.merge(app_vertex.get_neuron_constant_sdram(
            n_atoms, PopulationNeuronsMachineVertex.NEURON_REGIONS))
        sdram.add_cost(
            PopulationNeuronsMachineVertex.REGIONS.SDRAM_EDGE_PARAMS.value,
            NEURONS_SDRAM_PARAMS_SIZE)
        sdram.nest(
            len(PopulationNeuronsMachineVertex.REGIONS), variable_sdram)
        sdram.add_cost(
            len(PopulationNeuronsMachineVertex.REGIONS) + 1, sdram_edge_sdram)

        dtcm = app_vertex.get_common_dtcm()
        dtcm += app_vertex.get_neuron_dtcm(n_atoms)
        cpu_cycles = app_vertex.get_common_cpu()
        cpu_cycles += app_vertex.get_neuron_cpu(n_atoms)

        # set resources required from this object
        container = ResourceContainer(
            sdram=sdram, dtcm=DTCMResource(dtcm),
            cpu_cycles=CPUCyclesPerTickResource(cpu_cycles))

        # return the total resources.
        return container

    def __shared_synapse_sdram(
            self, independent_synapse_sdram, proj_dependent_sdram,
            all_syn_block_sz, structural_sz, dynamics_sz):
        """ Get the SDRAM shared between synapse cores

        :rtype: ~pacman.model.resources.MultiRegionSDRAM
        """
        regions = PopulationSynapsesMachineVertexLead.SYNAPSE_REGIONS
        sdram = MultiRegionSDRAM()
        sdram.merge(independent_synapse_sdram)
        sdram.merge(proj_dependent_sdram)
        sdram.add_cost(regions.synaptic_matrix, all_syn_block_sz)
        sdram.add_cost(regions.structural_dynamics, structural_sz)
        sdram.add_cost(regions.synapse_dynamics, dynamics_sz)
        return sdram

    def __get_shared_synapse_sdram(
            self, n_atoms, all_syn_block_sz, structural_sz):
        app_vertex = self._governed_app_vertex
        independent_synapse_sdram = self.__independent_synapse_sdram()
        proj_dependent_sdram = self.__proj_dependent_synapse_sdram(
            app_vertex.incoming_projections)
        dynamics_sz = self._governed_app_vertex.get_synapse_dynamics_size(
            n_atoms)
        dynamics_sz = max(dynamics_sz, BYTES_PER_WORD)
        return self.__shared_synapse_sdram(
            independent_synapse_sdram, proj_dependent_sdram,
            all_syn_block_sz, structural_sz, dynamics_sz)

    def __get_synapse_resources(self, n_atoms, shared_sdram=None):
        """  Get the resources of the synapses of a slice of atoms from a
             given app vertex.

        :param ~pacman.model.graphs.common.Slice vertex_slice: the slice
        :param ~pacman.model.resources.MultiRegionSDRAM shared_sdram:
            The SDRAM shared between cores, if this is to be included
        :rtype: ~pacman.model.resources.ResourceContainer
        """
        app_vertex = self._governed_app_vertex
        n_record = len(app_vertex.synapse_recordables)
        variable_sdram = app_vertex.get_max_synapse_variable_sdram(
            n_atoms)
        sdram = MultiRegionSDRAM()
        sdram.merge(app_vertex.get_common_constant_sdram(
            n_record,
            SynapseProvenance.N_ITEMS + SpikeProcessingFastProvenance.N_ITEMS,
            PopulationSynapsesMachineVertexLead.COMMON_REGIONS))

        sdram.add_cost(
            PopulationSynapsesMachineVertexLead.REGIONS
            .SDRAM_EDGE_PARAMS.value, SYNAPSES_SDRAM_PARAMS_SIZE)
        sdram.add_cost(
            PopulationSynapsesMachineVertexLead.REGIONS.KEY_REGION.value,
            KEY_CONFIG_SIZE)
        sdram.nest(
            len(PopulationSynapsesMachineVertexLead.REGIONS) + 1,
            variable_sdram)
        if shared_sdram is not None:
            sdram.merge(shared_sdram)
        dtcm = app_vertex.get_common_dtcm()
        dtcm += app_vertex.get_synapse_dtcm(n_atoms)
        cpu_cycles = app_vertex.get_common_cpu()
        cpu_cycles += app_vertex.get_synapse_cpu(n_atoms)

        # set resources required from this object
        container = ResourceContainer(
            sdram=sdram, dtcm=DTCMResource(dtcm),
            cpu_cycles=CPUCyclesPerTickResource(cpu_cycles))

        # return the total resources.
        return container

    def __independent_synapse_sdram(self):
        """ Get the SDRAM used by all synapse cores independent of projections

        :rtype: ~pacman.model.resources.MultiRegionSDRAM
        """
        regions = PopulationSynapsesMachineVertexLead.SYNAPSE_REGIONS
        app_vertex = self._governed_app_vertex
        sdram = MultiRegionSDRAM()
        sdram.add_cost(
            regions.synapse_params,
            max(app_vertex.get_synapse_params_size(), BYTES_PER_WORD))
        return sdram

    def __proj_dependent_synapse_sdram(self, incoming_projections):
        """ Get the SDRAM used by synapse cores dependent on the projections

        :param list(~spynnaker.pyNN.models.Projection) incoming_projections:
            The projections to consider in the calculations
        :rtype: ~pacman.model.resources.MultiRegionSDRAM
        """
        app_vertex = self._governed_app_vertex
        regions = PopulationSynapsesMachineVertexLead.SYNAPSE_REGIONS
        sdram = MultiRegionSDRAM()
        sdram.add_cost(
            regions.pop_table,
            max(MasterPopTableAsBinarySearch.get_master_population_table_size(
                    incoming_projections), BYTES_PER_WORD))
        sdram.add_cost(
            regions.connection_builder,
            max(app_vertex.get_synapse_expander_size(incoming_projections),
                BYTES_PER_WORD))
        sdram.add_cost(
            regions.bitfield_filter,
            max(get_sdram_for_bit_field_region(incoming_projections),
                BYTES_PER_WORD))
        return sdram

    @property
    def __get_max_delay(self):
        if self.__max_delay is not None:
            return self.__max_delay

        # Find the maximum delay from incoming synapses
        app_vertex = self._governed_app_vertex
        max_delay_ms = 0
        for proj in app_vertex.incoming_projections:
            s_info = proj._synapse_information
            proj_max_delay = s_info.synapse_dynamics.get_delay_maximum(
                s_info.connector, s_info)
            max_delay_ms = max(max_delay_ms, proj_max_delay)
        max_delay_steps = math.ceil(max_delay_ms / machine_time_step_ms())
        max_delay_bits = get_n_bits(max_delay_steps)

        # Find the maximum possible delay
        n_atom_bits = get_n_bits(min(
            app_vertex.get_max_atoms_per_core(), app_vertex.n_atoms))
        n_synapse_bits = get_n_bits(
            app_vertex.neuron_impl.get_n_synapse_types())
        n_delay_bits = MAX_RING_BUFFER_BITS - (n_atom_bits + n_synapse_bits)

        # Pick the smallest between the two, so that not too many bits are used
        final_n_delay_bits = min(n_delay_bits, max_delay_bits)
        self.__max_delay = 2 ** final_n_delay_bits
        if self.__allow_delay_extension is None:
            self.__allow_delay_extension = max_delay_bits > final_n_delay_bits
        return self.__max_delay

    @overrides(AbstractSpynnakerSplitterDelay.max_support_delay)
    def max_support_delay(self):
        return self.__get_max_delay

    @overrides(AbstractSpynnakerSplitterDelay.accepts_edges_from_delay_vertex)
    def accepts_edges_from_delay_vertex(self):
        if self.__allow_delay_extension is None:
            self.__get_max_delay
        return self.__allow_delay_extension

    @overrides(AbstractSplitterCommon.get_same_chip_groups)
    def get_same_chip_groups(self):
        return self.__same_chip_groups

    @overrides(AbstractSplitterCommon.get_internal_multicast_partitions)
    def get_internal_multicast_partitions(self):
        return self.__multicast_partitions

    @overrides(AbstractSplitterCommon.get_internal_sdram_partitions)
    def get_internal_sdram_partitions(self):
        return self.__sdram_partitions<|MERGE_RESOLUTION|>--- conflicted
+++ resolved
@@ -556,16 +556,8 @@
         # groups
         sources = source_vertex.splitter.get_out_going_vertices(partition_id)
         n_sources = len(sources)
-<<<<<<< HEAD
         sources_per_vertex = max(1, int(2 ** math.ceil(math.log(
             n_sources / self.__n_synapse_vertices))))
-=======
-        if n_sources < self.__n_synapse_vertices:
-            sources_per_vertex = 1
-        else:
-            sources_per_vertex = int(2 ** math.ceil(math.log(
-                n_sources / self.__n_synapse_vertices)))
->>>>>>> 3a5cc9a1
 
         # Start on a different index each time to "even things out"
         index = self.__next_synapse_index
