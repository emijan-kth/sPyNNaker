# Copyright (c) 2020-2021 The University of Manchester
#
# This program is free software: you can redistribute it and/or modify
# it under the terms of the GNU General Public License as published by
# the Free Software Foundation, either version 3 of the License, or
# (at your option) any later version.
#
# This program is distributed in the hope that it will be useful,
# but WITHOUT ANY WARRANTY; without even the implied warranty of
# MERCHANTABILITY or FITNESS FOR A PARTICULAR PURPOSE.  See the
# GNU General Public License for more details.
#
# You should have received a copy of the GNU General Public License
# along with this program.  If not, see <http://www.gnu.org/licenses/>.
import math
import logging
from collections import defaultdict
from spinn_utilities.overrides import overrides
from pacman.exceptions import PacmanConfigurationException
from pacman.model.resources import (
    ResourceContainer, DTCMResource, CPUCyclesPerTickResource,
    MultiRegionSDRAM)
from pacman.model.partitioner_splitters.abstract_splitters import (
    AbstractSplitterCommon)
from pacman.model.graphs.common.slice import Slice
from pacman.model.graphs.machine import (
    MachineEdge, SourceSegmentedSDRAMMachinePartition, SDRAMMachineEdge,
    MulticastEdgePartition)
from pacman.utilities.algorithm_utilities.\
    partition_algorithm_utilities import get_remaining_constraints
from spinn_front_end_common.utilities.globals_variables import (
    machine_time_step_ms)
from spynnaker.pyNN.models.neuron import (
    PopulationNeuronsMachineVertex, PopulationSynapsesMachineVertexLead,
    PopulationSynapsesMachineVertexShared, NeuronProvenance, SynapseProvenance,
    AbstractPopulationVertex, SpikeProcessingFastProvenance)
from spynnaker.pyNN.models.neuron.population_neurons_machine_vertex import (
    SDRAM_PARAMS_SIZE as NEURONS_SDRAM_PARAMS_SIZE, NeuronMainProvenance)
from data_specification.reference_context import ReferenceContext
from spynnaker.pyNN.models.neuron.synapse_dynamics import (
    SynapseDynamicsStatic, AbstractSynapseDynamicsStructural)
from spinn_front_end_common.utilities.constants import BYTES_PER_WORD
from spynnaker.pyNN.models.utility_models.delays import DelayExtensionVertex
from spynnaker.pyNN.models.neuron.population_synapses_machine_vertex_common \
    import (SDRAM_PARAMS_SIZE as SYNAPSES_SDRAM_PARAMS_SIZE, KEY_CONFIG_SIZE,
            SynapseRegions)
from spynnaker.pyNN.utilities.constants import (
    SYNAPSE_SDRAM_PARTITION_ID, SPIKE_PARTITION_ID)
from spynnaker.pyNN.models.spike_source import SpikeSourcePoissonVertex
from spynnaker.pyNN.models.neural_projections.connectors import (
    OneToOneConnector)
from spynnaker.pyNN.utilities.utility_calls import get_n_bits
from spynnaker.pyNN.exceptions import SynapticConfigurationException
from spynnaker.pyNN.models.neuron.master_pop_table import (
    MasterPopTableAsBinarySearch)
from spynnaker.pyNN.utilities.bit_field_utilities import (
    get_estimated_sdram_for_bit_field_region,
    get_estimated_sdram_for_key_region,
    exact_sdram_for_bit_field_builder_region)
from .splitter_poisson_delegate import SplitterPoissonDelegate
from .abstract_spynnaker_splitter_delay import AbstractSpynnakerSplitterDelay
from .abstract_supports_one_to_one_sdram_input import (
    AbstractSupportsOneToOneSDRAMInput)

logger = logging.getLogger(__name__)

# The maximum number of bits for the ring buffer index that are likely to
# fit in DTCM (14-bits = 16,384 16-bit ring buffer entries = 32Kb DTCM
MAX_RING_BUFFER_BITS = 14


class SplitterAbstractPopulationVertexNeuronsSynapses(
        AbstractSplitterCommon, AbstractSpynnakerSplitterDelay,
        AbstractSupportsOneToOneSDRAMInput):
    """ Splits an AbstractPopulationVertex so that there are separate neuron
        cores each being fed by one or more synapse cores.  Incoming one-to-one
        Poisson cores are also added here if they meet the criteria.
    """

    __slots__ = [
        # All the neuron cores
        "__neuron_vertices",
        # All the synapse cores
        "__synapse_vertices",
        # The synapse cores split by neuron core
        "__synapse_verts_by_neuron",
        # The number of synapse cores per neuron core
        "__n_synapse_vertices",
        # Any application Poisson sources that are handled here
        "__poisson_sources",
        # The maximum delay supported
        "__max_delay",
        # The user-set maximum delay, for reset
        "__user_max_delay",
        # Whether to allow delay extensions to be created
        "__allow_delay_extension",
        # The user-set allowing of delay extensions
        "__user_allow_delay_extension",
        # The fixed slices the vertices are divided into
        "__slices",
        # The next synapse core to use for an incoming machine edge
        "__next_synapse_index",
        # The incoming vertices cached
        "__incoming_vertices",
        # The internal multicast partitions
        "__multicast_partitions",
        # The internal SDRAM partitions
        "__sdram_partitions",
        # The same chip groups
        "__same_chip_groups"
        ]

    SPLITTER_NAME = "SplitterAbstractPopulationVertexNeuronsSynapses"

    INVALID_POP_ERROR_MESSAGE = (
        "The vertex {} cannot be supported by the "
        "SplitterAbstractPopVertexNeuronsSynapses as"
        " the only vertex supported by this splitter is a "
        "AbstractPopulationVertex. Please use the correct splitter for "
        "your vertex and try again.")

    def __init__(self, n_synapse_vertices=1,
                 max_delay=None,
                 allow_delay_extension=None):
        """

        :param int n_synapse_vertices:
            The number of synapse cores per neuron core
        :param max_delay:
            The maximum delay supported by each synapse core; by default this
            is computed based on the number of atoms per core, the number of
            synapse types, and the space available for delays on the core
        :type max_delay: int or None
        :param allow_delay_extension:
            Whether delay extensions are allowed in the network. If max_delay
            is provided, this will default to True.  If max_delay is not
            provided, and this is given as None, it will be computed based on
            whether delay extensions should be needed.
        :type allow_delay_extension: bool or None
        """
        super(SplitterAbstractPopulationVertexNeuronsSynapses, self).__init__(
            self.SPLITTER_NAME)
        AbstractSpynnakerSplitterDelay.__init__(self)
        self.__n_synapse_vertices = n_synapse_vertices
        self.__max_delay = max_delay
        self.__user_max_delay = max_delay
        self.__allow_delay_extension = allow_delay_extension
        self.__user_allow_delay_extension = allow_delay_extension
        self.__slices = None
        self.__next_synapse_index = 0
        self.__multicast_partitions = []
        self.__sdram_partitions = []
        self.__same_chip_groups = []

        if (self.__max_delay is not None and
                self.__allow_delay_extension is None):
            self.__allow_delay_extension = True

    @overrides(AbstractSplitterCommon.set_governed_app_vertex)
    def set_governed_app_vertex(self, app_vertex):
        AbstractSplitterCommon.set_governed_app_vertex(self, app_vertex)
        if not isinstance(app_vertex, AbstractPopulationVertex):
            raise PacmanConfigurationException(
                self.INVALID_POP_ERROR_MESSAGE.format(app_vertex))

    @overrides(AbstractSplitterCommon.create_machine_vertices)
    def create_machine_vertices(self, plan_n_timesteps):
        app_vertex = self._governed_app_vertex
        label = app_vertex.label
        constraints = get_remaining_constraints(app_vertex)

        # Structural plasticity can only be run on a single synapse core
        if (isinstance(app_vertex.synapse_dynamics,
                       AbstractSynapseDynamicsStructural) and
                self.__n_synapse_vertices != 1):
            raise SynapticConfigurationException(
                "The current implementation of structural plasticity can only"
                " be run on a single synapse core.  Please ensure the number"
                " of synapse cores is set to 1")

        # Do some checks to make sure everything is likely to fit
        atoms_per_core = min(
            app_vertex.get_max_atoms_per_core(), app_vertex.n_atoms)
        n_synapse_types = app_vertex.neuron_impl.get_n_synapse_types()
        if (get_n_bits(atoms_per_core) + get_n_bits(n_synapse_types) +
                get_n_bits(self.__get_max_delay)) > MAX_RING_BUFFER_BITS:
            raise SynapticConfigurationException(
                "The combination of the number of neurons per core ({}), "
                "the number of synapse types ({}), and the maximum delay per "
                "core ({}) will require too much DTCM.  Please reduce one or "
                "more of these values.".format(
                    atoms_per_core, n_synapse_types, self.__get_max_delay))

        self.__neuron_vertices = list()
        self.__synapse_vertices = list()
        self.__synapse_verts_by_neuron = defaultdict(list)

        incoming_direct_poisson = self.__handle_poisson_sources(label)

        # Work out the ring buffer shifts based on all incoming things
        rb_shifts = app_vertex.get_ring_buffer_shifts(
            app_vertex.incoming_projections)
        weight_scales = app_vertex.get_weight_scales(rb_shifts)

        # Get maximum resources for neurons for each split
        neuron_resources = self.__get_neuron_resources(atoms_per_core)

        # Get resources for synapses
        structural_sz = max(
            app_vertex.get_structural_dynamics_size(
                atoms_per_core, app_vertex.incoming_projections),
            BYTES_PER_WORD)
        all_syn_block_sz = max(app_vertex.get_synapses_size(
            atoms_per_core, app_vertex.incoming_projections), BYTES_PER_WORD)
        shared_synapse_sdram = self.__get_shared_synapse_sdram(
            atoms_per_core, all_syn_block_sz, structural_sz)
        lead_synapse_resources = self.__get_synapse_resources(
            atoms_per_core, shared_synapse_sdram)
        shared_synapse_resources = self.__get_synapse_resources(atoms_per_core)

        # Keep track of the SDRAM for each group of vertices
        total_sdram = neuron_resources.sdram + lead_synapse_resources.sdram
        for _ in range(self.__n_synapse_vertices - 1):
            total_sdram += shared_synapse_resources.sdram
        total_sdram += PopulationNeuronsMachineVertex.get_n_bytes_for_transfer(
            atoms_per_core, n_synapse_types) * (
                self.__n_synapse_vertices + len(self.__poisson_sources))

        for index, vertex_slice in enumerate(self.__get_fixed_slices()):

            # Create the neuron vertex for the slice
            neuron_vertex = self.__add_neuron_core(
                vertex_slice, neuron_resources, label, index, rb_shifts,
                weight_scales, constraints)

            # Keep track of synapse vertices for each neuron vertex and
            # resources used by each core (neuron core is added later)
            synapse_vertices = list()
            self.__synapse_verts_by_neuron[neuron_vertex] = synapse_vertices

            # Add the first vertex
            synapse_references, syn_label, feedback_partition = \
                self.__add_lead_synapse_core(
                    vertex_slice, all_syn_block_sz, structural_sz,
                    lead_synapse_resources, label, rb_shifts, weight_scales,
                    synapse_vertices, neuron_vertex, constraints)

            # Do the remaining synapse cores
            for i in range(1, self.__n_synapse_vertices):
                self.__add_shared_synapse_core(
                    syn_label, i, vertex_slice, synapse_references,
                    shared_synapse_resources, feedback_partition,
                    synapse_vertices, neuron_vertex, constraints)

            # Add resources for Poisson vertices up to core limit
            poisson_vertices = incoming_direct_poisson[vertex_slice]
            # remaining_poisson_vertices = list()
            added_poisson_vertices = list()
            for poisson_vertex, _possion_edge in poisson_vertices:
                added_poisson_vertices.append(poisson_vertex)

            # Create an SDRAM edge partition
            sdram_label = "SDRAM {} Synapses-->Neurons:{}-{}".format(
                label, vertex_slice.lo_atom, vertex_slice.hi_atom)
            source_vertices = added_poisson_vertices + synapse_vertices
            sdram_partition = SourceSegmentedSDRAMMachinePartition(
                SYNAPSE_SDRAM_PARTITION_ID, sdram_label, source_vertices)
            self.__sdram_partitions.append(sdram_partition)
            neuron_vertex.set_sdram_partition(sdram_partition)

            # Add SDRAM edges for synapse vertices
            for source_vertex in source_vertices:
                edge_label = "SDRAM {}-->{}".format(
                    source_vertex.label, neuron_vertex.label)
                sdram_partition.add_edge(
                    SDRAMMachineEdge(source_vertex, neuron_vertex, edge_label))
                source_vertex.set_sdram_partition(sdram_partition)

            all_vertices = list(source_vertices)
            all_vertices.append(neuron_vertex)
            self.__same_chip_groups.append((all_vertices, total_sdram))

        self.__incoming_vertices = [
            [self.__synapse_verts_by_neuron[neuron][index]
                for neuron in self.__neuron_vertices]
            for index in range(self.__n_synapse_vertices)]
        return True

    def __add_poisson_multicast(
            self, poisson_vertex, synapse_vertices, machine_graph, app_edge):
        """ Add an edge from a one-to-one Poisson source to one of the
            synapse vertices using multicast

        :param MachineVertex poisson_vertex:
            The Poisson machine vertex to use as a source
        :param list(MachineVertex) synapse_vertices:
            The list of synapse vertices that can be used as targets
        :param MachineGraph machine_graph: The machine graph to add the edge to
        :param ProjectionEdge app_edge: The application edge of the connection
        """
        post_vertex = synapse_vertices[self.__next_synapse_index]
        self.__next_synapse_index = (
            (self.__next_synapse_index + 1) % self.__n_synapse_vertices)
        edge = MachineEdge(poisson_vertex, post_vertex, app_edge=app_edge,
                           label=f"Machine edge for {app_edge.label}")
        machine_graph.add_edge(edge, SPIKE_PARTITION_ID)

    def __add_neuron_core(
            self, vertex_slice, neuron_resources, label, index, rb_shifts,
            weight_scales, constraints):
        """ Add a neuron core for for a slice of neurons

        :param ~pacman.model.graphs.common.Slice vertex_slice:
            The slice of neurons to put on the core
        :param str label: The name to give the core
        :param int index: The index of the slice in the ordered list of slices
        :param list(int) rb_shifts:
            The computed ring-buffer shift values to use to get the weights
            back to S1615 values
        :param list(int) weight_scales:
            The scale to apply to weights to encode them in the 16-bit synapses
        :param list(~pacman.model.constraints.AbstractConstraint) constraints:
            Constraints to add
        :return: The neuron vertex created and the resources used
        :rtype: tuple(PopulationNeuronsMachineVertex, \
                      ~pacman.model.resources.ResourceContainer)
        """
        app_vertex = self._governed_app_vertex
        neuron_label = "{}_Neurons:{}-{}".format(
            label, vertex_slice.lo_atom, vertex_slice.hi_atom)
        neuron_vertex = PopulationNeuronsMachineVertex(
            neuron_resources, neuron_label, constraints, app_vertex,
            vertex_slice, index, rb_shifts, weight_scales)
        app_vertex.remember_machine_vertex(neuron_vertex)
        self.__neuron_vertices.append(neuron_vertex)

        return neuron_vertex

    def __add_lead_synapse_core(
            self, vertex_slice, all_syn_block_sz, structural_sz,
            lead_synapse_resources, label, rb_shifts, weight_scales,
            synapse_vertices, neuron_vertex, constraints):
        """ Add the first synapse core for a neuron core.  This core will
            generate all the synaptic data required.

        :param ~pacman.model.graphs.common.Slice vertex_slice:
            The slice of neurons on the neuron core
        :param int independent_synapse_sdram:
            The SDRAM that will be used by every lead synapse core
        :param int proj_dependent_sdram:
            The SDRAM that will be used by the synapse core to handle a given
            set of projections
        :param str label: The name to give the core
        :param list(int) rb_shifts:
            The computed ring-buffer shift values to use to get the weights
            back to S1615 values
        :param list(int) weight_scales:
            The scale to apply to weights to encode them in the 16-bit synapses
        :param list(~pacman.model.resources.ResourceContainer) all_resources:
            A list to add the resources of the vertex to
        :param list(~pacman.model.graphs.machine.MachineVertex) \
                synapse_vertices:
            A list to add the core to
        :param PopulationNeuronsMachineVertex neuron_vertex:
            The neuron vertex the synapses will feed into
        :param list(~pacman.model.constraints.AbstractConstraint) constraints:
            Constraints to add
        :return: References to the synapse regions that can be used by a shared
            synapse core, and the basic label for the synapse cores
        :rtype: tuple(SynapseRegions, str)
        """
        synapse_references = self.__synapse_references
        syn_label = "{}_Synapses:{}-{}".format(
            label, vertex_slice.lo_atom, vertex_slice.hi_atom)

        # Do the lead synapse core
        lead_synapse_vertex = PopulationSynapsesMachineVertexLead(
            lead_synapse_resources, "{}(0)".format(syn_label), constraints,
            self._governed_app_vertex, vertex_slice, rb_shifts, weight_scales,
            all_syn_block_sz, structural_sz, synapse_references)
        self._governed_app_vertex.remember_machine_vertex(lead_synapse_vertex)
        self.__synapse_vertices.append(lead_synapse_vertex)
        synapse_vertices.append(lead_synapse_vertex)

        part = self.__add_plastic_feedback(neuron_vertex, lead_synapse_vertex)

        return synapse_references, syn_label, part

    def __add_shared_synapse_core(
            self, syn_label, s_index, vertex_slice, synapse_references,
            shared_synapse_resources, feedback_partition, synapse_vertices,
            neuron_vertex, constraints):
        """ Add a second or subsequent synapse core.  This will reference the
            synaptic data generated by the lead synapse core.

        :param str syn_label: The basic synapse core label to be extended
        :param int s_index: The index of the synapse core (0 is the lead core)
        :param ~pacman.model.graphs.common.Slice vertex_slice:
            The slice of neurons on the neuron core
        :param SynapseRegions synapse_references:
            References to the synapse regions
        :param list(~pacman.model.resources.ResourceContainer) all_resources:
            A list to add the resources of the vertex to
        :param ~pacman.model.graphs.machine.MachineGraph machine_graph:
            The graph to add the core to
        :param list(~pacman.model.graphs.machine.MachineVertex) \
                synapse_vertices:
            A list to add the core to
        :param PopulationNeuronsMachineVertex neuron_vertex:
            The neuron vertex the synapses will feed into
        :param list(~pacman.model.constraints.AbstractConstraint) constraints:
            Constraints to add
        """
        app_vertex = self._governed_app_vertex
        synapse_label = "{}({})".format(syn_label, s_index)
        synapse_vertex = PopulationSynapsesMachineVertexShared(
            shared_synapse_resources, synapse_label, constraints, app_vertex,
            vertex_slice, synapse_references)
        app_vertex.remember_machine_vertex(synapse_vertex)
        self.__synapse_vertices.append(synapse_vertex)
        synapse_vertices.append(synapse_vertex)

        if feedback_partition is not None:
            neuron_to_synapse_edge = MachineEdge(neuron_vertex, synapse_vertex)
            feedback_partition.add_edge(neuron_to_synapse_edge)
            synapse_vertex.set_neuron_to_synapse_edge(neuron_to_synapse_edge)

    def __add_plastic_feedback(self, neuron_vertex, synapse_vertex):
        """ Add an edge if needed from the neuron core back to the synapse core
            to allow the synapse core to process plastic synapses

        :param PopulationNeuronsMachineVertex neuron_vertex:
            The neuron vertex to start the edge at
        :param PopulationSynapsesMachineVertexCommon synapse_vertex:
            A synapse vertex to feed the spikes back to
        :rtype: MulticastEdgePartition
        """

        # If synapse dynamics is not simply static, link the neuron vertex
        # back to the synapse vertex
        app_vertex = self._governed_app_vertex
        if (app_vertex.synapse_dynamics is not None and
                not isinstance(app_vertex.synapse_dynamics,
                               SynapseDynamicsStatic) and
                app_vertex.self_projection is None):
            feedback_partition = MulticastEdgePartition(
                neuron_vertex, SPIKE_PARTITION_ID)
            neuron_to_synapse_edge = MachineEdge(neuron_vertex, synapse_vertex)
            feedback_partition.add_edge(neuron_to_synapse_edge)
            self.__multicast_partitions.append(feedback_partition)
            synapse_vertex.set_neuron_to_synapse_edge(neuron_to_synapse_edge)
            return feedback_partition
        return None

    def __handle_poisson_sources(self, label):
        """ Go through the incoming projections and find Poisson sources with
            splitters that work with us, and one-to-one connections that will
            then work with SDRAM

        :param str label: Base label to give to the Poisson cores
        """
        self.__poisson_sources = set()
        incoming_direct_poisson = defaultdict(list)
        for proj in self._governed_app_vertex.incoming_projections:
            pre_vertex = proj._projection_edge.pre_vertex
            conn = proj._synapse_information.connector
            dynamics = proj._synapse_information.synapse_dynamics
            if self.__is_direct_poisson_source(pre_vertex, conn, dynamics):
                # Create the direct Poisson vertices here; the splitter
                # for the Poisson will create any others as needed
                for vertex_slice in self.__get_fixed_slices():
                    resources = pre_vertex.get_resources_used_by_atoms(
                        vertex_slice)
                    poisson_label = "{}_Poisson:{}-{}".format(
                        label, vertex_slice.lo_atom, vertex_slice.hi_atom)
                    poisson_m_vertex = pre_vertex.create_machine_vertex(
                        vertex_slice, resources, label=poisson_label)
                    pre_vertex.remember_machine_vertex(poisson_m_vertex)
                    incoming_direct_poisson[vertex_slice].append(
                        (poisson_m_vertex, proj._projection_edge))

                # Keep track of sources that have been handled
                self.__poisson_sources.add(pre_vertex)
        return incoming_direct_poisson

    def __is_direct_poisson_source(self, pre_vertex, connector, dynamics):
        """ Determine if a given Poisson source can be created by this splitter

        :param ~pacman.model.graphs.application.ApplicationVertex pre_vertex:
            The vertex sending into the Projection
        :param ~spynnaker.pyNN.models.neural_projections.connectors\
                .AbstractConnector:
            The connector in use in the Projection
        :param ~spynnaker.pyNN.models.neuron.synapse_dynamics\
                .AbstractSynapseDynamics:
            The synapse dynamics in use in the Projection
        :rtype: bool
        """
        return (isinstance(pre_vertex, SpikeSourcePoissonVertex) and
                isinstance(pre_vertex.splitter, SplitterPoissonDelegate) and
                len(pre_vertex.outgoing_projections) == 1 and
                isinstance(connector, OneToOneConnector) and
                isinstance(dynamics, SynapseDynamicsStatic))

    def __get_fixed_slices(self):
        """ Get a list of fixed slices from the Application vertex

        :rtype: list(~pacman.model.graphs.common.Slice)
        """
        if self.__slices is not None:
            return self.__slices
        atoms_per_core = self._governed_app_vertex.get_max_atoms_per_core()
        n_atoms = self._governed_app_vertex.n_atoms
        self.__slices = [Slice(low, min(low + atoms_per_core - 1, n_atoms - 1))
                         for low in range(0, n_atoms, atoms_per_core)]
        return self.__slices

    @overrides(AbstractSplitterCommon.get_in_coming_slices)
    def get_in_coming_slices(self):
        return self.__get_fixed_slices()

    @overrides(AbstractSplitterCommon.get_out_going_slices)
    def get_out_going_slices(self):
        return self.__get_fixed_slices()

    @overrides(AbstractSplitterCommon.get_out_going_vertices)
    def get_out_going_vertices(self, outgoing_edge_partition):
        return self.__neuron_vertices

    @overrides(AbstractSplitterCommon.get_in_coming_vertices)
    def get_in_coming_vertices(self, outgoing_edge_partition):
        # If the edge is delayed, get the real edge
        pre_vertex = outgoing_edge_partition.pre_vertex
        if isinstance(pre_vertex, DelayExtensionVertex):
            pre_vertex = pre_vertex.source_vertex

        # Filter out edges from Poisson sources being done using SDRAM
        if pre_vertex in self.__poisson_sources:
            return []

        # If the incoming edge targets the reward or punishment receptors
        # then it needs to be treated differently
        if edge.is_neuromodulation:

            # In this instance, choose to send to all synapse vertices
            return {self.__synapse_verts_by_neuron[neuron][s_index]:
                    [MachineEdge] for neuron in self.__neuron_vertices
                    for s_index in range(self.__n_synapse_vertices)}

        # Pick the same synapse vertex index for each neuron vertex
        index = self.__next_synapse_index
        self.__next_synapse_index = (
            (self.__next_synapse_index + 1) % self.__n_synapse_vertices)
<<<<<<< HEAD
        return self.__incoming_vertices[index]
=======

        return {self.__synapse_verts_by_neuron[neuron][index]: [MachineEdge]
                for neuron in self.__neuron_vertices}
>>>>>>> 21046f45

    @overrides(AbstractSplitterCommon.machine_vertices_for_recording)
    def machine_vertices_for_recording(self, variable_to_record):
        if self._governed_app_vertex.neuron_recorder.is_recordable(
                variable_to_record):
            return self.__neuron_vertices
        return self.__synapse_vertices

    @overrides(AbstractSplitterCommon.reset_called)
    def reset_called(self):
        self.__neuron_vertices = None
        self.__synapse_vertices = None
        self.__synapse_verts_by_neuron = None
        self.__max_delay = self.__user_max_delay
        self.__allow_delay_extension = self.__user_allow_delay_extension
        self.__multicast_partitions = []
        self.__sdram_partitions = []
        self.__same_chip_groups = []

    @property
    def n_synapse_vertices(self):
        """ Return the number of synapse vertices per neuron vertex

        :rtype: int
        """
        return self.__n_synapse_vertices

    @property
    def __synapse_references(self):
        """ Get reference identifiers for the shared synapse regions

        :rtype: SynapseRegions
        """
        references = [
            ReferenceContext.next()
            for _ in range(
                len(PopulationSynapsesMachineVertexLead.SYNAPSE_REGIONS))]
        return SynapseRegions(*references)

    def __get_neuron_resources(self, n_atoms):
        """  Gets the resources of the neurons of a slice of atoms from a given
             app vertex.

        :param ~pacman.model.graphs.common.Slice vertex_slice: the slice
        :rtype: ~pacman.model.resources.ResourceContainer
        """
        app_vertex = self._governed_app_vertex
        n_record = len(app_vertex.neuron_recordables)
        variable_sdram = app_vertex.get_max_neuron_variable_sdram(n_atoms)
        sdram = MultiRegionSDRAM()
        sdram.merge(app_vertex.get_common_constant_sdram(
            n_record, NeuronProvenance.N_ITEMS + NeuronMainProvenance.N_ITEMS,
            PopulationNeuronsMachineVertex.COMMON_REGIONS))
        sdram.merge(app_vertex.get_neuron_constant_sdram(
            n_atoms, PopulationNeuronsMachineVertex.NEURON_REGIONS))
        sdram.add_cost(
            PopulationNeuronsMachineVertex.REGIONS.SDRAM_EDGE_PARAMS.value,
            NEURONS_SDRAM_PARAMS_SIZE)
        sdram.nest(
            len(PopulationNeuronsMachineVertex.REGIONS) + 1, variable_sdram)
        dtcm = app_vertex.get_common_dtcm()
        dtcm += app_vertex.get_neuron_dtcm(n_atoms)
        cpu_cycles = app_vertex.get_common_cpu()
        cpu_cycles += app_vertex.get_neuron_cpu(n_atoms)

        # set resources required from this object
        container = ResourceContainer(
            sdram=sdram, dtcm=DTCMResource(dtcm),
            cpu_cycles=CPUCyclesPerTickResource(cpu_cycles))

        # return the total resources.
        return container

    def __shared_synapse_sdram(
            self, independent_synapse_sdram, proj_dependent_sdram,
            all_syn_block_sz, structural_sz, dynamics_sz):
        """ Get the SDRAM shared between synapse cores

        :rtype: ~pacman.model.resources.MultiRegionSDRAM
        """
        sdram = MultiRegionSDRAM()
        sdram.merge(independent_synapse_sdram)
        sdram.merge(proj_dependent_sdram)
        sdram.add_cost(
            PopulationSynapsesMachineVertexLead.SYNAPSE_REGIONS
            .synaptic_matrix, all_syn_block_sz)
        sdram.add_cost(
            PopulationSynapsesMachineVertexLead.SYNAPSE_REGIONS.direct_matrix,
            max(self._governed_app_vertex.all_single_syn_size, BYTES_PER_WORD))
        sdram.add_cost(
            PopulationSynapsesMachineVertexLead.SYNAPSE_REGIONS
            .structural_dynamics, structural_sz)
        sdram.add_cost(
            PopulationSynapsesMachineVertexLead.SYNAPSE_REGIONS
            .synapse_dynamics, dynamics_sz)
        return sdram

    def __get_shared_synapse_sdram(
            self, n_atoms, all_syn_block_sz, structural_sz):
        app_vertex = self._governed_app_vertex
        independent_synapse_sdram = self.__independent_synapse_sdram()
        proj_dependent_sdram = self.__proj_dependent_synapse_sdram(
            app_vertex.incoming_projections)
        dynamics_sz = self._governed_app_vertex.get_synapse_dynamics_size(
            n_atoms)
        dynamics_sz = max(dynamics_sz, BYTES_PER_WORD)
        return self.__shared_synapse_sdram(
            independent_synapse_sdram, proj_dependent_sdram,
            all_syn_block_sz, structural_sz, dynamics_sz)

    def __get_synapse_resources(self, n_atoms, shared_sdram=None):
        """  Get the resources of the synapses of a slice of atoms from a
             given app vertex.

        :param ~pacman.model.graphs.common.Slice vertex_slice: the slice
        :param ~pacman.model.resources.MultiRegionSDRAM shared_sdram:
            The SDRAM shared between cores, if this is to be included
        :rtype: ~pacman.model.resources.ResourceContainer
        """
        app_vertex = self._governed_app_vertex
        n_record = len(app_vertex.synapse_recordables)
        variable_sdram = app_vertex.get_max_synapse_variable_sdram(
            n_atoms)
        sdram = MultiRegionSDRAM()
        sdram.merge(app_vertex.get_common_constant_sdram(
            n_record,
            SynapseProvenance.N_ITEMS + SpikeProcessingFastProvenance.N_ITEMS,
            PopulationSynapsesMachineVertexLead.COMMON_REGIONS))

        sdram.add_cost(
            PopulationSynapsesMachineVertexLead.REGIONS
            .SDRAM_EDGE_PARAMS.value, SYNAPSES_SDRAM_PARAMS_SIZE)
        sdram.add_cost(
            PopulationSynapsesMachineVertexLead.REGIONS.KEY_REGION.value,
            KEY_CONFIG_SIZE)
        sdram.nest(
            len(PopulationSynapsesMachineVertexLead.REGIONS) + 1,
            variable_sdram)
        if shared_sdram is not None:
            sdram.merge(shared_sdram)
        dtcm = app_vertex.get_common_dtcm()
        dtcm += app_vertex.get_synapse_dtcm(n_atoms)
        cpu_cycles = app_vertex.get_common_cpu()
        cpu_cycles += app_vertex.get_synapse_cpu(n_atoms)

        # set resources required from this object
        container = ResourceContainer(
            sdram=sdram, dtcm=DTCMResource(dtcm),
            cpu_cycles=CPUCyclesPerTickResource(cpu_cycles))

        # return the total resources.
        return container

    def __independent_synapse_sdram(self):
        """ Get the SDRAM used by all synapse cores independent of projections

        :rtype: ~pacman.model.resources.MultiRegionSDRAM
        """
        app_vertex = self._governed_app_vertex
        sdram = MultiRegionSDRAM()
        sdram.add_cost(
            PopulationSynapsesMachineVertexLead.SYNAPSE_REGIONS.synapse_params,
            max(app_vertex.get_synapse_params_size(), BYTES_PER_WORD))
        sdram.add_cost(
            PopulationSynapsesMachineVertexLead.SYNAPSE_REGIONS
            .bitfield_builder,
            max(exact_sdram_for_bit_field_builder_region(), BYTES_PER_WORD))
        return sdram

    def __proj_dependent_synapse_sdram(self, incoming_projections):
        """ Get the SDRAM used by synapse cores dependent on the projections

        :param list(~spynnaker.pyNN.models.Projection) incoming_projections:
            The projections to consider in the calculations
        :rtype: ~pacman.model.resources.MultiRegionSDRAM
        """
        app_vertex = self._governed_app_vertex
        sdram = MultiRegionSDRAM()
        sdram.add_cost(
            PopulationSynapsesMachineVertexLead.SYNAPSE_REGIONS.pop_table,
            max(MasterPopTableAsBinarySearch.get_master_population_table_size(
                    incoming_projections), BYTES_PER_WORD))
        sdram.add_cost(
            PopulationSynapsesMachineVertexLead.SYNAPSE_REGIONS
            .connection_builder,
            max(app_vertex.get_synapse_expander_size(incoming_projections),
                BYTES_PER_WORD))
        sdram.add_cost(
            PopulationSynapsesMachineVertexLead.SYNAPSE_REGIONS
            .bitfield_filter,
            max(get_estimated_sdram_for_bit_field_region(incoming_projections),
                BYTES_PER_WORD))
        sdram.add_cost(
            PopulationSynapsesMachineVertexLead.SYNAPSE_REGIONS
            .bitfield_key_map,
            max(get_estimated_sdram_for_key_region(incoming_projections),
                BYTES_PER_WORD))
        return sdram

    @property
    def __get_max_delay(self):
        if self.__max_delay is not None:
            return self.__max_delay

        # Find the maximum delay from incoming synapses
        app_vertex = self._governed_app_vertex
        max_delay_ms = 0
        for proj in app_vertex.incoming_projections:
            s_info = proj._synapse_information
            proj_max_delay = s_info.synapse_dynamics.get_delay_maximum(
                s_info.connector, s_info)
            max_delay_ms = max(max_delay_ms, proj_max_delay)
        max_delay_steps = math.ceil(max_delay_ms / machine_time_step_ms())
        max_delay_bits = get_n_bits(max_delay_steps)

        # Find the maximum possible delay
        n_atom_bits = get_n_bits(min(
            app_vertex.get_max_atoms_per_core(), app_vertex.n_atoms))
        n_synapse_bits = get_n_bits(
            app_vertex.neuron_impl.get_n_synapse_types())
        n_delay_bits = MAX_RING_BUFFER_BITS - (n_atom_bits + n_synapse_bits)

        # Pick the smallest between the two, so that not too many bits are used
        final_n_delay_bits = min(n_delay_bits, max_delay_bits)
        self.__max_delay = 2 ** final_n_delay_bits
        if self.__allow_delay_extension is None:
            self.__allow_delay_extension = max_delay_bits > final_n_delay_bits
        return self.__max_delay

    @overrides(AbstractSpynnakerSplitterDelay.max_support_delay)
    def max_support_delay(self):
        return self.__get_max_delay

    @overrides(AbstractSpynnakerSplitterDelay.accepts_edges_from_delay_vertex)
    def accepts_edges_from_delay_vertex(self):
        if self.__allow_delay_extension is None:
            self.__get_max_delay
        return self.__allow_delay_extension

    @overrides(AbstractSplitterCommon.get_same_chip_groups)
    def get_same_chip_groups(self):
        return self.__same_chip_groups

    @overrides(AbstractSplitterCommon.get_internal_multicast_partitions)
    def get_internal_multicast_partitions(self):
        return self.__multicast_partitions

    @overrides(AbstractSplitterCommon.get_internal_sdram_partitions)
    def get_internal_sdram_partitions(self):
        return self.__sdram_partitions<|MERGE_RESOLUTION|>--- conflicted
+++ resolved
@@ -540,24 +540,17 @@
 
         # If the incoming edge targets the reward or punishment receptors
         # then it needs to be treated differently
-        if edge.is_neuromodulation:
-
-            # In this instance, choose to send to all synapse vertices
-            return {self.__synapse_verts_by_neuron[neuron][s_index]:
-                    [MachineEdge] for neuron in self.__neuron_vertices
-                    for s_index in range(self.__n_synapse_vertices)}
+        for edge in outgoing_edge_partition.edges:
+            if edge.is_neuromodulation:
+                # In this instance, choose to send to all synapse vertices
+                return [v for s in self.__incoming_vertices for v in s]
 
         # Pick the same synapse vertex index for each neuron vertex
         index = self.__next_synapse_index
         self.__next_synapse_index = (
             (self.__next_synapse_index + 1) % self.__n_synapse_vertices)
-<<<<<<< HEAD
+
         return self.__incoming_vertices[index]
-=======
-
-        return {self.__synapse_verts_by_neuron[neuron][index]: [MachineEdge]
-                for neuron in self.__neuron_vertices}
->>>>>>> 21046f45
 
     @overrides(AbstractSplitterCommon.machine_vertices_for_recording)
     def machine_vertices_for_recording(self, variable_to_record):
