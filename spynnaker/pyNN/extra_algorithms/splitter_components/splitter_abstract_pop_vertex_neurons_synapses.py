# Copyright (c) 2020-2021 The University of Manchester
#
# This program is free software: you can redistribute it and/or modify
# it under the terms of the GNU General Public License as published by
# the Free Software Foundation, either version 3 of the License, or
# (at your option) any later version.
#
# This program is distributed in the hope that it will be useful,
# but WITHOUT ANY WARRANTY; without even the implied warranty of
# MERCHANTABILITY or FITNESS FOR A PARTICULAR PURPOSE.  See the
# GNU General Public License for more details.
#
# You should have received a copy of the GNU General Public License
# along with this program.  If not, see <http://www.gnu.org/licenses/>.
import math
import logging
from collections import defaultdict
from spinn_utilities.overrides import overrides
from pacman.exceptions import PacmanConfigurationException
from pacman.model.resources import (
    ResourceContainer, DTCMResource, CPUCyclesPerTickResource,
    MultiRegionSDRAM)
from pacman.model.partitioner_splitters.abstract_splitters import (
    AbstractSplitterCommon)
from pacman.model.graphs.common.slice import Slice
from pacman.model.graphs.machine import (
    MachineEdge, SourceSegmentedSDRAMMachinePartition, SDRAMMachineEdge,
    MulticastEdgePartition)
from pacman.utilities.algorithm_utilities.\
    partition_algorithm_utilities import get_remaining_constraints
from spinn_front_end_common.utilities.globals_variables import (
    machine_time_step_ms)
from spynnaker.pyNN.models.neuron import (
    PopulationNeuronsMachineVertex, PopulationSynapsesMachineVertexLead,
    PopulationSynapsesMachineVertexShared, NeuronProvenance, SynapseProvenance,
    AbstractPopulationVertex, SpikeProcessingFastProvenance)
from spynnaker.pyNN.models.neuron.population_neurons_machine_vertex import (
    SDRAM_PARAMS_SIZE as NEURONS_SDRAM_PARAMS_SIZE, NeuronMainProvenance)
from data_specification.reference_context import ReferenceContext
from spynnaker.pyNN.models.neuron.synapse_dynamics import (
    SynapseDynamicsStatic, AbstractSynapseDynamicsStructural)
from spinn_front_end_common.utilities.constants import BYTES_PER_WORD
from spynnaker.pyNN.models.utility_models.delays import DelayExtensionVertex
from spynnaker.pyNN.models.neuron.population_synapses_machine_vertex_common \
    import (SDRAM_PARAMS_SIZE as SYNAPSES_SDRAM_PARAMS_SIZE, KEY_CONFIG_SIZE,
            SynapseRegions)
from spynnaker.pyNN.utilities.constants import (
    SYNAPSE_SDRAM_PARTITION_ID, SPIKE_PARTITION_ID)
from spynnaker.pyNN.models.spike_source import SpikeSourcePoissonVertex
from spynnaker.pyNN.models.neural_projections.connectors import (
    OneToOneConnector)
from spynnaker.pyNN.utilities.utility_calls import get_n_bits
from spynnaker.pyNN.exceptions import SynapticConfigurationException
from spynnaker.pyNN.models.neuron.master_pop_table import (
    MasterPopTableAsBinarySearch)
from spynnaker.pyNN.utilities.bit_field_utilities import (
    get_estimated_sdram_for_bit_field_region,
    get_estimated_sdram_for_key_region,
    exact_sdram_for_bit_field_builder_region)
from .splitter_poisson_delegate import SplitterPoissonDelegate
from .abstract_spynnaker_splitter_delay import AbstractSpynnakerSplitterDelay
from .abstract_supports_one_to_one_sdram_input import (
    AbstractSupportsOneToOneSDRAMInput)

logger = logging.getLogger(__name__)

# The maximum number of bits for the ring buffer index that are likely to
# fit in DTCM (14-bits = 16,384 16-bit ring buffer entries = 32Kb DTCM
MAX_RING_BUFFER_BITS = 14


class SplitterAbstractPopulationVertexNeuronsSynapses(
        AbstractSplitterCommon, AbstractSpynnakerSplitterDelay,
        AbstractSupportsOneToOneSDRAMInput):
    """ Splits an AbstractPopulationVertex so that there are separate neuron
        cores each being fed by one or more synapse cores.  Incoming one-to-one
        Poisson cores are also added here if they meet the criteria.
    """

    __slots__ = [
        # All the neuron cores
        "__neuron_vertices",
        # All the synapse cores
        "__synapse_vertices",
        # The synapse cores split by neuron core
        "__synapse_verts_by_neuron",
        # The number of synapse cores per neuron core
        "__n_synapse_vertices",
        # Any application Poisson sources that are handled here
        "__poisson_sources",
        # The maximum delay supported
        "__max_delay",
        # The user-set maximum delay, for reset
        "__user_max_delay",
        # Whether you expect delay extensions to be asked to be created
        "__expect_delay_extension",
        # The user-set allowing of delay extensions
        "__user_allow_delay_extension",
        # The fixed slices the vertices are divided into
        "__slices",
        # The next synapse core to use for an incoming machine edge
        "__next_synapse_index",
        # The incoming vertices cached
        "__incoming_vertices",
        # The internal multicast partitions
        "__multicast_partitions",
        # The internal SDRAM partitions
        "__sdram_partitions",
        # The same chip groups
        "__same_chip_groups",
        # The application vertex sources that are neuromodulators
        "__neuromodulators"
        ]

    SPLITTER_NAME = "SplitterAbstractPopulationVertexNeuronsSynapses"

    INVALID_POP_ERROR_MESSAGE = (
        "The vertex {} cannot be supported by the "
        "SplitterAbstractPopVertexNeuronsSynapses as"
        " the only vertex supported by this splitter is a "
        "AbstractPopulationVertex. Please use the correct splitter for "
        "your vertex and try again.")

    def __init__(self, n_synapse_vertices=1,
                 max_delay=None,
                 allow_delay_extension=None):
        """

        :param int n_synapse_vertices:
            The number of synapse cores per neuron core
        :param max_delay:
            The maximum delay supported by each synapse core; by default this
            is computed based on the number of atoms per core, the number of
            synapse types, and the space available for delays on the core
        :type max_delay: int or None
        :param allow_delay_extension:
            Whether delay extensions are allowed in the network. If max_delay
            is provided, this will default to True.  If max_delay is not
            provided, and this is given as None, it will be computed based on
            whether delay extensions should be needed.
        :type allow_delay_extension: bool or None
        """
        super(SplitterAbstractPopulationVertexNeuronsSynapses, self).__init__(
            self.SPLITTER_NAME)
        AbstractSpynnakerSplitterDelay.__init__(self)
        self.__n_synapse_vertices = n_synapse_vertices
        self.__max_delay = max_delay
        self.__user_max_delay = max_delay
        self.__user_allow_delay_extension = allow_delay_extension
        if max_delay is None:
            # to be calcutaed by __update_max_delay
            self.__expect_delay_extension = None
        else:
            # The user may ask for the delay even if then told no
            self.__expect_delay_extension = True
            if allow_delay_extension is None:
                self.__user_allow_delay_extension = True
        self.__slices = None
        self.__next_synapse_index = 0
<<<<<<< HEAD
        self.__multicast_partitions = []
        self.__sdram_partitions = []
        self.__same_chip_groups = []
        self.__neuromodulators = set()

        if (self.__max_delay is not None and
                self.__allow_delay_extension is None):
            self.__allow_delay_extension = True
=======
        # redefined by create_machine_vertices before first use so style
        self.__poisson_edges = set()
        self.__synapse_verts_by_neuron = None
        self.__neuron_vertices = list()
>>>>>>> 8a55f2cf

    @overrides(AbstractSplitterCommon.set_governed_app_vertex)
    def set_governed_app_vertex(self, app_vertex):
        AbstractSplitterCommon.set_governed_app_vertex(self, app_vertex)
        if not isinstance(app_vertex, AbstractPopulationVertex):
            raise PacmanConfigurationException(
                self.INVALID_POP_ERROR_MESSAGE.format(app_vertex))

    @overrides(AbstractSplitterCommon.create_machine_vertices)
    def create_machine_vertices(self, chip_counter):
        app_vertex = self._governed_app_vertex
        label = app_vertex.label
        constraints = get_remaining_constraints(app_vertex)

        # Structural plasticity can only be run on a single synapse core
        if (isinstance(app_vertex.synapse_dynamics,
                       AbstractSynapseDynamicsStructural) and
                self.__n_synapse_vertices != 1):
            raise SynapticConfigurationException(
                "The current implementation of structural plasticity can only"
                " be run on a single synapse core.  Please ensure the number"
                " of synapse cores is set to 1")

        # Do some checks to make sure everything is likely to fit
        atoms_per_core = min(self._max_atoms_per_core, app_vertex.n_atoms)
        n_synapse_types = app_vertex.neuron_impl.get_n_synapse_types()
        if (get_n_bits(atoms_per_core) + get_n_bits(n_synapse_types) +
                get_n_bits(self.max_support_delay())) > MAX_RING_BUFFER_BITS:
            raise SynapticConfigurationException(
                "The combination of the number of neurons per core ({}), "
                "the number of synapse types ({}), and the maximum delay per "
                "core ({}) will require too much DTCM.  Please reduce one or "
                "more of these values.".format(
                    atoms_per_core, n_synapse_types, self.max_support_delay()))

        self.__neuron_vertices = list()
        self.__synapse_vertices = list()
        self.__synapse_verts_by_neuron = defaultdict(list)

        incoming_direct_poisson = self.__handle_poisson_sources(label)

        # Work out the ring buffer shifts based on all incoming things
        rb_shifts = app_vertex.get_ring_buffer_shifts(
            app_vertex.incoming_projections)
        weight_scales = app_vertex.get_weight_scales(rb_shifts)

        # We add the SDRAM edge SDRAM to the neuron resources so it is
        # accounted for within the placement
        n_incoming = self.__n_synapse_vertices + len(self.__poisson_sources)
        edge_sdram = PopulationNeuronsMachineVertex.get_n_bytes_for_transfer(
            atoms_per_core, n_synapse_types)
        sdram_edge_sdram = edge_sdram * n_incoming

        # Get maximum resources for neurons for each split
        neuron_resources = self.__get_neuron_resources(
            atoms_per_core, sdram_edge_sdram)

        # Get resources for synapses
        structural_sz = max(
            app_vertex.get_structural_dynamics_size(
                atoms_per_core, app_vertex.incoming_projections),
            BYTES_PER_WORD)
        all_syn_block_sz = max(app_vertex.get_synapses_size(
            atoms_per_core, app_vertex.incoming_projections), BYTES_PER_WORD)
        shared_synapse_sdram = self.__get_shared_synapse_sdram(
            atoms_per_core, all_syn_block_sz, structural_sz)
        lead_synapse_resources = self.__get_synapse_resources(
            atoms_per_core, shared_synapse_sdram)
        shared_synapse_resources = self.__get_synapse_resources(atoms_per_core)

        # Keep track of the SDRAM for each group of vertices
        total_sdram = neuron_resources.sdram + lead_synapse_resources.sdram
        for _ in range(self.__n_synapse_vertices - 1):
            total_sdram += shared_synapse_resources.sdram

        for index, vertex_slice in enumerate(self.__get_fixed_slices()):

            # Create the neuron vertex for the slice
            neuron_vertex = self.__add_neuron_core(
                vertex_slice, neuron_resources, label, index, rb_shifts,
                weight_scales, constraints)
            chip_counter.add_core(neuron_resources)

            # Keep track of synapse vertices for each neuron vertex and
            # resources used by each core (neuron core is added later)
            synapse_vertices = list()
            self.__synapse_verts_by_neuron[neuron_vertex] = synapse_vertices

            # Add the first vertex
            synapse_references, syn_label, feedback_partition = \
                self.__add_lead_synapse_core(
                    vertex_slice, all_syn_block_sz, structural_sz,
                    lead_synapse_resources, label, rb_shifts, weight_scales,
                    synapse_vertices, neuron_vertex, constraints)
            chip_counter.add_core(lead_synapse_resources)

            # Do the remaining synapse cores
            for i in range(1, self.__n_synapse_vertices):
                self.__add_shared_synapse_core(
                    syn_label, i, vertex_slice, synapse_references,
                    shared_synapse_resources, feedback_partition,
                    synapse_vertices, neuron_vertex, constraints)
                chip_counter.add_core(shared_synapse_resources)

            # Add resources for Poisson vertices up to core limit
            poisson_vertices = incoming_direct_poisson[vertex_slice]
            # remaining_poisson_vertices = list()
            added_poisson_vertices = list()
<<<<<<< HEAD
            for poisson_vertex, _possion_edge in poisson_vertices:
                added_poisson_vertices.append(poisson_vertex)
                chip_counter.add_core(poisson_vertex.resources_required)
=======
            for poisson_vertex, poisson_edge in poisson_vertices:
                if max_crs <= 0:
                    remaining_poisson_vertices.append(poisson_vertex)
                    self.__add_poisson_multicast(
                        poisson_vertex, synapse_vertices, machine_graph,
                        poisson_edge)
                else:
                    all_resources.append(
                        (poisson_vertex.resources_required, []))
                    added_poisson_vertices.append(poisson_vertex)
                    max_crs -= 1

            if remaining_poisson_vertices:
                # pylint: disable=logging-too-many-args
                logger.warning(
                    "Vertex {} is using multicast for {} one-to-one Poisson"
                    " sources as not enough cores exist to put them on the"
                    " same chip", label, len(remaining_poisson_vertices))
>>>>>>> 8a55f2cf

            # Create an SDRAM edge partition
            source_vertices = added_poisson_vertices + synapse_vertices
            sdram_partition = SourceSegmentedSDRAMMachinePartition(
                SYNAPSE_SDRAM_PARTITION_ID, source_vertices)
            self.__sdram_partitions.append(sdram_partition)
            neuron_vertex.set_sdram_partition(sdram_partition)

            # Add SDRAM edges for synapse vertices
            for source_vertex in source_vertices:
                edge_label = "SDRAM {}-->{}".format(
                    source_vertex.label, neuron_vertex.label)
                sdram_partition.add_edge(
                    SDRAMMachineEdge(source_vertex, neuron_vertex, edge_label))
                source_vertex.set_sdram_partition(sdram_partition)

            all_vertices = list(source_vertices)
            all_vertices.append(neuron_vertex)
            self.__same_chip_groups.append((all_vertices, total_sdram))

        self.__incoming_vertices = [
            [self.__synapse_verts_by_neuron[neuron][index]
                for neuron in self.__neuron_vertices]
            for index in range(self.__n_synapse_vertices)]

        # Find incoming neuromodulators
        for proj in app_vertex.incoming_projections:
            if proj._projection_edge.is_neuromodulation:
                self.__neuromodulators.add(proj._projection_edge.pre_vertex)

    def __add_neuron_core(
            self, vertex_slice, neuron_resources, label, index, rb_shifts,
            weight_scales, constraints):
        """ Add a neuron core for for a slice of neurons

        :param ~pacman.model.graphs.common.Slice vertex_slice:
            The slice of neurons to put on the core
        :param str label: The name to give the core
        :param int index: The index of the slice in the ordered list of slices
        :param list(int) rb_shifts:
            The computed ring-buffer shift values to use to get the weights
            back to S1615 values
        :param list(int) weight_scales:
            The scale to apply to weights to encode them in the 16-bit synapses
        :param list(~pacman.model.constraints.AbstractConstraint) constraints:
            Constraints to add
        :return: The neuron vertex created and the resources used
        :rtype: tuple(PopulationNeuronsMachineVertex, \
                      ~pacman.model.resources.ResourceContainer)
        """
        app_vertex = self._governed_app_vertex
        neuron_label = "{}_Neurons:{}-{}".format(
            label, vertex_slice.lo_atom, vertex_slice.hi_atom)
        neuron_vertex = PopulationNeuronsMachineVertex(
            neuron_resources, neuron_label, constraints, app_vertex,
            vertex_slice, index, rb_shifts, weight_scales)
        app_vertex.remember_machine_vertex(neuron_vertex)
        self.__neuron_vertices.append(neuron_vertex)

        return neuron_vertex

    def __add_lead_synapse_core(
            self, vertex_slice, all_syn_block_sz, structural_sz,
            lead_synapse_resources, label, rb_shifts, weight_scales,
            synapse_vertices, neuron_vertex, constraints):
        """ Add the first synapse core for a neuron core.  This core will
            generate all the synaptic data required.

        :param ~pacman.model.graphs.common.Slice vertex_slice:
            The slice of neurons on the neuron core
        :param int independent_synapse_sdram:
            The SDRAM that will be used by every lead synapse core
        :param int proj_dependent_sdram:
            The SDRAM that will be used by the synapse core to handle a given
            set of projections
        :param str label: The name to give the core
        :param list(int) rb_shifts:
            The computed ring-buffer shift values to use to get the weights
            back to S1615 values
        :param list(int) weight_scales:
            The scale to apply to weights to encode them in the 16-bit synapses
        :param list(~pacman.model.resources.ResourceContainer) all_resources:
            A list to add the resources of the vertex to
        :param list(~pacman.model.graphs.machine.MachineVertex) \
                synapse_vertices:
            A list to add the core to
        :param PopulationNeuronsMachineVertex neuron_vertex:
            The neuron vertex the synapses will feed into
        :param list(~pacman.model.constraints.AbstractConstraint) constraints:
            Constraints to add
        :return: References to the synapse regions that can be used by a shared
            synapse core, and the basic label for the synapse cores
        :rtype: tuple(SynapseRegions, str)
        """
        synapse_references = self.__synapse_references
        syn_label = "{}_Synapses:{}-{}".format(
            label, vertex_slice.lo_atom, vertex_slice.hi_atom)

        # Do the lead synapse core
        lead_synapse_vertex = PopulationSynapsesMachineVertexLead(
            lead_synapse_resources, "{}(0)".format(syn_label), constraints,
            self._governed_app_vertex, vertex_slice, rb_shifts, weight_scales,
            all_syn_block_sz, structural_sz, synapse_references)
        self._governed_app_vertex.remember_machine_vertex(lead_synapse_vertex)
        self.__synapse_vertices.append(lead_synapse_vertex)
        synapse_vertices.append(lead_synapse_vertex)

        part = self.__add_plastic_feedback(neuron_vertex, lead_synapse_vertex)

        return synapse_references, syn_label, part

    def __add_shared_synapse_core(
            self, syn_label, s_index, vertex_slice, synapse_references,
            shared_synapse_resources, feedback_partition, synapse_vertices,
            neuron_vertex, constraints):
        """ Add a second or subsequent synapse core.  This will reference the
            synaptic data generated by the lead synapse core.

        :param str syn_label: The basic synapse core label to be extended
        :param int s_index: The index of the synapse core (0 is the lead core)
        :param ~pacman.model.graphs.common.Slice vertex_slice:
            The slice of neurons on the neuron core
        :param SynapseRegions synapse_references:
            References to the synapse regions
        :param list(~pacman.model.resources.ResourceContainer) all_resources:
            A list to add the resources of the vertex to
        :param list(~pacman.model.graphs.machine.MachineVertex) \
                synapse_vertices:
            A list to add the core to
        :param PopulationNeuronsMachineVertex neuron_vertex:
            The neuron vertex the synapses will feed into
        :param list(~pacman.model.constraints.AbstractConstraint) constraints:
            Constraints to add
        """
        app_vertex = self._governed_app_vertex
        synapse_label = "{}({})".format(syn_label, s_index)
        synapse_vertex = PopulationSynapsesMachineVertexShared(
            shared_synapse_resources, synapse_label, constraints, app_vertex,
            vertex_slice, synapse_references)
        app_vertex.remember_machine_vertex(synapse_vertex)
        self.__synapse_vertices.append(synapse_vertex)
        synapse_vertices.append(synapse_vertex)

        if feedback_partition is not None:
            neuron_to_synapse_edge = MachineEdge(neuron_vertex, synapse_vertex)
            feedback_partition.add_edge(neuron_to_synapse_edge)
            synapse_vertex.set_neuron_to_synapse_edge(neuron_to_synapse_edge)

    def __add_plastic_feedback(self, neuron_vertex, synapse_vertex):
        """ Add an edge if needed from the neuron core back to the synapse core
            to allow the synapse core to process plastic synapses

        :param PopulationNeuronsMachineVertex neuron_vertex:
            The neuron vertex to start the edge at
        :param PopulationSynapsesMachineVertexCommon synapse_vertex:
            A synapse vertex to feed the spikes back to
        :rtype: MulticastEdgePartition
        """

        # If synapse dynamics is not simply static, link the neuron vertex
        # back to the synapse vertex
        app_vertex = self._governed_app_vertex
        if (app_vertex.synapse_dynamics is not None and
                not isinstance(app_vertex.synapse_dynamics,
                               SynapseDynamicsStatic) and
                app_vertex.self_projection is None):
            feedback_partition = MulticastEdgePartition(
                neuron_vertex, SPIKE_PARTITION_ID)
            neuron_to_synapse_edge = MachineEdge(neuron_vertex, synapse_vertex)
            feedback_partition.add_edge(neuron_to_synapse_edge)
            self.__multicast_partitions.append(feedback_partition)
            synapse_vertex.set_neuron_to_synapse_edge(neuron_to_synapse_edge)
            return feedback_partition
        return None

    def __handle_poisson_sources(self, label):
        """ Go through the incoming projections and find Poisson sources with
            splitters that work with us, and one-to-one connections that will
            then work with SDRAM

        :param str label: Base label to give to the Poisson cores
        """
        self.__poisson_sources = set()
        incoming_direct_poisson = defaultdict(list)
        for proj in self._governed_app_vertex.incoming_projections:
            # pylint: disable=protected-access
            pre_vertex = proj._projection_edge.pre_vertex
            conn = proj._synapse_information.connector
            dynamics = proj._synapse_information.synapse_dynamics
            if self.__is_direct_poisson_source(pre_vertex, conn, dynamics):
                # Create the direct Poisson vertices here; the splitter
                # for the Poisson will create any others as needed
                for vertex_slice in self.__get_fixed_slices():
                    resources = pre_vertex.get_resources_used_by_atoms(
                        vertex_slice)
                    poisson_label = "{}_Poisson:{}-{}".format(
                        label, vertex_slice.lo_atom, vertex_slice.hi_atom)
                    poisson_m_vertex = pre_vertex.create_machine_vertex(
                        vertex_slice, resources, label=poisson_label)
                    pre_vertex.remember_machine_vertex(poisson_m_vertex)
                    incoming_direct_poisson[vertex_slice].append(
                        (poisson_m_vertex, proj._projection_edge))

                # Keep track of sources that have been handled
                self.__poisson_sources.add(pre_vertex)
        return incoming_direct_poisson

    def __is_direct_poisson_source(self, pre_vertex, connector, dynamics):
        """ Determine if a given Poisson source can be created by this splitter

        :param ~pacman.model.graphs.application.ApplicationVertex pre_vertex:
            The vertex sending into the Projection
        :param ~spynnaker.pyNN.models.neural_projections.connectors\
                .AbstractConnector:
            The connector in use in the Projection
        :param ~spynnaker.pyNN.models.neuron.synapse_dynamics\
                .AbstractSynapseDynamics:
            The synapse dynamics in use in the Projection
        :rtype: bool
        """
        return (isinstance(pre_vertex, SpikeSourcePoissonVertex) and
                isinstance(pre_vertex.splitter, SplitterPoissonDelegate) and
                len(pre_vertex.outgoing_projections) == 1 and
                isinstance(connector, OneToOneConnector) and
                isinstance(dynamics, SynapseDynamicsStatic))

    def __get_fixed_slices(self):
        """ Get a list of fixed slices from the Application vertex

        :rtype: list(~pacman.model.graphs.common.Slice)
        """
        if self.__slices is not None:
            return self.__slices
        atoms_per_core = self._governed_app_vertex.get_max_atoms_per_core()
        n_atoms = self._governed_app_vertex.n_atoms
        self.__slices = [Slice(low, min(low + atoms_per_core - 1, n_atoms - 1))
                         for low in range(0, n_atoms, atoms_per_core)]
        return self.__slices

    @overrides(AbstractSplitterCommon.get_in_coming_slices)
    def get_in_coming_slices(self):
        return self.__get_fixed_slices()

    @overrides(AbstractSplitterCommon.get_out_going_slices)
    def get_out_going_slices(self):
        return self.__get_fixed_slices()

    @overrides(AbstractSplitterCommon.get_out_going_vertices)
    def get_out_going_vertices(self, partition_id):
        return self.__neuron_vertices

    @overrides(AbstractSplitterCommon.get_in_coming_vertices)
    def get_in_coming_vertices(self, partition_id):
        return self.__synapse_vertices

    @overrides(AbstractSplitterCommon.get_source_specific_in_coming_vertices)
    def get_source_specific_in_coming_vertices(
            self, source_vertex, partition_id):
        # If the edge is delayed, get the real edge
        if isinstance(source_vertex, DelayExtensionVertex):
            pre_vertex = source_vertex.source_vertex
        else:
            pre_vertex = source_vertex

        # Filter out edges from Poisson sources being done using SDRAM
        if pre_vertex in self.__poisson_sources:
            return []

        # If the incoming edge targets the reward or punishment receptors
        # then it needs to be treated differently
        if pre_vertex in self.__neuromodulators:
            # In this instance, choose to send to all synapse vertices
            return [(v, [source_vertex])
                    for s in self.__incoming_vertices for v in s]

        # Split the incoming machine vertices so that they are in ~power of 2
        # groups
        sources = source_vertex.splitter.get_out_going_vertices(partition_id)
        n_sources = len(sources)
        if n_sources < self.__n_synapse_vertices:
            sources_per_vertex = 1
        else:
            sources_per_vertex = int(2 ** math.ceil(math.log(
                n_sources / self.__n_synapse_vertices)))

        # Start on a different index each time to "even things out"
        index = self.__next_synapse_index
        self.__next_synapse_index = (
            (self.__next_synapse_index + 1) % self.__n_synapse_vertices)
        result = list()
        for start in range(0, n_sources, sources_per_vertex):
            end = min(start + sources_per_vertex, n_sources)
            source_range = sources[start:end]
            for s_vertex in self.__incoming_vertices[index]:
                result.append((s_vertex, source_range))
            index = (index + 1) % self.__n_synapse_vertices

        return result

    @overrides(AbstractSplitterCommon.machine_vertices_for_recording)
    def machine_vertices_for_recording(self, variable_to_record):
        if self._governed_app_vertex.neuron_recorder.is_recordable(
                variable_to_record):
            return self.__neuron_vertices
        return self.__synapse_vertices

    @overrides(AbstractSplitterCommon.reset_called)
    def reset_called(self):
        self.__neuron_vertices = None
        self.__synapse_vertices = None
        self.__synapse_verts_by_neuron = None
        self.__max_delay = self.__user_max_delay
<<<<<<< HEAD
        self.__allow_delay_extension = self.__user_allow_delay_extension
        self.__multicast_partitions = []
        self.__sdram_partitions = []
        self.__same_chip_groups = []
=======
        if self.__user_max_delay is None:
            # to be calcutaed by __update_max_delay
            self.__expect_delay_extension = None
        else:
            self.__expect_delay_extension = True
>>>>>>> 8a55f2cf

    @property
    def n_synapse_vertices(self):
        """ Return the number of synapse vertices per neuron vertex

        :rtype: int
        """
        return self.__n_synapse_vertices

    @property
    def __synapse_references(self):
        """ Get reference identifiers for the shared synapse regions

        :rtype: SynapseRegions
        """
        references = [
            ReferenceContext.next()
            for _ in range(
                len(PopulationSynapsesMachineVertexLead.SYNAPSE_REGIONS))]
        return SynapseRegions(*references)

    def __get_neuron_resources(self, n_atoms, sdram_edge_sdram):
        """  Gets the resources of the neurons of a slice of atoms from a given
             app vertex.

        :param ~pacman.model.graphs.common.Slice vertex_slice: the slice
        :rtype: ~pacman.model.resources.ResourceContainer
        """
        app_vertex = self._governed_app_vertex
        n_record = len(app_vertex.neuron_recordables)
        variable_sdram = app_vertex.get_max_neuron_variable_sdram(n_atoms)
        sdram = MultiRegionSDRAM()
        sdram.merge(app_vertex.get_common_constant_sdram(
            n_record, NeuronProvenance.N_ITEMS + NeuronMainProvenance.N_ITEMS,
            PopulationNeuronsMachineVertex.COMMON_REGIONS))
        sdram.merge(app_vertex.get_neuron_constant_sdram(
            n_atoms, PopulationNeuronsMachineVertex.NEURON_REGIONS))
        sdram.add_cost(
            PopulationNeuronsMachineVertex.REGIONS.SDRAM_EDGE_PARAMS.value,
            NEURONS_SDRAM_PARAMS_SIZE)
        sdram.nest(
            len(PopulationNeuronsMachineVertex.REGIONS), variable_sdram)
        sdram.add_cost(
            len(PopulationNeuronsMachineVertex.REGIONS) + 1, sdram_edge_sdram)

        dtcm = app_vertex.get_common_dtcm()
        dtcm += app_vertex.get_neuron_dtcm(n_atoms)
        cpu_cycles = app_vertex.get_common_cpu()
        cpu_cycles += app_vertex.get_neuron_cpu(n_atoms)

        # set resources required from this object
        container = ResourceContainer(
            sdram=sdram, dtcm=DTCMResource(dtcm),
            cpu_cycles=CPUCyclesPerTickResource(cpu_cycles))

        # return the total resources.
        return container

    def __shared_synapse_sdram(
            self, independent_synapse_sdram, proj_dependent_sdram,
            all_syn_block_sz, structural_sz, dynamics_sz):
        """ Get the SDRAM shared between synapse cores

        :rtype: ~pacman.model.resources.MultiRegionSDRAM
        """
        sdram = MultiRegionSDRAM()
        sdram.merge(independent_synapse_sdram)
        sdram.merge(proj_dependent_sdram)
        sdram.add_cost(
            PopulationSynapsesMachineVertexLead.SYNAPSE_REGIONS
            .synaptic_matrix, all_syn_block_sz)
        sdram.add_cost(
            PopulationSynapsesMachineVertexLead.SYNAPSE_REGIONS.direct_matrix,
            max(self._governed_app_vertex.all_single_syn_size, BYTES_PER_WORD))
        sdram.add_cost(
            PopulationSynapsesMachineVertexLead.SYNAPSE_REGIONS
            .structural_dynamics, structural_sz)
        sdram.add_cost(
            PopulationSynapsesMachineVertexLead.SYNAPSE_REGIONS
            .synapse_dynamics, dynamics_sz)
        return sdram

    def __get_shared_synapse_sdram(
            self, n_atoms, all_syn_block_sz, structural_sz):
        app_vertex = self._governed_app_vertex
        independent_synapse_sdram = self.__independent_synapse_sdram()
        proj_dependent_sdram = self.__proj_dependent_synapse_sdram(
            app_vertex.incoming_projections)
        dynamics_sz = self._governed_app_vertex.get_synapse_dynamics_size(
            n_atoms)
        dynamics_sz = max(dynamics_sz, BYTES_PER_WORD)
        return self.__shared_synapse_sdram(
            independent_synapse_sdram, proj_dependent_sdram,
            all_syn_block_sz, structural_sz, dynamics_sz)

    def __get_synapse_resources(self, n_atoms, shared_sdram=None):
        """  Get the resources of the synapses of a slice of atoms from a
             given app vertex.

        :param ~pacman.model.graphs.common.Slice vertex_slice: the slice
        :param ~pacman.model.resources.MultiRegionSDRAM shared_sdram:
            The SDRAM shared between cores, if this is to be included
        :rtype: ~pacman.model.resources.ResourceContainer
        """
        app_vertex = self._governed_app_vertex
        n_record = len(app_vertex.synapse_recordables)
        variable_sdram = app_vertex.get_max_synapse_variable_sdram(
            n_atoms)
        sdram = MultiRegionSDRAM()
        sdram.merge(app_vertex.get_common_constant_sdram(
            n_record,
            SynapseProvenance.N_ITEMS + SpikeProcessingFastProvenance.N_ITEMS,
            PopulationSynapsesMachineVertexLead.COMMON_REGIONS))

        sdram.add_cost(
            PopulationSynapsesMachineVertexLead.REGIONS
            .SDRAM_EDGE_PARAMS.value, SYNAPSES_SDRAM_PARAMS_SIZE)
        sdram.add_cost(
            PopulationSynapsesMachineVertexLead.REGIONS.KEY_REGION.value,
            KEY_CONFIG_SIZE)
        sdram.nest(
            len(PopulationSynapsesMachineVertexLead.REGIONS) + 1,
            variable_sdram)
        if shared_sdram is not None:
            sdram.merge(shared_sdram)
        dtcm = app_vertex.get_common_dtcm()
        dtcm += app_vertex.get_synapse_dtcm(n_atoms)
        cpu_cycles = app_vertex.get_common_cpu()
        cpu_cycles += app_vertex.get_synapse_cpu(n_atoms)

        # set resources required from this object
        container = ResourceContainer(
            sdram=sdram, dtcm=DTCMResource(dtcm),
            cpu_cycles=CPUCyclesPerTickResource(cpu_cycles))

        # return the total resources.
        return container

    def __independent_synapse_sdram(self):
        """ Get the SDRAM used by all synapse cores independent of projections

        :rtype: ~pacman.model.resources.MultiRegionSDRAM
        """
        app_vertex = self._governed_app_vertex
        sdram = MultiRegionSDRAM()
        sdram.add_cost(
            PopulationSynapsesMachineVertexLead.SYNAPSE_REGIONS.synapse_params,
            max(app_vertex.get_synapse_params_size(), BYTES_PER_WORD))
        sdram.add_cost(
            PopulationSynapsesMachineVertexLead.SYNAPSE_REGIONS
            .bitfield_builder,
            max(exact_sdram_for_bit_field_builder_region(), BYTES_PER_WORD))
        return sdram

    def __proj_dependent_synapse_sdram(self, incoming_projections):
        """ Get the SDRAM used by synapse cores dependent on the projections

        :param list(~spynnaker.pyNN.models.Projection) incoming_projections:
            The projections to consider in the calculations
        :rtype: ~pacman.model.resources.MultiRegionSDRAM
        """
        app_vertex = self._governed_app_vertex
        sdram = MultiRegionSDRAM()
        sdram.add_cost(
            PopulationSynapsesMachineVertexLead.SYNAPSE_REGIONS.pop_table,
            max(MasterPopTableAsBinarySearch.get_master_population_table_size(
                    incoming_projections), BYTES_PER_WORD))
        sdram.add_cost(
            PopulationSynapsesMachineVertexLead.SYNAPSE_REGIONS
            .connection_builder,
            max(app_vertex.get_synapse_expander_size(incoming_projections),
                BYTES_PER_WORD))
        sdram.add_cost(
            PopulationSynapsesMachineVertexLead.SYNAPSE_REGIONS
            .bitfield_filter,
            max(get_estimated_sdram_for_bit_field_region(incoming_projections),
                BYTES_PER_WORD))
        sdram.add_cost(
            PopulationSynapsesMachineVertexLead.SYNAPSE_REGIONS
            .bitfield_key_map,
            max(get_estimated_sdram_for_key_region(incoming_projections),
                BYTES_PER_WORD))
        return sdram

    def __update_max_delay(self):
        # Find the maximum delay from incoming synapses
        app_vertex = self._governed_app_vertex
        max_delay_ms = 0
        for proj in app_vertex.incoming_projections:
            # pylint: disable=protected-access
            s_info = proj._synapse_information
            proj_max_delay = s_info.synapse_dynamics.get_delay_maximum(
                s_info.connector, s_info)
            max_delay_ms = max(max_delay_ms, proj_max_delay)
        max_delay_steps = math.ceil(max_delay_ms / machine_time_step_ms())
        max_delay_bits = get_n_bits(max_delay_steps)

        # Find the maximum possible delay
        n_atom_bits = get_n_bits(min(
            app_vertex.get_max_atoms_per_core(), app_vertex.n_atoms))
        n_synapse_bits = get_n_bits(
            app_vertex.neuron_impl.get_n_synapse_types())
        n_delay_bits = MAX_RING_BUFFER_BITS - (n_atom_bits + n_synapse_bits)

        # Pick the smallest between the two, so that not too many bits are used
        final_n_delay_bits = min(n_delay_bits, max_delay_bits)
        self.__max_delay = 2 ** final_n_delay_bits
        if self.__user_allow_delay_extension is None:
            self.__expect_delay_extension = max_delay_bits > final_n_delay_bits

    @overrides(AbstractSpynnakerSplitterDelay.max_support_delay)
    def max_support_delay(self):
        if self.__max_delay is None:
            self.__update_max_delay()
        return self.__max_delay

    @overrides(AbstractSpynnakerSplitterDelay.accepts_edges_from_delay_vertex)
    def accepts_edges_from_delay_vertex(self):
<<<<<<< HEAD
        if self.__allow_delay_extension is None:
            self.__get_max_delay
        return self.__allow_delay_extension

    @overrides(AbstractSplitterCommon.get_same_chip_groups)
    def get_same_chip_groups(self):
        return self.__same_chip_groups

    @overrides(AbstractSplitterCommon.get_internal_multicast_partitions)
    def get_internal_multicast_partitions(self):
        return self.__multicast_partitions

    @overrides(AbstractSplitterCommon.get_internal_sdram_partitions)
    def get_internal_sdram_partitions(self):
        return self.__sdram_partitions
=======
        if self.__user_allow_delay_extension is None:
            if self.__expect_delay_extension is None:
                self.__update_max_delay()
            if self.__expect_delay_extension:
                return True
            raise NotImplementedError(
                "This call was unexpected as it was calculated that "
                "the max needed delay was less that the max possible")
        else:
            return self.__user_allow_delay_extension
>>>>>>> 8a55f2cf
<|MERGE_RESOLUTION|>--- conflicted
+++ resolved
@@ -157,21 +157,14 @@
                 self.__user_allow_delay_extension = True
         self.__slices = None
         self.__next_synapse_index = 0
-<<<<<<< HEAD
+        # redefined by create_machine_vertices before first use so style
+        self.__neuron_vertices = None
+        self.__synapse_vertices = None
+        self.__synapse_verts_by_neuron = None
         self.__multicast_partitions = []
         self.__sdram_partitions = []
         self.__same_chip_groups = []
         self.__neuromodulators = set()
-
-        if (self.__max_delay is not None and
-                self.__allow_delay_extension is None):
-            self.__allow_delay_extension = True
-=======
-        # redefined by create_machine_vertices before first use so style
-        self.__poisson_edges = set()
-        self.__synapse_verts_by_neuron = None
-        self.__neuron_vertices = list()
->>>>>>> 8a55f2cf
 
     @overrides(AbstractSplitterCommon.set_governed_app_vertex)
     def set_governed_app_vertex(self, app_vertex):
@@ -280,30 +273,9 @@
             poisson_vertices = incoming_direct_poisson[vertex_slice]
             # remaining_poisson_vertices = list()
             added_poisson_vertices = list()
-<<<<<<< HEAD
             for poisson_vertex, _possion_edge in poisson_vertices:
                 added_poisson_vertices.append(poisson_vertex)
                 chip_counter.add_core(poisson_vertex.resources_required)
-=======
-            for poisson_vertex, poisson_edge in poisson_vertices:
-                if max_crs <= 0:
-                    remaining_poisson_vertices.append(poisson_vertex)
-                    self.__add_poisson_multicast(
-                        poisson_vertex, synapse_vertices, machine_graph,
-                        poisson_edge)
-                else:
-                    all_resources.append(
-                        (poisson_vertex.resources_required, []))
-                    added_poisson_vertices.append(poisson_vertex)
-                    max_crs -= 1
-
-            if remaining_poisson_vertices:
-                # pylint: disable=logging-too-many-args
-                logger.warning(
-                    "Vertex {} is using multicast for {} one-to-one Poisson"
-                    " sources as not enough cores exist to put them on the"
-                    " same chip", label, len(remaining_poisson_vertices))
->>>>>>> 8a55f2cf
 
             # Create an SDRAM edge partition
             source_vertices = added_poisson_vertices + synapse_vertices
@@ -616,18 +588,14 @@
         self.__synapse_vertices = None
         self.__synapse_verts_by_neuron = None
         self.__max_delay = self.__user_max_delay
-<<<<<<< HEAD
-        self.__allow_delay_extension = self.__user_allow_delay_extension
-        self.__multicast_partitions = []
-        self.__sdram_partitions = []
-        self.__same_chip_groups = []
-=======
         if self.__user_max_delay is None:
             # to be calcutaed by __update_max_delay
             self.__expect_delay_extension = None
         else:
             self.__expect_delay_extension = True
->>>>>>> 8a55f2cf
+        self.__multicast_partitions = []
+        self.__sdram_partitions = []
+        self.__same_chip_groups = []
 
     @property
     def n_synapse_vertices(self):
@@ -846,23 +814,6 @@
 
     @overrides(AbstractSpynnakerSplitterDelay.accepts_edges_from_delay_vertex)
     def accepts_edges_from_delay_vertex(self):
-<<<<<<< HEAD
-        if self.__allow_delay_extension is None:
-            self.__get_max_delay
-        return self.__allow_delay_extension
-
-    @overrides(AbstractSplitterCommon.get_same_chip_groups)
-    def get_same_chip_groups(self):
-        return self.__same_chip_groups
-
-    @overrides(AbstractSplitterCommon.get_internal_multicast_partitions)
-    def get_internal_multicast_partitions(self):
-        return self.__multicast_partitions
-
-    @overrides(AbstractSplitterCommon.get_internal_sdram_partitions)
-    def get_internal_sdram_partitions(self):
-        return self.__sdram_partitions
-=======
         if self.__user_allow_delay_extension is None:
             if self.__expect_delay_extension is None:
                 self.__update_max_delay()
@@ -873,4 +824,15 @@
                 "the max needed delay was less that the max possible")
         else:
             return self.__user_allow_delay_extension
->>>>>>> 8a55f2cf
+
+    @overrides(AbstractSplitterCommon.get_same_chip_groups)
+    def get_same_chip_groups(self):
+        return self.__same_chip_groups
+
+    @overrides(AbstractSplitterCommon.get_internal_multicast_partitions)
+    def get_internal_multicast_partitions(self):
+        return self.__multicast_partitions
+
+    @overrides(AbstractSplitterCommon.get_internal_sdram_partitions)
+    def get_internal_sdram_partitions(self):
+        return self.__sdram_partitions