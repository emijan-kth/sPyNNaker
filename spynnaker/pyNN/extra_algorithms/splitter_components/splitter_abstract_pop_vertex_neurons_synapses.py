# Copyright (c) 2020-2022 The University of Manchester
#
# This program is free software: you can redistribute it and/or modify
# it under the terms of the GNU General Public License as published by
# the Free Software Foundation, either version 3 of the License, or
# (at your option) any later version.
#
# This program is distributed in the hope that it will be useful,
# but WITHOUT ANY WARRANTY; without even the implied warranty of
# MERCHANTABILITY or FITNESS FOR A PARTICULAR PURPOSE.  See the
# GNU General Public License for more details.
#
# You should have received a copy of the GNU General Public License
# along with this program.  If not, see <http://www.gnu.org/licenses/>.
import math
import logging
from collections import defaultdict
from spinn_utilities.overrides import overrides
from spinn_utilities.log import FormatAdapter
from pacman.exceptions import PacmanConfigurationException
from pacman.model.resources import MultiRegionSDRAM
from pacman.model.partitioner_splitters.abstract_splitters import (
    AbstractSplitterCommon)
from pacman.model.graphs.machine import (
    MachineEdge, SourceSegmentedSDRAMMachinePartition, SDRAMMachineEdge,
    MulticastEdgePartition)
from pacman.utilities.utility_calls import get_n_bits_for_fields
from pacman.utilities.algorithm_utilities.partition_algorithm_utilities \
    import get_multidimensional_slices
from spynnaker.pyNN.models.neuron import (
    PopulationNeuronsMachineVertex, PopulationSynapsesMachineVertexLead,
    PopulationSynapsesMachineVertexShared, NeuronProvenance, SynapseProvenance,
    AbstractPopulationVertex, SpikeProcessingFastProvenance)
from spynnaker.pyNN.models.neuron.population_neurons_machine_vertex import (
    SDRAM_PARAMS_SIZE as NEURONS_SDRAM_PARAMS_SIZE, NeuronMainProvenance)
from data_specification.reference_context import ReferenceContext
from spynnaker.pyNN.models.neuron.synapse_dynamics import (
    SynapseDynamicsStatic, AbstractSynapseDynamicsStructural)
from spinn_front_end_common.utilities.constants import BYTES_PER_WORD
from spynnaker.pyNN.data import SpynnakerDataView
from spynnaker.pyNN.models.utility_models.delays import DelayExtensionVertex
from spinn_utilities.ordered_set import OrderedSet
from spynnaker.pyNN.models.neuron.synaptic_matrices import SynapticMatrices
from spynnaker.pyNN.models.neuron.neuron_data import NeuronData
from spynnaker.pyNN.models.neuron.population_synapses_machine_vertex_common \
    import (SDRAM_PARAMS_SIZE as SYNAPSES_SDRAM_PARAMS_SIZE, KEY_CONFIG_SIZE,
            SynapseRegions)
from spynnaker.pyNN.utilities.constants import (
    SYNAPSE_SDRAM_PARTITION_ID, SPIKE_PARTITION_ID)
from spynnaker.pyNN.models.spike_source import SpikeSourcePoissonVertex
from spynnaker.pyNN.models.neural_projections.connectors import (
    OneToOneConnector)
from spynnaker.pyNN.utilities.utility_calls import get_n_bits
from spynnaker.pyNN.exceptions import SynapticConfigurationException
from spynnaker.pyNN.models.neuron.master_pop_table import (
    MasterPopTableAsBinarySearch)
from spynnaker.pyNN.utilities.bit_field_utilities import (
    get_sdram_for_bit_field_region)

from .splitter_poisson_delegate import SplitterPoissonDelegate
from .abstract_spynnaker_splitter_delay import AbstractSpynnakerSplitterDelay
from .abstract_supports_one_to_one_sdram_input import (
    AbstractSupportsOneToOneSDRAMInput)

logger = FormatAdapter(logging.getLogger(__name__))

# The maximum number of bits for the ring buffer index that are likely to
# fit in DTCM (14-bits = 16,384 16-bit ring buffer entries = 32Kb DTCM
MAX_RING_BUFFER_BITS = 14


class SplitterAbstractPopulationVertexNeuronsSynapses(
        AbstractSplitterCommon, AbstractSpynnakerSplitterDelay,
        AbstractSupportsOneToOneSDRAMInput):
    """ Splits an AbstractPopulationVertex so that there are separate neuron
        cores each being fed by one or more synapse cores.  Incoming one-to-one
        Poisson cores are also added here if they meet the criteria.
    """

    __slots__ = [
        # All the neuron cores
        "__neuron_vertices",
        # All the synapse cores
        "__synapse_vertices",
        # The synapse cores split by neuron core
        "__synapse_verts_by_neuron",
        # The number of synapse cores per neuron core
        "__n_synapse_vertices",
        # Any application Poisson sources that are handled here
        "__poisson_sources",
        # The maximum delay supported
        "__max_delay",
        # The user-set maximum delay, for reset
        "__user_max_delay",
        # Whether you expect delay extensions to be asked to be created
        "__expect_delay_extension",
        # The user-set allowing of delay extensions
        "__user_allow_delay_extension",
        # The fixed slices the vertices are divided into
        "__slices",
        # The next synapse core to use for an incoming machine edge
        "__next_synapse_index",
        # The incoming vertices cached
        "__incoming_vertices",
        # The internal multicast partitions
        "__multicast_partitions",
        # The internal SDRAM partitions
        "__sdram_partitions",
        # The same chip groups
        "__same_chip_groups",
        # The application vertex sources that are neuromodulators
        "__neuromodulators"
        ]

    INVALID_POP_ERROR_MESSAGE = (
        "The vertex {} cannot be supported by the "
        "SplitterAbstractPopVertexNeuronsSynapses as"
        " the only vertex supported by this splitter is a "
        "AbstractPopulationVertex. Please use the correct splitter for "
        "your vertex and try again.")

    def __init__(self, n_synapse_vertices=1,
                 max_delay=None,
                 allow_delay_extension=None):
        """

        :param int n_synapse_vertices:
            The number of synapse cores per neuron core
        :param max_delay:
            The maximum delay supported by each synapse core; by default this
            is computed based on the number of atoms per core, the number of
            synapse types, and the space available for delays on the core
        :type max_delay: int or None
        :param allow_delay_extension:
            Whether delay extensions are allowed in the network. If max_delay
            is provided, this will default to True.  If max_delay is not
            provided, and this is given as None, it will be computed based on
            whether delay extensions should be needed.
        :type allow_delay_extension: bool or None
        """
        super(SplitterAbstractPopulationVertexNeuronsSynapses, self).__init__()
        AbstractSpynnakerSplitterDelay.__init__(self)
        self.__n_synapse_vertices = n_synapse_vertices
        self.__max_delay = max_delay
        self.__user_max_delay = max_delay
        self.__user_allow_delay_extension = allow_delay_extension
        if max_delay is None:
            # to be calcutaed by __update_max_delay
            self.__expect_delay_extension = None
        else:
            # The user may ask for the delay even if then told no
            self.__expect_delay_extension = True
            if allow_delay_extension is None:
                self.__user_allow_delay_extension = True
        self.__slices = None
        self.__next_synapse_index = 0
        # redefined by create_machine_vertices before first use so style
        self.__neuron_vertices = None
        self.__synapse_vertices = None
        self.__synapse_verts_by_neuron = None
        self.__multicast_partitions = []
        self.__sdram_partitions = []
        self.__same_chip_groups = []
        self.__neuromodulators = set()
        self.__incoming_vertices = []
        self.__poisson_sources = []

    @overrides(AbstractSplitterCommon.set_governed_app_vertex)
    def set_governed_app_vertex(self, app_vertex):
        AbstractSplitterCommon.set_governed_app_vertex(self, app_vertex)
        if not isinstance(app_vertex, AbstractPopulationVertex):
            raise PacmanConfigurationException(
                self.INVALID_POP_ERROR_MESSAGE.format(app_vertex))

    @overrides(AbstractSplitterCommon.create_machine_vertices)
    def create_machine_vertices(self, chip_counter):
        app_vertex = self._governed_app_vertex
        label = app_vertex.label

        # Structural plasticity can only be run on a single synapse core
        if (isinstance(app_vertex.synapse_dynamics,
                       AbstractSynapseDynamicsStructural) and
                self.__n_synapse_vertices != 1):
            raise SynapticConfigurationException(
                "The current implementation of structural plasticity can only"
                " be run on a single synapse core.  Please ensure the number"
                " of synapse cores is set to 1")

        # Do some checks to make sure everything is likely to fit
        n_atom_bits = self.__n_atom_bits()
        n_synapse_types = app_vertex.neuron_impl.get_n_synapse_types()
        if (n_atom_bits + get_n_bits(n_synapse_types) +
                get_n_bits(self.max_support_delay())) > MAX_RING_BUFFER_BITS:
            raise SynapticConfigurationException(
                "The combination of the number of neurons per core ({}), "
                "the number of synapse types ({}), and the maximum delay per "
                "core ({}) will require too much DTCM.  Please reduce one or "
                "more of these values.".format(
                    n_atom_bits, n_synapse_types, self.max_support_delay()))

        self.__neuron_vertices = list()
        self.__synapse_vertices = list()
        self.__synapse_verts_by_neuron = defaultdict(list)

        incoming_direct_poisson = self.__handle_poisson_sources(label)

        atoms_per_core = min(
            app_vertex.get_max_atoms_per_core(), app_vertex.n_atoms)

        # Work out the ring buffer shifts based on all incoming things
        rb_shifts = app_vertex.get_ring_buffer_shifts()
        weight_scales = app_vertex.get_weight_scales(rb_shifts)

        # We add the SDRAM edge SDRAM to the neuron resources so it is
        # accounted for within the placement
        n_incoming = self.__n_synapse_vertices + len(self.__poisson_sources)
        edge_sdram = PopulationNeuronsMachineVertex.get_n_bytes_for_transfer(
            atoms_per_core, n_synapse_types)
        sdram_edge_sdram = edge_sdram * n_incoming

        # Get maximum resources for neurons for each split
        neuron_sdram = self.__get_neuron_sdram(
            atoms_per_core, sdram_edge_sdram)

        # Get resources for synapses
        structural_sz = max(
            app_vertex.get_structural_dynamics_size(atoms_per_core),
            BYTES_PER_WORD)
        all_syn_block_sz = max(
            app_vertex.get_synapses_size(atoms_per_core), BYTES_PER_WORD)
        shared_synapse_sdram = self.__get_shared_synapse_sdram(
            atoms_per_core, all_syn_block_sz, structural_sz)
        lead_synapse_core_sdram = self.__get_synapse_sdram(
            atoms_per_core, shared_synapse_sdram)
        shared_synapse_core_sdram = self.__get_synapse_sdram(atoms_per_core)
        synapse_regions = PopulationSynapsesMachineVertexLead.SYNAPSE_REGIONS
        synaptic_matrices = SynapticMatrices(
            app_vertex, synapse_regions, atoms_per_core, weight_scales,
            all_syn_block_sz)
        neuron_regions = PopulationNeuronsMachineVertex.NEURON_REGIONS
        neuron_data = NeuronData(neuron_regions, app_vertex)

        # Keep track of the SDRAM for each group of vertices
        total_sdram = neuron_sdram + lead_synapse_core_sdram
        for _ in range(self.__n_synapse_vertices - 1):
            total_sdram += shared_synapse_core_sdram

        for index, vertex_slice in enumerate(self.__get_fixed_slices()):

            # Create the neuron vertex for the slice
            neuron_vertex = self.__add_neuron_core(
                vertex_slice, total_sdram, label, index, rb_shifts,
<<<<<<< HEAD
                weight_scales, app_vertex.constraints, neuron_data, atoms_per_core)
=======
                weight_scales)
>>>>>>> f95d1aef
            chip_counter.add_core(total_sdram)

            # Keep track of synapse vertices for each neuron vertex and
            # resources used by each core (neuron core is added later)
            synapse_vertices = list()
            self.__synapse_verts_by_neuron[neuron_vertex] = synapse_vertices

            # Add the first vertex
            synapse_references, syn_label, feedback_partition = \
                self.__add_lead_synapse_core(
<<<<<<< HEAD
                    vertex_slice, structural_sz, lead_synapse_core_sdram,
                    label, rb_shifts, weight_scales, synapse_vertices,
                    neuron_vertex, app_vertex.constraints, atoms_per_core,
                    synaptic_matrices)
            chip_counter.add_core(lead_synapse_core_sdram)
=======
                    vertex_slice, all_syn_block_sz, structural_sz,
                    sdram, label, rb_shifts, weight_scales,
                    synapse_vertices, neuron_vertex)
            chip_counter.add_core(sdram)
>>>>>>> f95d1aef

            # Do the remaining synapse cores
            for i in range(1, self.__n_synapse_vertices):
                self.__add_shared_synapse_core(
                    syn_label, i, vertex_slice, synapse_references,
                    shared_synapse_sdram, feedback_partition,
                    synapse_vertices, neuron_vertex)
                chip_counter.add_core(shared_synapse_sdram)

            # Add resources for Poisson vertices up to core limit
            poisson_vertices = incoming_direct_poisson[vertex_slice]
            # remaining_poisson_vertices = list()
            added_poisson_vertices = list()
            for poisson_vertex, _possion_edge in poisson_vertices:
                added_poisson_vertices.append(poisson_vertex)
                chip_counter.add_core(poisson_vertex.sdram_required)

            # Create an SDRAM edge partition
            source_vertices = added_poisson_vertices + synapse_vertices
            sdram_partition = SourceSegmentedSDRAMMachinePartition(
                SYNAPSE_SDRAM_PARTITION_ID, source_vertices)
            self.__sdram_partitions.append(sdram_partition)
            neuron_vertex.set_sdram_partition(sdram_partition)

            # Add SDRAM edges for synapse vertices
            for source_vertex in source_vertices:
                edge_label = "SDRAM {}-->{}".format(
                    source_vertex.label, neuron_vertex.label)
                sdram_partition.add_edge(
                    SDRAMMachineEdge(source_vertex, neuron_vertex, edge_label))
                source_vertex.set_sdram_partition(sdram_partition)

            all_vertices = list(source_vertices)
            all_vertices.append(neuron_vertex)
            self.__same_chip_groups.append((all_vertices, total_sdram))

        self.__incoming_vertices = [
            [self.__synapse_verts_by_neuron[neuron][index]
                for neuron in self.__neuron_vertices]
            for index in range(self.__n_synapse_vertices)]

        # Find incoming neuromodulators
        for proj in app_vertex.incoming_projections:
            # pylint: disable=protected-access
            if proj._projection_edge.is_neuromodulation:
                self.__neuromodulators.add(proj._projection_edge.pre_vertex)

    def __add_neuron_core(
            self, vertex_slice, sdram, label, index, rb_shifts,
<<<<<<< HEAD
            weight_scales, constraints, neuron_data, atoms_per_core):
=======
            weight_scales):
>>>>>>> f95d1aef
        """ Add a neuron core for for a slice of neurons

        :param ~pacman.model.graphs.common.Slice vertex_slice:
            The slice of neurons to put on the core
        :param ~pacman.model.resources.MultiRegionSDRAM sdram:
        :param str label: The name to give the core
        :param int index: The index of the slice in the ordered list of slices
        :param list(int) rb_shifts:
            The computed ring-buffer shift values to use to get the weights
            back to S1615 values
        :param list(int) weight_scales:
            The scale to apply to weights to encode them in the 16-bit synapses
        :return: The neuron vertex created and the resources used
        :rtype: PopulationNeuronsMachineVertex
        """
        app_vertex = self._governed_app_vertex
        neuron_label = "{}_Neurons:{}-{}".format(
            label, vertex_slice.lo_atom, vertex_slice.hi_atom)
        neuron_vertex = PopulationNeuronsMachineVertex(
<<<<<<< HEAD
            sdram, neuron_label, constraints, app_vertex,
            vertex_slice, index, rb_shifts, weight_scales, neuron_data,
            atoms_per_core)
=======
            sdram, neuron_label, app_vertex,
            vertex_slice, index, rb_shifts, weight_scales)
>>>>>>> f95d1aef
        app_vertex.remember_machine_vertex(neuron_vertex)
        self.__neuron_vertices.append(neuron_vertex)

        return neuron_vertex

    def __add_lead_synapse_core(
<<<<<<< HEAD
            self, vertex_slice, structural_sz, lead_synapse_core_sdram, label,
            rb_shifts, weight_scales, synapse_vertices, neuron_vertex,
            constraints, atoms_per_core, synaptic_matrices):
=======
            self, vertex_slice, all_syn_block_sz, structural_sz,
            sdram, label, rb_shifts, weight_scales,
            synapse_vertices, neuron_vertex):
>>>>>>> f95d1aef
        """ Add the first synapse core for a neuron core.  This core will
            generate all the synaptic data required.

        :param ~pacman.model.graphs.common.Slice vertex_slice:
            The slice of neurons on the neuron core
        :param int lead_synapse_core_sdram:
            The SDRAM that will be used by every lead synapse core
        :param int proj_dependent_sdram:
            The SDRAM that will be used by the synapse core to handle a given
            set of projections
        :param str label: The name to give the core
        :param list(int) rb_shifts:
            The computed ring-buffer shift values to use to get the weights
            back to S1615 values
        :param list(int) weight_scales:
            The scale to apply to weights to encode them in the 16-bit synapses
        :param list(~pacman.model.graphs.machine.MachineVertex) \
                synapse_vertices:
            A list to add the core to
        :param PopulationNeuronsMachineVertex neuron_vertex:
            The neuron vertex the synapses will feed into
<<<<<<< HEAD
        :param list(~pacman.model.constraints.AbstractConstraint) constraints:
            Constraints to add
        :param int atoms_per_core: The maximum atoms per core
=======
>>>>>>> f95d1aef
        :return: References to the synapse regions that can be used by a shared
            synapse core, and the basic label for the synapse cores
        :rtype: tuple(SynapseRegions, str)
        """
        synapse_references = self.__synapse_references
        syn_label = "{}_Synapses:{}-{}".format(
            label, vertex_slice.lo_atom, vertex_slice.hi_atom)

        # Do the lead synapse core
        lead_synapse_vertex = PopulationSynapsesMachineVertexLead(
<<<<<<< HEAD
            lead_synapse_core_sdram, "{}(0)".format(syn_label), constraints,
            self._governed_app_vertex, vertex_slice, rb_shifts, weight_scales,
            structural_sz, synapse_references, atoms_per_core,
            synaptic_matrices)
=======
            sdram, "{}(0)".format(syn_label), self._governed_app_vertex,
            vertex_slice, rb_shifts, weight_scales, all_syn_block_sz,
            structural_sz, synapse_references)
>>>>>>> f95d1aef
        self._governed_app_vertex.remember_machine_vertex(lead_synapse_vertex)
        self.__synapse_vertices.append(lead_synapse_vertex)
        synapse_vertices.append(lead_synapse_vertex)

        part = self.__add_plastic_feedback(neuron_vertex, lead_synapse_vertex)

        return synapse_references, syn_label, part

    def __add_shared_synapse_core(
            self, syn_label, s_index, vertex_slice, synapse_references,
            shared_synapse_sdram, feedback_partition, synapse_vertices,
            neuron_vertex):
        """ Add a second or subsequent synapse core.  This will reference the
            synaptic data generated by the lead synapse core.

        :param str syn_label: The basic synapse core label to be extended
        :param int s_index: The index of the synapse core (0 is the lead core)
        :param ~pacman.model.graphs.common.Slice vertex_slice:
            The slice of neurons on the neuron core
        :param SynapseRegions synapse_references:
            References to the synapse regions
        :param ~pacman.model.resources.AbstractSDRAM shared_synapse_sdram:
        :param feedback_partition:
        :param list(~pacman.model.graphs.machine.MachineVertex) \
                synapse_vertices:
            A list to add the core to
        :param PopulationNeuronsMachineVertex neuron_vertex:
            The neuron vertex the synapses will feed into
        """
        app_vertex = self._governed_app_vertex
        synapse_label = "{}({})".format(syn_label, s_index)
        synapse_vertex = PopulationSynapsesMachineVertexShared(
            shared_synapse_sdram, synapse_label, app_vertex, vertex_slice,
            synapse_references)
        app_vertex.remember_machine_vertex(synapse_vertex)
        self.__synapse_vertices.append(synapse_vertex)
        synapse_vertices.append(synapse_vertex)

        if feedback_partition is not None:
            neuron_to_synapse_edge = MachineEdge(neuron_vertex, synapse_vertex)
            feedback_partition.add_edge(neuron_to_synapse_edge)
            synapse_vertex.set_neuron_vertex_and_partition_id(
                neuron_vertex, SPIKE_PARTITION_ID)

    def __add_plastic_feedback(self, neuron_vertex, synapse_vertex):
        """ Add an edge if needed from the neuron core back to the synapse core
            to allow the synapse core to process plastic synapses

        :param PopulationNeuronsMachineVertex neuron_vertex:
            The neuron vertex to start the edge at
        :param PopulationSynapsesMachineVertexCommon synapse_vertex:
            A synapse vertex to feed the spikes back to
        :rtype: MulticastEdgePartition
        """

        # If synapse dynamics is not simply static, link the neuron vertex
        # back to the synapse vertex
        app_vertex = self._governed_app_vertex
        if (app_vertex.synapse_dynamics is not None and
                not isinstance(app_vertex.synapse_dynamics,
                               SynapseDynamicsStatic)):
            if (app_vertex.self_projection is None):
                feedback_partition = MulticastEdgePartition(
                    neuron_vertex, SPIKE_PARTITION_ID)
                neuron_to_synapse_edge = MachineEdge(
                    neuron_vertex, synapse_vertex)
                feedback_partition.add_edge(neuron_to_synapse_edge)
                self.__multicast_partitions.append(feedback_partition)
                synapse_vertex.set_neuron_vertex_and_partition_id(
                    neuron_vertex, SPIKE_PARTITION_ID)
                return feedback_partition
            synapse_vertex.set_neuron_vertex_and_partition_id(
                neuron_vertex, SPIKE_PARTITION_ID)
        return None

    def __handle_poisson_sources(self, label):
        """ Go through the incoming projections and find Poisson sources with
            splitters that work with us, and one-to-one connections that will
            then work with SDRAM

        :param str label: Base label to give to the Poisson cores
        """
        self.__poisson_sources = set()
        incoming_direct_poisson = defaultdict(list)
        for proj in self._governed_app_vertex.incoming_projections:
            # pylint: disable=protected-access
            pre_vertex = proj._projection_edge.pre_vertex
            conn = proj._synapse_information.connector
            dynamics = proj._synapse_information.synapse_dynamics
            if self.is_direct_poisson_source(pre_vertex, conn, dynamics):
                # Create the direct Poisson vertices here; the splitter
                # for the Poisson will create any others as needed
                for vertex_slice in self.__get_fixed_slices():
                    sdram = pre_vertex.get_sdram_used_by_atoms(vertex_slice)
                    poisson_label = "{}_Poisson:{}-{}".format(
                        label, vertex_slice.lo_atom, vertex_slice.hi_atom)
                    poisson_m_vertex = pre_vertex.create_machine_vertex(
                        vertex_slice, sdram, label=poisson_label)
                    pre_vertex.remember_machine_vertex(poisson_m_vertex)
                    incoming_direct_poisson[vertex_slice].append(
                        (poisson_m_vertex, proj._projection_edge))

                # Keep track of sources that have been handled
                self.__poisson_sources.add(pre_vertex)
        return incoming_direct_poisson

    @staticmethod
    def is_direct_poisson_source(pre_vertex, connector, dynamics):
        """ Determine if a given Poisson source can be created by this splitter

        :param ~pacman.model.graphs.application.ApplicationVertex pre_vertex:
            The vertex sending into the Projection
        :param ~spynnaker.pyNN.models.neural_projections.connectors\
                .AbstractConnector:
            The connector in use in the Projection
        :param ~spynnaker.pyNN.models.neuron.synapse_dynamics\
                .AbstractSynapseDynamics:
            The synapse dynamics in use in the Projection
        :rtype: bool
        """
        return (isinstance(pre_vertex, SpikeSourcePoissonVertex) and
                isinstance(pre_vertex.splitter, SplitterPoissonDelegate) and
                len(pre_vertex.outgoing_projections) == 1 and
                isinstance(connector, OneToOneConnector) and
                isinstance(dynamics, SynapseDynamicsStatic))

    def __get_fixed_slices(self):
        """ Get a list of fixed slices from the Application vertex

        :rtype: list(~pacman.model.graphs.common.Slice)
        """
        if self.__slices is not None:
            return self.__slices
        self.__slices = get_multidimensional_slices(self._governed_app_vertex)
        return self.__slices

    @overrides(AbstractSplitterCommon.get_in_coming_slices)
    def get_in_coming_slices(self):
        return self.__get_fixed_slices()

    @overrides(AbstractSplitterCommon.get_out_going_slices)
    def get_out_going_slices(self):
        return self.__get_fixed_slices()

    @overrides(AbstractSplitterCommon.get_out_going_vertices)
    def get_out_going_vertices(self, partition_id):
        return self.__neuron_vertices

    @overrides(AbstractSplitterCommon.get_in_coming_vertices)
    def get_in_coming_vertices(self, partition_id):
        return self.__synapse_vertices

    @overrides(AbstractSplitterCommon.get_source_specific_in_coming_vertices)
    def get_source_specific_in_coming_vertices(
            self, source_vertex, partition_id):
        # If delayed get the real pre-vertex
        if isinstance(source_vertex, DelayExtensionVertex):
            pre_vertex = source_vertex.source_vertex
        else:
            pre_vertex = source_vertex

        # Filter out edges from Poisson sources being done using SDRAM
        if pre_vertex in self.__poisson_sources:
            return []

        # If the incoming edge targets the reward or punishment receptors
        # then it needs to be treated differently
        if pre_vertex in self.__neuromodulators:
            # In this instance, choose to send to all synapse vertices
            return [(v, [source_vertex])
                    for s in self.__incoming_vertices for v in s]

        # Get the set of connected sources overall using the real pre-vertex
        targets = defaultdict(OrderedSet)
        for proj in self.governed_app_vertex.get_incoming_projections_from(
                pre_vertex):
            # pylint: disable=protected-access
            s_info = proj._synapse_information
            # Use the original source vertex here to ensure the actual machine
            # vertices of the source vertex make it in
            for (tgt, srcs) in s_info.synapse_dynamics.get_connected_vertices(
                    s_info, source_vertex, self.governed_app_vertex):
                targets[tgt].update(srcs)

        # Split the incoming machine vertices so that they are in ~power of 2
        # groups, using the original source vertex to get the right machine
        # vertices
        sources = source_vertex.splitter.get_out_going_vertices(partition_id)
        n_sources = len(sources)
        sources_per_vertex = max(1, int(2 ** math.ceil(math.log2(
            n_sources / self.__n_synapse_vertices))))

        # Start on a different index each time to "even things out"
        index = self.__next_synapse_index
        self.__next_synapse_index = (
            (self.__next_synapse_index + 1) % self.__n_synapse_vertices)
        result = list()
        for start in range(0, n_sources, sources_per_vertex):
            end = min(start + sources_per_vertex, n_sources)
            source_range = sources[start:end]
            for s_vertex in self.__incoming_vertices[index]:
                targets_filtered = targets[s_vertex]
                filtered = [s for s in source_range
                            if (s in targets_filtered or
                                s.app_vertex in targets_filtered)]
                result.append((s_vertex, filtered))
            index = (index + 1) % self.__n_synapse_vertices

        return result

    @overrides(AbstractSplitterCommon.machine_vertices_for_recording)
    def machine_vertices_for_recording(self, variable_to_record):
        if self._governed_app_vertex.neuron_recorder.is_recordable(
                variable_to_record):
            return self.__neuron_vertices
        return self.__synapse_vertices

    @overrides(AbstractSplitterCommon.reset_called)
    def reset_called(self):
        self.__neuron_vertices = None
        self.__synapse_vertices = None
        self.__synapse_verts_by_neuron = None
        self.__max_delay = self.__user_max_delay
        if self.__user_max_delay is None:
            # to be calcutaed by __update_max_delay
            self.__expect_delay_extension = None
        else:
            self.__expect_delay_extension = True
        self.__multicast_partitions = []
        self.__sdram_partitions = []
        self.__same_chip_groups = []

    @property
    def n_synapse_vertices(self):
        """ Return the number of synapse vertices per neuron vertex

        :rtype: int
        """
        return self.__n_synapse_vertices

    @property
    def __synapse_references(self):
        """ Get reference identifiers for the shared synapse regions

        :rtype: SynapseRegions
        """
        references = [
            ReferenceContext.next()
            for _ in range(
                len(PopulationSynapsesMachineVertexLead.SYNAPSE_REGIONS))]
        return SynapseRegions(*references)

    def __get_neuron_sdram(self, n_atoms, sdram_edge_sdram):
        """  Gets the resources of the neurons of a slice of atoms from a given
             app vertex.

        :param ~pacman.model.graphs.common.Slice vertex_slice: the slice
        :rtype: ~pacman.model.resources.MultiRegionSDRAM
        """
        app_vertex = self._governed_app_vertex
        n_record = len(app_vertex.neuron_recordables)
        variable_sdram = app_vertex.get_max_neuron_variable_sdram(n_atoms)
        sdram = MultiRegionSDRAM()
        sdram.merge(app_vertex.get_common_constant_sdram(
            n_record, NeuronProvenance.N_ITEMS + NeuronMainProvenance.N_ITEMS,
            PopulationNeuronsMachineVertex.COMMON_REGIONS))
        sdram.merge(app_vertex.get_neuron_constant_sdram(
            n_atoms, PopulationNeuronsMachineVertex.NEURON_REGIONS))
        sdram.add_cost(
            PopulationNeuronsMachineVertex.REGIONS.SDRAM_EDGE_PARAMS.value,
            NEURONS_SDRAM_PARAMS_SIZE)
        sdram.nest(
            len(PopulationNeuronsMachineVertex.REGIONS), variable_sdram)
        sdram.add_cost(
            len(PopulationNeuronsMachineVertex.REGIONS) + 1, sdram_edge_sdram)

        # return the total resources.
        return sdram

    def __shared_synapse_sdram(
            self, independent_synapse_sdram, proj_dependent_sdram,
            all_syn_block_sz, structural_sz, dynamics_sz):
        """ Get the SDRAM shared between synapse cores

        :rtype: ~pacman.model.resources.MultiRegionSDRAM
        """
        regions = PopulationSynapsesMachineVertexLead.SYNAPSE_REGIONS
        sdram = MultiRegionSDRAM()
        sdram.merge(independent_synapse_sdram)
        sdram.merge(proj_dependent_sdram)
        sdram.add_cost(regions.synaptic_matrix, all_syn_block_sz)
        sdram.add_cost(regions.structural_dynamics, structural_sz)
        sdram.add_cost(regions.synapse_dynamics, dynamics_sz)
        return sdram

    def __get_shared_synapse_sdram(
            self, n_atoms, all_syn_block_sz, structural_sz):
        app_vertex = self._governed_app_vertex
        independent_synapse_sdram = self.__independent_synapse_sdram()
        proj_dependent_sdram = self.__proj_dependent_synapse_sdram(
            app_vertex.incoming_projections)
        dynamics_sz = self._governed_app_vertex.get_synapse_dynamics_size(
            n_atoms)
        dynamics_sz = max(dynamics_sz, BYTES_PER_WORD)
        return self.__shared_synapse_sdram(
            independent_synapse_sdram, proj_dependent_sdram,
            all_syn_block_sz, structural_sz, dynamics_sz)

    def __get_synapse_sdram(self, n_atoms, shared_sdram=None):
        """  Get the resources of the synapses of a slice of atoms from a
             given app vertex.

        :param ~pacman.model.graphs.common.Slice vertex_slice: the slice
        :param ~pacman.model.resources.MultiRegionSDRAM shared_sdram:
            The SDRAM shared between cores, if this is to be included
        :rtype: ~pacman.model.resources.MultiRegionSDRAM
        """
        app_vertex = self._governed_app_vertex
        n_record = len(app_vertex.synapse_recordables)
        variable_sdram = app_vertex.get_max_synapse_variable_sdram(
            n_atoms)
        sdram = MultiRegionSDRAM()
        sdram.merge(app_vertex.get_common_constant_sdram(
            n_record,
            SynapseProvenance.N_ITEMS + SpikeProcessingFastProvenance.N_ITEMS,
            PopulationSynapsesMachineVertexLead.COMMON_REGIONS))

        sdram.add_cost(
            PopulationSynapsesMachineVertexLead.REGIONS
            .SDRAM_EDGE_PARAMS.value, SYNAPSES_SDRAM_PARAMS_SIZE)
        sdram.add_cost(
            PopulationSynapsesMachineVertexLead.REGIONS.KEY_REGION.value,
            KEY_CONFIG_SIZE)
        sdram.nest(
            len(PopulationSynapsesMachineVertexLead.REGIONS) + 1,
            variable_sdram)
        if shared_sdram is not None:
            sdram.merge(shared_sdram)

        # return the total resources.
        return sdram

    def __independent_synapse_sdram(self):
        """ Get the SDRAM used by all synapse cores independent of projections

        :rtype: ~pacman.model.resources.MultiRegionSDRAM
        """
        regions = PopulationSynapsesMachineVertexLead.SYNAPSE_REGIONS
        app_vertex = self._governed_app_vertex
        sdram = MultiRegionSDRAM()
        sdram.add_cost(
            regions.synapse_params,
            max(app_vertex.get_synapse_params_size(), BYTES_PER_WORD))
        return sdram

    def __proj_dependent_synapse_sdram(self, incoming_projections):
        """ Get the SDRAM used by synapse cores dependent on the projections

        :param list(~spynnaker.pyNN.models.Projection) incoming_projections:
            The projections to consider in the calculations
        :rtype: ~pacman.model.resources.MultiRegionSDRAM
        """
        app_vertex = self._governed_app_vertex
        regions = PopulationSynapsesMachineVertexLead.SYNAPSE_REGIONS
        sdram = MultiRegionSDRAM()
        sdram.add_cost(
            regions.pop_table,
            max(MasterPopTableAsBinarySearch.get_master_population_table_size(
                    incoming_projections), BYTES_PER_WORD))
        sdram.add_cost(
            regions.connection_builder,
            max(app_vertex.get_synapse_expander_size(),
                BYTES_PER_WORD))
        sdram.add_cost(
            regions.bitfield_filter,
            max(get_sdram_for_bit_field_region(incoming_projections),
                BYTES_PER_WORD))
        return sdram

    def __update_max_delay(self):
        # Find the maximum delay from incoming synapses
        app_vertex = self._governed_app_vertex
        max_delay_ms = 0
        for proj in app_vertex.incoming_projections:
            # pylint: disable=protected-access
            s_info = proj._synapse_information
            proj_max_delay = s_info.synapse_dynamics.get_delay_maximum(
                s_info.connector, s_info)
            max_delay_ms = max(max_delay_ms, proj_max_delay)
        max_delay_steps = math.ceil(
            max_delay_ms / SpynnakerDataView.get_simulation_time_step_ms())
        max_delay_bits = get_n_bits(max_delay_steps)

        # Find the maximum possible delay
        n_atom_bits = self.__n_atom_bits()
        n_synapse_bits = get_n_bits(
            app_vertex.neuron_impl.get_n_synapse_types())
        n_delay_bits = MAX_RING_BUFFER_BITS - (n_atom_bits + n_synapse_bits)

        # Pick the smallest between the two, so that not too many bits are used
        final_n_delay_bits = min(n_delay_bits, max_delay_bits)
        self.__max_delay = 2 ** final_n_delay_bits
        if self.__user_allow_delay_extension is None:
            self.__expect_delay_extension = max_delay_bits > final_n_delay_bits

    def __n_atom_bits(self):
        app_vertex = self._governed_app_vertex
        field_sizes = [
            min(max_atoms, n) for max_atoms, n in zip(
                app_vertex.get_max_atoms_per_dimension_per_core(),
                app_vertex.atoms_shape)]
        return get_n_bits_for_fields(field_sizes)

    @overrides(AbstractSpynnakerSplitterDelay.max_support_delay)
    def max_support_delay(self):
        if self.__max_delay is None:
            self.__update_max_delay()
        return self.__max_delay

    @overrides(AbstractSpynnakerSplitterDelay.accepts_edges_from_delay_vertex)
    def accepts_edges_from_delay_vertex(self):
        if self.__user_allow_delay_extension is None:
            if self.__expect_delay_extension is None:
                self.__update_max_delay()
            if self.__expect_delay_extension:
                return True
            raise NotImplementedError(
                "This call was unexpected as it was calculated that "
                "the max needed delay was less that the max possible")
        else:
            return self.__user_allow_delay_extension

    @overrides(AbstractSplitterCommon.get_same_chip_groups)
    def get_same_chip_groups(self):
        return self.__same_chip_groups

    @overrides(AbstractSplitterCommon.get_internal_multicast_partitions)
    def get_internal_multicast_partitions(self):
        return self.__multicast_partitions

    @overrides(AbstractSplitterCommon.get_internal_sdram_partitions)
    def get_internal_sdram_partitions(self):
        return self.__sdram_partitions<|MERGE_RESOLUTION|>--- conflicted
+++ resolved
@@ -250,11 +250,7 @@
             # Create the neuron vertex for the slice
             neuron_vertex = self.__add_neuron_core(
                 vertex_slice, total_sdram, label, index, rb_shifts,
-<<<<<<< HEAD
-                weight_scales, app_vertex.constraints, neuron_data, atoms_per_core)
-=======
-                weight_scales)
->>>>>>> f95d1aef
+                weight_scales, neuron_data, atoms_per_core)
             chip_counter.add_core(total_sdram)
 
             # Keep track of synapse vertices for each neuron vertex and
@@ -265,18 +261,11 @@
             # Add the first vertex
             synapse_references, syn_label, feedback_partition = \
                 self.__add_lead_synapse_core(
-<<<<<<< HEAD
                     vertex_slice, structural_sz, lead_synapse_core_sdram,
                     label, rb_shifts, weight_scales, synapse_vertices,
-                    neuron_vertex, app_vertex.constraints, atoms_per_core,
+                    neuron_vertex, atoms_per_core,
                     synaptic_matrices)
             chip_counter.add_core(lead_synapse_core_sdram)
-=======
-                    vertex_slice, all_syn_block_sz, structural_sz,
-                    sdram, label, rb_shifts, weight_scales,
-                    synapse_vertices, neuron_vertex)
-            chip_counter.add_core(sdram)
->>>>>>> f95d1aef
 
             # Do the remaining synapse cores
             for i in range(1, self.__n_synapse_vertices):
@@ -326,11 +315,7 @@
 
     def __add_neuron_core(
             self, vertex_slice, sdram, label, index, rb_shifts,
-<<<<<<< HEAD
-            weight_scales, constraints, neuron_data, atoms_per_core):
-=======
-            weight_scales):
->>>>>>> f95d1aef
+            weight_scales, neuron_data, atoms_per_core):
         """ Add a neuron core for for a slice of neurons
 
         :param ~pacman.model.graphs.common.Slice vertex_slice:
@@ -350,29 +335,18 @@
         neuron_label = "{}_Neurons:{}-{}".format(
             label, vertex_slice.lo_atom, vertex_slice.hi_atom)
         neuron_vertex = PopulationNeuronsMachineVertex(
-<<<<<<< HEAD
-            sdram, neuron_label, constraints, app_vertex,
+            sdram, neuron_label, app_vertex,
             vertex_slice, index, rb_shifts, weight_scales, neuron_data,
             atoms_per_core)
-=======
-            sdram, neuron_label, app_vertex,
-            vertex_slice, index, rb_shifts, weight_scales)
->>>>>>> f95d1aef
         app_vertex.remember_machine_vertex(neuron_vertex)
         self.__neuron_vertices.append(neuron_vertex)
 
         return neuron_vertex
 
     def __add_lead_synapse_core(
-<<<<<<< HEAD
             self, vertex_slice, structural_sz, lead_synapse_core_sdram, label,
             rb_shifts, weight_scales, synapse_vertices, neuron_vertex,
-            constraints, atoms_per_core, synaptic_matrices):
-=======
-            self, vertex_slice, all_syn_block_sz, structural_sz,
-            sdram, label, rb_shifts, weight_scales,
-            synapse_vertices, neuron_vertex):
->>>>>>> f95d1aef
+            atoms_per_core, synaptic_matrices):
         """ Add the first synapse core for a neuron core.  This core will
             generate all the synaptic data required.
 
@@ -394,12 +368,7 @@
             A list to add the core to
         :param PopulationNeuronsMachineVertex neuron_vertex:
             The neuron vertex the synapses will feed into
-<<<<<<< HEAD
-        :param list(~pacman.model.constraints.AbstractConstraint) constraints:
-            Constraints to add
         :param int atoms_per_core: The maximum atoms per core
-=======
->>>>>>> f95d1aef
         :return: References to the synapse regions that can be used by a shared
             synapse core, and the basic label for the synapse cores
         :rtype: tuple(SynapseRegions, str)
@@ -410,16 +379,10 @@
 
         # Do the lead synapse core
         lead_synapse_vertex = PopulationSynapsesMachineVertexLead(
-<<<<<<< HEAD
-            lead_synapse_core_sdram, "{}(0)".format(syn_label), constraints,
+            lead_synapse_core_sdram, "{}(0)".format(syn_label),
             self._governed_app_vertex, vertex_slice, rb_shifts, weight_scales,
             structural_sz, synapse_references, atoms_per_core,
             synaptic_matrices)
-=======
-            sdram, "{}(0)".format(syn_label), self._governed_app_vertex,
-            vertex_slice, rb_shifts, weight_scales, all_syn_block_sz,
-            structural_sz, synapse_references)
->>>>>>> f95d1aef
         self._governed_app_vertex.remember_machine_vertex(lead_synapse_vertex)
         self.__synapse_vertices.append(lead_synapse_vertex)
         synapse_vertices.append(lead_synapse_vertex)
