# Copyright (c) 2020-2021 The University of Manchester
#
# This program is free software: you can redistribute it and/or modify
# it under the terms of the GNU General Public License as published by
# the Free Software Foundation, either version 3 of the License, or
# (at your option) any later version.
#
# This program is distributed in the hope that it will be useful,
# but WITHOUT ANY WARRANTY; without even the implied warranty of
# MERCHANTABILITY or FITNESS FOR A PARTICULAR PURPOSE.  See the
# GNU General Public License for more details.
#
# You should have received a copy of the GNU General Public License
# along with this program.  If not, see <http://www.gnu.org/licenses/>.
from pacman.exceptions import (
    PacmanConfigurationException, PacmanInvalidParameterException)
from pacman.model.constraints.partitioner_constraints import (
    AbstractPartitionerConstraint)
from pacman.model.partitioner_splitters.abstract_splitters import (
    AbstractSplitterCommon)
from pacman.model.resources import ConstantSDRAM
from pacman.utilities import utility_calls
from pacman.utilities.algorithm_utilities.\
    partition_algorithm_utilities import (
        get_remaining_constraints)
from spinn_front_end_common.utilities.constants import (
    SYSTEM_BYTES_REQUIREMENT, BYTES_PER_WORD)
from spinn_utilities.overrides import overrides
from spynnaker.pyNN.models.utility_models.delays import (
    DelayExtensionVertex, DelayExtensionMachineVertex)


class SplitterDelayVertexSlice(AbstractSplitterCommon):
    """ handles the splitting of the DelayExtensionVertex via slice logic.
    """

    __slots__ = [
        "_machine_vertex_by_slice"]

    _EXPANDER_BASE_PARAMS_SIZE = 3 * BYTES_PER_WORD

    SPLITTER_NAME = "SplitterDelayVertexSlice"

    INVALID_POP_ERROR_MESSAGE = (
        "The vertex {} cannot be supported by the "
        "SplitterDelayVertexSlice as"
        " the only vertex supported by this splitter is a "
        "DelayExtensionVertex. Please use the correct splitter for "
        "your vertex and try again.")

    NEED_EXACT_ERROR_MESSAGE = (
        "DelayExtensionsSplitters need exact incoming slices. Please fix "
        "and try again")

    DELAY_RECORDING_ERROR = (
        "The delay extensions does not record any variables. Therefore "
        "asking for them is deemed an error.")

    def __init__(self):
        """ splitter for delay extensions

        """
        super().__init__(self.SPLITTER_NAME)
        self._machine_vertex_by_slice = dict()

    @overrides(AbstractSplitterCommon.get_out_going_vertices)
    def get_out_going_vertices(self, partition_id):
        return list(self._governed_app_vertex.machine_vertices)

    @overrides(AbstractSplitterCommon.get_in_coming_vertices)
    def get_in_coming_vertices(self, partition_id):
        return list(self._governed_app_vertex.machine_vertices)

    @overrides(AbstractSplitterCommon.get_source_specific_in_coming_vertices)
    def get_source_specific_in_coming_vertices(
            self, source_vertex, partition_id):
        # Only connect to the source that matches the slice
        return [
            (self._machine_vertex_by_slice[m_vertex.vertex_slice], [m_vertex])
            for m_vertex in source_vertex.splitter.get_out_going_vertices(
                partition_id)]

    def create_machine_vertices(self, chip_counter):
        # pylint: disable=arguments-differ
        source_app_vertex = self._governed_app_vertex.source_vertex
        slices = source_app_vertex.splitter.get_out_going_slices()
        constraints = get_remaining_constraints(self._governed_app_vertex)

        # create vertices correctly
        for vertex_slice in slices:
            vertex = self.create_machine_vertex(
                source_app_vertex, vertex_slice, constraints)
            self._governed_app_vertex.remember_machine_vertex(vertex)
            chip_counter.add_core(vertex.sdram_required)

    @overrides(AbstractSplitterCommon.get_in_coming_slices)
    def get_in_coming_slices(self):
        other_splitter = self._governed_app_vertex.source_vertex.splitter
        return other_splitter.get_in_coming_slices()

    @overrides(AbstractSplitterCommon.get_out_going_slices)
    def get_out_going_slices(self):
        other_splitter = self._governed_app_vertex.source_vertex.splitter
        return other_splitter.get_out_going_slices()

    @overrides(AbstractSplitterCommon.set_governed_app_vertex)
    def set_governed_app_vertex(self, app_vertex):
        super().set_governed_app_vertex(app_vertex)
        if not isinstance(app_vertex, DelayExtensionVertex):
            raise PacmanConfigurationException(
                self.INVALID_POP_ERROR_MESSAGE.format(app_vertex))

    def create_machine_vertex(
            self, source_app_vertex, vertex_slice, remaining_constraints):
        """ creates a delay extension machine vertex and adds to the tracker.

        :param MachineVertex source_vertex: The source of the delay
        :param remaining_constraints: none partitioner constraints.
        :type remaining_constraints:
            iterable(~pacman.model.constraints.AbstractConstraint)
        :return: machine vertex
        :rtype: DelayExtensionMachineVertex
        """
        label = f"Delay extension for {source_app_vertex}"
        sdram = self.get_sdram_used_by_atoms(vertex_slice)

        machine_vertex = DelayExtensionMachineVertex(
            sdram, label, vertex_slice, remaining_constraints,
            self._governed_app_vertex)

        self._machine_vertex_by_slice[vertex_slice] = machine_vertex
        return machine_vertex

<<<<<<< HEAD
    def get_resources_used_by_atoms(self, vertex_slice):
        """ ger res for a APV

        :param vertex_slice: the slice
        :rtype: ResourceContainer
        """
        constant_sdram = self.constant_sdram()

        # set resources required from this object
        container = ResourceContainer(
            sdram=constant_sdram,
            dtcm=self.dtcm_cost(vertex_slice),
            cpu_cycles=self.cpu_cost(vertex_slice))

        # return the total resources.
        return container

    def constant_sdram(self):
=======
    def get_sdram_used_by_atoms(self, vertex_slice):
>>>>>>> 446a6486
        """ returns the sdram used by the delay extension

        :param ApplicationGraph graph: app graph
        :param Slice vertex_slice: The slice to get the size of
        :rtype: ConstantSDRAM
        """
        return ConstantSDRAM(
            SYSTEM_BYTES_REQUIREMENT +
            self._governed_app_vertex.delay_params_size() +
            self._governed_app_vertex.tdma_sdram_size_in_bytes +
            DelayExtensionMachineVertex.get_provenance_data_size(
                DelayExtensionMachineVertex.N_EXTRA_PROVENANCE_DATA_ENTRIES))

<<<<<<< HEAD
    def dtcm_cost(self, vertex_slice):
        """ returns the dtcm used by the delay extension slice.

        :param Slice vertex_slice: vertex slice
        :rtype: DTCMResource
        """
        return DTCMResource(
            self.WORDS_PER_ATOM * BYTES_PER_WORD * vertex_slice.n_atoms)

    def cpu_cost(self, vertex_slice):
        """ returns the cpu cost of the delay extension for a slice of atoms

        :param Slice vertex_slice: slice of atoms
        :rtype: CPUCyclesPerTickResource
        """
        return CPUCyclesPerTickResource(
            self.ESTIMATED_CPU_CYCLES * vertex_slice.n_atoms)
=======
    def _get_size_of_generator_information(self):
        """ Get the size of the generator data

        :rtype: int
        """
        gen_on_machine = False
        size = 0
        for out_edge in self._governed_app_vertex.outgoing_edges:
            for synapse_info in out_edge.synapse_information:

                # Get the number of likely vertices
                max_atoms = out_edge.post_vertex.get_max_atoms_per_core()
                if out_edge.post_vertex.n_atoms < max_atoms:
                    max_atoms = out_edge.post_vertex.n_atoms
                n_edge_vertices = int(math.ceil(
                    out_edge.post_vertex.n_atoms / float(max_atoms)))

                # Get the size
                gen_size = self._get_edge_generator_size(synapse_info)
                if gen_size > 0:
                    gen_on_machine = True
                    size += gen_size * n_edge_vertices
        if gen_on_machine:
            size += self._EXPANDER_BASE_PARAMS_SIZE
        return size

    @staticmethod
    def _get_edge_generator_size(synapse_info):
        """ Get the size of the generator data for a given synapse info object

        :param SynapseInformation synapse_info: the synapse info
        """
        connector = synapse_info.connector
        dynamics = synapse_info.synapse_dynamics
        connector_gen = (isinstance(
            connector, AbstractGenerateConnectorOnMachine) and
            connector.generate_on_machine(
                synapse_info.weights, synapse_info.delays))
        synapse_gen = isinstance(dynamics, AbstractGenerateOnMachine)
        if connector_gen and synapse_gen:
            return sum((
                DelayGeneratorData.BASE_SIZE,
                connector.gen_delay_params_size_in_bytes(
                    synapse_info.delays),
                connector.gen_connector_params_size_in_bytes))
        return 0
>>>>>>> 446a6486

    @overrides(AbstractSplitterCommon.check_supported_constraints)
    def check_supported_constraints(self):
        utility_calls.check_algorithm_can_support_constraints(
            constrained_vertices=[self._governed_app_vertex],
            supported_constraints=[],
            abstract_constraint_type=AbstractPartitionerConstraint)

    @overrides(AbstractSplitterCommon.machine_vertices_for_recording)
    def machine_vertices_for_recording(self, variable_to_record):
        raise PacmanInvalidParameterException(
            variable_to_record, variable_to_record, self.DELAY_RECORDING_ERROR)

    @overrides(AbstractSplitterCommon.reset_called)
    def reset_called(self):
        self._machine_vertex_by_slice = dict()

    def get_machine_vertex(self, vertex_slice):
        """ Get a delay extension machine vertex for a given vertex slice

        :param Slice vertex_slice: The slice to get the data for
        :rtype: DelayExtensionMachineVertex
        """
        return self._machine_vertex_by_slice[vertex_slice]<|MERGE_RESOLUTION|>--- conflicted
+++ resolved
@@ -131,31 +131,9 @@
         self._machine_vertex_by_slice[vertex_slice] = machine_vertex
         return machine_vertex
 
-<<<<<<< HEAD
-    def get_resources_used_by_atoms(self, vertex_slice):
-        """ ger res for a APV
-
-        :param vertex_slice: the slice
-        :rtype: ResourceContainer
-        """
-        constant_sdram = self.constant_sdram()
-
-        # set resources required from this object
-        container = ResourceContainer(
-            sdram=constant_sdram,
-            dtcm=self.dtcm_cost(vertex_slice),
-            cpu_cycles=self.cpu_cost(vertex_slice))
-
-        # return the total resources.
-        return container
-
-    def constant_sdram(self):
-=======
     def get_sdram_used_by_atoms(self, vertex_slice):
->>>>>>> 446a6486
         """ returns the sdram used by the delay extension
 
-        :param ApplicationGraph graph: app graph
         :param Slice vertex_slice: The slice to get the size of
         :rtype: ConstantSDRAM
         """
@@ -165,73 +143,6 @@
             self._governed_app_vertex.tdma_sdram_size_in_bytes +
             DelayExtensionMachineVertex.get_provenance_data_size(
                 DelayExtensionMachineVertex.N_EXTRA_PROVENANCE_DATA_ENTRIES))
-
-<<<<<<< HEAD
-    def dtcm_cost(self, vertex_slice):
-        """ returns the dtcm used by the delay extension slice.
-
-        :param Slice vertex_slice: vertex slice
-        :rtype: DTCMResource
-        """
-        return DTCMResource(
-            self.WORDS_PER_ATOM * BYTES_PER_WORD * vertex_slice.n_atoms)
-
-    def cpu_cost(self, vertex_slice):
-        """ returns the cpu cost of the delay extension for a slice of atoms
-
-        :param Slice vertex_slice: slice of atoms
-        :rtype: CPUCyclesPerTickResource
-        """
-        return CPUCyclesPerTickResource(
-            self.ESTIMATED_CPU_CYCLES * vertex_slice.n_atoms)
-=======
-    def _get_size_of_generator_information(self):
-        """ Get the size of the generator data
-
-        :rtype: int
-        """
-        gen_on_machine = False
-        size = 0
-        for out_edge in self._governed_app_vertex.outgoing_edges:
-            for synapse_info in out_edge.synapse_information:
-
-                # Get the number of likely vertices
-                max_atoms = out_edge.post_vertex.get_max_atoms_per_core()
-                if out_edge.post_vertex.n_atoms < max_atoms:
-                    max_atoms = out_edge.post_vertex.n_atoms
-                n_edge_vertices = int(math.ceil(
-                    out_edge.post_vertex.n_atoms / float(max_atoms)))
-
-                # Get the size
-                gen_size = self._get_edge_generator_size(synapse_info)
-                if gen_size > 0:
-                    gen_on_machine = True
-                    size += gen_size * n_edge_vertices
-        if gen_on_machine:
-            size += self._EXPANDER_BASE_PARAMS_SIZE
-        return size
-
-    @staticmethod
-    def _get_edge_generator_size(synapse_info):
-        """ Get the size of the generator data for a given synapse info object
-
-        :param SynapseInformation synapse_info: the synapse info
-        """
-        connector = synapse_info.connector
-        dynamics = synapse_info.synapse_dynamics
-        connector_gen = (isinstance(
-            connector, AbstractGenerateConnectorOnMachine) and
-            connector.generate_on_machine(
-                synapse_info.weights, synapse_info.delays))
-        synapse_gen = isinstance(dynamics, AbstractGenerateOnMachine)
-        if connector_gen and synapse_gen:
-            return sum((
-                DelayGeneratorData.BASE_SIZE,
-                connector.gen_delay_params_size_in_bytes(
-                    synapse_info.delays),
-                connector.gen_connector_params_size_in_bytes))
-        return 0
->>>>>>> 446a6486
 
     @overrides(AbstractSplitterCommon.check_supported_constraints)
     def check_supported_constraints(self):
