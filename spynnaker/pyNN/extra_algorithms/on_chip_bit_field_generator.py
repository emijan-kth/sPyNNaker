# Copyright (c) 2019-2020 The University of Manchester
#
# This program is free software: you can redistribute it and/or modify
# it under the terms of the GNU General Public License as published by
# the Free Software Foundation, either version 3 of the License, or
# (at your option) any later version.
#
# This program is distributed in the hope that it will be useful,
# but WITHOUT ANY WARRANTY; without even the implied warranty of
# MERCHANTABILITY or FITNESS FOR A PARTICULAR PURPOSE.  See the
# GNU General Public License for more details.
#
# You should have received a copy of the GNU General Public License
# along with this program.  If not, see <http://www.gnu.org/licenses/>.

from collections import defaultdict
import os
import struct
from spinn_utilities.progress_bar import ProgressBar
from spinnman.model import ExecutableTargets
from spinnman.model.enums import CPUState
from spinn_front_end_common.abstract_models import (
    AbstractSupportsBitFieldGeneration)
from spinn_front_end_common.utilities import system_control_logic
from spinn_front_end_common.utilities.constants import BYTES_PER_WORD
from spinn_front_end_common.utilities.utility_objs import ExecutableType

_ONE_WORD = struct.Struct("<I")
_THREE_WORDS = struct.Struct("<III")
# bits in a word
_BITS_IN_A_WORD = 32
# bit to mask a bit
_BIT_MASK = 1


def _bit_for_neuron_id(bitfield, neuron_id):
    """ Get the bit for a neuron in the bitfield.

    :param list(int) bitfield:
        the block of words which represent the bitfield
    :param int neuron_id: the neuron id to find the bit in the bitfield
    :return: the bit (``0`` or ``1``)
    :rtype: int
    """
    word_id, bit_in_word = divmod(neuron_id, _BITS_IN_A_WORD)
    return (bitfield[word_id] >> bit_in_word) & _BIT_MASK


def _percent(amount, total):
    if total == 0:
        return 0.0
    return (100.0 * amount) / float(total)


class OnChipBitFieldGenerator(object):
    """ Executes bitfield and routing table entries for atom based routing.

    :param ~pacman.model.placementsPlacements placements: placements
    :param ~pacman.model.graphs.application.ApplicationGraph app_graph:
        the app graph
    :param executable_finder: the executable finder
    :type executable_finder:
        ~spinn_front_end_common.utilities.utility_objs.ExecutableFinder
    :param str provenance_file_path:
        the path to where provenance data items is written
    :param ~spinnman.transceiver.Transceiver transceiver:
        the SpiNNMan instance
    :param bool write_bit_field_generator_iobuf: flag for report
    :param bool generating_bitfield_report: flag for report
    :param str default_report_folder: the file path for reports
    :param ~pacman.model.graphs.machine.MachineGraph machine_graph:
        the machine graph
    :param ~pacman.model.routing_info.RoutingInfo routing_infos:
        the key to edge map
    :param bool generating_bit_field_summary_report:
        flag for making summary report
    """

    __slots__ = ("__aplx", "__placements", "__txrx")

    # flag which states that the binary finished cleanly.
    _SUCCESS = 0

    # bit field report file names
    _BIT_FIELD_REPORT_FILENAME = "generated_bit_fields.rpt"
    _BIT_FIELD_SUMMARY_REPORT_FILENAME = "bit_field_summary.rpt"

    # Bottom 30 bits
    _N_WORDS_MASK = 0x3FFFFFFF

    # binary name
    _BIT_FIELD_EXPANDER_APLX = "bit_field_expander.aplx"

    # Messages used to build the summary report
    _PER_CORE_SUMMARY = (
        "Vertex on {}:{}:{} ({}) has total incoming packet count of {} and "
        "a redundant packet count of {}, making a redundant packet rate of "
        "{}%\n")
    _PER_CHIP_SUMMARY = (
        "Chip {}:{} has a total incoming packet count of {} and a redundant "
        "packet count of {} given a redundancy rate of {}%\n")
    _OVERALL_SUMMARY = (
        "Overall, the application has estimated {} packets flying around of "
        "which {} are redundant at reception. This is {}% of the packets\n")

    # Messages used to build the detailed report
    _CORE_DETAIL = "For core {}:{}:{} ({}), bitfields as follows:\n\n"
    _FIELD_DETAIL = "    For key {}, neuron id {} has bit == {}\n"

    def __call__(
            self, placements, app_graph, executable_finder,
<<<<<<< HEAD
            provenance_file_path, transceiver,
            write_bit_field_generator_iobuf, generating_bitfield_report,
            default_report_folder, machine_graph, routing_infos,
            generating_bit_field_summary_report):
        """ loads and runs the bit field generator on chip

        :param ~pacman.model.placements.Placements placements: placements
        :param ~pacman.model.graphs.application.ApplicationGraph app_graph:
            the app graph
        :param executable_finder: the executable finder
        :type executable_finder:
            ~spinn_front_end_common.utilities.utility_objs.ExecutableFinder
        :param str provenance_file_path:
            the path to where provenance data items are written
        :param ~spinnman.transceiver.Transceiver transceiver:
            the SpiNNMan instance
        :param bool write_bit_field_generator_iobuf: flag for report
        :param bool generating_bitfield_report: flag for report
        :param str default_report_folder: the file path for reports
        :param ~pacman.model.graphs.machine.MachineGraph machine_graph:
            the machine graph
        :param routing_infos: the key to edge map
        :param bool generating_bit_field_summary_report:
            flag for making summary report
        :rtype: None
=======
            provenance_file_path, transceiver, write_bit_field_generator_iobuf,
            generating_bitfield_report, default_report_folder, machine_graph,
            routing_infos, generating_bit_field_summary_report):
        """ Loads and runs the bit field generator on chip.

        :param ~.Placements placements: placements
        :param ~.ApplicationGraph app_graph: the app graph
        :param ~.ExecutableFinder executable_finder: the executable finder
        :param str provenance_file_path:
            the path to where provenance data items is written
        :param ~.Transceiver transceiver: the SpiNNMan instance
        :param bool write_bit_field_generator_iobuf: write iobuf
        :param bool generating_bitfield_report: write report
        :param str default_report_folder: the file path for reports
        :param ~.MachineGraph machine_graph: the machine graph
        :param routing_infos: the key to edge map
        :param bool generating_bit_field_summary_report:
            whether to make summary report
>>>>>>> 8b8c4f8e
        """
        self.__txrx = transceiver
        self.__placements = placements
        self.__aplx = executable_finder.get_executable_path(
            self._BIT_FIELD_EXPANDER_APLX)

        # progress bar
        progress = ProgressBar(
            app_graph.n_vertices + machine_graph.n_vertices + 1,
            "Running bitfield generation on chip")

        # get data
        expander_cores = self._calculate_core_data(app_graph, progress)

        # load data
        bit_field_app_id = transceiver.app_id_tracker.get_new_id()
        progress.update(1)

        # run app
        system_control_logic.run_system_application(
            expander_cores, bit_field_app_id, transceiver,
            provenance_file_path, executable_finder,
            write_bit_field_generator_iobuf, self.__check_for_success,
            [CPUState.FINISHED], False,
            "bit_field_expander_on_{}_{}_{}.txt", progress_bar=progress)
        # update progress bar
        progress.end()

        # read in bit fields for debugging purposes
        if generating_bitfield_report:
            self._full_report_bit_fields(app_graph, os.path.join(
                default_report_folder, self._BIT_FIELD_REPORT_FILENAME))
        if generating_bit_field_summary_report:
            self._summary_report_bit_fields(app_graph, os.path.join(
                default_report_folder,
                self._BIT_FIELD_SUMMARY_REPORT_FILENAME))

    def _summary_report_bit_fields(self, app_graph, file_path):
        """ summary report of the bitfields that were generated

        :param ~.ApplicationGraph app_graph: app graph
        :param str file_path: Where to write to
        """
        chip_packet_count = defaultdict(int)
        chip_redundant_count = defaultdict(int)
        progress = ProgressBar(
            app_graph.n_vertices,
            "reading back bitfields from chip for summary report")
        with open(file_path, "w") as output:
            # read in for each app vertex that would have a bitfield
            for app_vertex in progress.over(app_graph.vertices):
                # get machine verts
                for placement in self.__bitfield_placements(app_vertex):
                    local_total = 0
                    local_redundant = 0
                    xy = (placement.x, placement.y)
                    for _, n_neurons, bitfield in self.__bitfields(placement):
                        for neuron_id in range(n_neurons):
                            if not _bit_for_neuron_id(bitfield, neuron_id):
                                chip_redundant_count[xy] += 1
                                local_redundant += 1
                        local_total += n_neurons
                    chip_packet_count[xy] = local_total
                    output.write(self._PER_CORE_SUMMARY.format(
                        placement.x, placement.y, placement.p,
                        placement.vertex.label,
                        local_total, local_redundant,
                        _percent(local_redundant, local_total)))

            output.write("\n\n\n")

            # overall summary
            total_packets = 0
            total_redundant_packets = 0
            for xy in chip_packet_count:
                x, y = xy
                output.write(self._PER_CHIP_SUMMARY.format(
                    x, y, chip_packet_count[xy], chip_redundant_count[xy],
                    _percent(chip_redundant_count[xy], chip_packet_count[xy])))
                total_packets += chip_packet_count[xy]
                total_redundant_packets += chip_redundant_count[xy]

            output.write(self._OVERALL_SUMMARY.format(
                total_packets, total_redundant_packets,
                _percent(total_redundant_packets, total_packets)))

    def _full_report_bit_fields(self, app_graph, file_path):
        """ report of the bitfields that were generated

        :param ~.ApplicationGraph app_graph: app graph
        :param str file_path: Where to write to
        """
        progress = ProgressBar(
            app_graph.n_vertices, "reading back bitfields from chip")
        with open(file_path, "w") as output:
            # read in for each app vertex that would have a bitfield
            for app_vertex in progress.over(app_graph.vertices):
                # get machine verts
                for placement in self.__bitfield_placements(app_vertex):
                    self.__read_back_single_core_data(placement, output)

    def __read_back_single_core_data(self, placement, f):
        """
        :param ~.Placement placement:
        :param f:
        """
        f.write(self._CORE_DETAIL.format(
            placement.x, placement.y, placement.p, placement.vertex.label))

        for master_pop_key, n_bits, bitfield in self.__bitfields(placement):
            # put into report
            for neuron_id in range(n_bits):
                f.write(self._FIELD_DETAIL.format(
                    master_pop_key, neuron_id,
                    _bit_for_neuron_id(bitfield, neuron_id)))

    def __bitfield_placements(self, app_vertex):
        """ The placements of the machine vertices of the given app vertex \
            that support the AbstractSupportsBitFieldGeneration protocol.

        :param ~.ApplicationVertex app_vertex:
        :rtype: iterable(~.Placement)
        """
        for vertex in app_vertex.machine_vertices:
            if isinstance(vertex, AbstractSupportsBitFieldGeneration):
                yield self.__placements.get_placement_of_vertex(vertex)

    def __bitfields(self, placement):
        """ Reads back the bitfields that have been placed on a vertex.

        :param ~.Placement placement:
            The vertex must support AbstractSupportsBitFieldGeneration
        :returns: sequence of (master population key, num bits, bitfield data)
        :rtype: iterable(tuple(int,int,list(int)))
        """
        # get bitfield address
        address = placement.vertex.bit_field_base_address(
            self.__txrx, placement)

        # read how many bitfields there are; header of filter_region_t
        _merged, _redundant, total = _THREE_WORDS.unpack(
            self.__txrx.read_memory(
                placement.x, placement.y, address, _THREE_WORDS.size))
        address += _THREE_WORDS.size

        # read in each bitfield
        for _bit_field_index in range(total):
            # master pop key, n words and read pointer; filter_info_t
            master_pop_key, n_words, read_pointer = _THREE_WORDS.unpack(
                self.__txrx.read_memory(
                    placement.x, placement.y, address, _THREE_WORDS.size))
            address += _THREE_WORDS.size
            # Mask off merged and all_ones flag bits
            n_words &= self._N_WORDS_MASK

            # get bitfield words
            if n_words:
                bitfield = struct.unpack(
                    "<{}I".format(n_words), self.__txrx.read_memory(
                        placement.x, placement.y, read_pointer,
                        n_words * BYTES_PER_WORD))
            else:
                bitfield = []
            yield master_pop_key, n_words * _BITS_IN_A_WORD, bitfield

    def _calculate_core_data(self, app_graph, progress):
        """ gets the data needed for the bit field expander for the machine

        :param ~.ApplicationGraph app_graph: app graph
        :param ~.ProgressBar progress: progress bar
        :return: data and expander cores
        :rtype: ~.ExecutableTargets
        """
        # cores to place bitfield expander
        expander_cores = ExecutableTargets()

        # bit field expander executable file path
        # locate verts which can have a synaptic matrix to begin with
        for app_vertex in progress.over(app_graph.vertices, False):
            for placement in self.__bitfield_placements(app_vertex):
                self.__write_single_core_data(placement, expander_cores)

        return expander_cores

    def __write_single_core_data(self, placement, expander_cores):
        """
        :param ~.Placement placement:
        :param ~.ExecutableTargets expander_cores:
        """
        # check if the chip being considered already.
        expander_cores.add_processor(
            self.__aplx, placement.x, placement.y, placement.p,
            executable_type=ExecutableType.SYSTEM)

        bit_field_builder_region = placement.vertex.bit_field_builder_region(
            self.__txrx, placement)
        # update user 1 with location
        user_1_base_address = \
            self.__txrx.get_user_1_register_address_from_core(placement.p)
        self.__txrx.write_memory(
            placement.x, placement.y, user_1_base_address,
            _ONE_WORD.pack(bit_field_builder_region), _ONE_WORD.size)

    def __check_for_success(self, executable_targets, transceiver):
        """ Goes through the cores checking for cores that have failed to\
            expand the bitfield to the core

        :param ~.ExecutableTargets executable_targets:
            cores to load bitfield on
        :param ~.Transceiver transceiver: SpiNNMan instance
        :rtype: bool
        """
        for core_subset in executable_targets.all_core_subsets:
            x = core_subset.x
            y = core_subset.y
            for p in core_subset.processor_ids:
                # Read the result from USER0 register
                user_2_base_address = \
                    transceiver.get_user_2_register_address_from_core(p)
                result, = _ONE_WORD.unpack(transceiver.read_memory(
                    x, y, user_2_base_address, _ONE_WORD.size))

                # The result is 0 if success, otherwise failure
                if result != self._SUCCESS:
                    return False
        return True<|MERGE_RESOLUTION|>--- conflicted
+++ resolved
@@ -54,26 +54,6 @@
 
 class OnChipBitFieldGenerator(object):
     """ Executes bitfield and routing table entries for atom based routing.
-
-    :param ~pacman.model.placementsPlacements placements: placements
-    :param ~pacman.model.graphs.application.ApplicationGraph app_graph:
-        the app graph
-    :param executable_finder: the executable finder
-    :type executable_finder:
-        ~spinn_front_end_common.utilities.utility_objs.ExecutableFinder
-    :param str provenance_file_path:
-        the path to where provenance data items is written
-    :param ~spinnman.transceiver.Transceiver transceiver:
-        the SpiNNMan instance
-    :param bool write_bit_field_generator_iobuf: flag for report
-    :param bool generating_bitfield_report: flag for report
-    :param str default_report_folder: the file path for reports
-    :param ~pacman.model.graphs.machine.MachineGraph machine_graph:
-        the machine graph
-    :param ~pacman.model.routing_info.RoutingInfo routing_infos:
-        the key to edge map
-    :param bool generating_bit_field_summary_report:
-        flag for making summary report
     """
 
     __slots__ = ("__aplx", "__placements", "__txrx")
@@ -109,12 +89,10 @@
 
     def __call__(
             self, placements, app_graph, executable_finder,
-<<<<<<< HEAD
-            provenance_file_path, transceiver,
-            write_bit_field_generator_iobuf, generating_bitfield_report,
-            default_report_folder, machine_graph, routing_infos,
-            generating_bit_field_summary_report):
-        """ loads and runs the bit field generator on chip
+            provenance_file_path, transceiver, write_bit_field_generator_iobuf,
+            generating_bitfield_report, default_report_folder, machine_graph,
+            routing_infos, generating_bit_field_summary_report):
+        """ Loads and runs the bit field generator on chip.
 
         :param ~pacman.model.placements.Placements placements: placements
         :param ~pacman.model.graphs.application.ApplicationGraph app_graph:
@@ -133,28 +111,7 @@
             the machine graph
         :param routing_infos: the key to edge map
         :param bool generating_bit_field_summary_report:
-            flag for making summary report
-        :rtype: None
-=======
-            provenance_file_path, transceiver, write_bit_field_generator_iobuf,
-            generating_bitfield_report, default_report_folder, machine_graph,
-            routing_infos, generating_bit_field_summary_report):
-        """ Loads and runs the bit field generator on chip.
-
-        :param ~.Placements placements: placements
-        :param ~.ApplicationGraph app_graph: the app graph
-        :param ~.ExecutableFinder executable_finder: the executable finder
-        :param str provenance_file_path:
-            the path to where provenance data items is written
-        :param ~.Transceiver transceiver: the SpiNNMan instance
-        :param bool write_bit_field_generator_iobuf: write iobuf
-        :param bool generating_bitfield_report: write report
-        :param str default_report_folder: the file path for reports
-        :param ~.MachineGraph machine_graph: the machine graph
-        :param routing_infos: the key to edge map
-        :param bool generating_bit_field_summary_report:
             whether to make summary report
->>>>>>> 8b8c4f8e
         """
         self.__txrx = transceiver
         self.__placements = placements
