# Copyright (c) 2019-2020 The University of Manchester
#
# This program is free software: you can redistribute it and/or modify
# it under the terms of the GNU General Public License as published by
# the Free Software Foundation, either version 3 of the License, or
# (at your option) any later version.
#
# This program is distributed in the hope that it will be useful,
# but WITHOUT ANY WARRANTY; without even the implied warranty of
# MERCHANTABILITY or FITNESS FOR A PARTICULAR PURPOSE.  See the
# GNU General Public License for more details.
#
# You should have received a copy of the GNU General Public License
# along with this program.  If not, see <http://www.gnu.org/licenses/>.

from collections import defaultdict
import os
import struct
from spinn_utilities.config_holder import get_config_bool
from spinn_utilities.progress_bar import ProgressBar
from spinnman.model import ExecutableTargets
from spinnman.model.enums import CPUState
from spinn_front_end_common.abstract_models import (
    AbstractSupportsBitFieldGeneration)
from spinn_front_end_common.utilities import system_control_logic
from spinn_front_end_common.utilities.constants import BYTES_PER_WORD
from spinn_front_end_common.utilities.utility_objs import ExecutableType
from spinn_front_end_common.utilities.helpful_functions import n_word_struct
from spynnaker.pyNN.data import SpynnakerDataView
from spynnaker.pyNN.utilities.bit_field_utilities import (
    get_estimated_sdram_for_bit_field_region)

_THREE_WORDS = struct.Struct("<III")
# bits in a word
_BITS_IN_A_WORD = 32
# bit to mask a bit
_BIT_MASK = 1


def _bit_for_neuron_id(bitfield, neuron_id):
    """ Get the bit for a neuron in the bitfield.

    :param list(int) bitfield:
        the block of words which represent the bitfield
    :param int neuron_id: the neuron id to find the bit in the bitfield
    :return: the bit (``0`` or ``1``)
    :rtype: int
    """
    word_id, bit_in_word = divmod(neuron_id, _BITS_IN_A_WORD)
    return (bitfield[word_id] >> bit_in_word) & _BIT_MASK


def _percent(amount, total):
    if total == 0:
        return 0.0
    return (100.0 * amount) / float(total)


<<<<<<< HEAD
def on_chip_bitfield_generator():
    """ Loads and runs the bit field generator on chip.

    """
    generator = _OnChipBitFieldGenerator()
    generator._run()
=======
def on_chip_bitfield_generator(
        placements, app_graph, executable_finder, transceiver,
        machine_graph):
    """ Loads and runs the bit field generator on chip.

    :param ~pacman.model.placements.Placements placements: placements
    :param ~pacman.model.graphs.application.ApplicationGraph app_graph:
        the app graph
    :param executable_finder: the executable finder
    :type executable_finder:
        ~spinn_front_end_common.utilities.utility_objs.ExecutableFinder
    :param ~spinnman.transceiver.Transceiver transceiver:
        the SpiNNMan instance
    :param ~pacman.model.graphs.machine.MachineGraph machine_graph:
        the machine graph
    """
    generator = _OnChipBitFieldGenerator(
        placements, executable_finder, transceiver)
    # pylint: disable=protected-access
    generator._run(app_graph, executable_finder, machine_graph)
>>>>>>> 4a349d8e


class _OnChipBitFieldGenerator(object):
    """ Executes bitfield and routing table entries for atom based routing.
    """

    __slots__ = ("__aplx", "__txrx")

    # flag which states that the binary finished cleanly.
    _SUCCESS = 0

    # bit field report file names
    _BIT_FIELD_REPORT_FILENAME = "generated_bit_fields.rpt"
    _BIT_FIELD_SUMMARY_REPORT_FILENAME = "bit_field_summary.rpt"

    # Bottom 30 bits
    _N_WORDS_MASK = 0x3FFFFFFF

    # binary name
    _BIT_FIELD_EXPANDER_APLX = "bit_field_expander.aplx"

    # Messages used to build the summary report
    _PER_CORE_SUMMARY = (
        "Vertex on {}:{}:{} ({}) has total incoming packet count of {} and "
        "a redundant packet count of {}, making a redundant packet rate of "
        "{}%\n")
    _PER_CHIP_SUMMARY = (
        "Chip {}:{} has a total incoming packet count of {} and a redundant "
        "packet count of {} given a redundancy rate of {}%\n")
    _OVERALL_SUMMARY = (
        "Overall, the application has estimated {} packets flying around of "
        "which {} are redundant at reception. This is {}% of the packets\n")

    # Messages used to build the detailed report
    _CORE_DETAIL = "For core {}:{}:{} ({}), bitfields as follows:\n\n"
    _FIELD_DETAIL = "    For key {}, neuron id {} has bit == {}\n"

    def __init__(self):
        """ Loads and runs the bit field generator on chip.

        """
        self.__txrx = None
        self.__aplx = SpynnakerDataView.get_executable_path(
            self._BIT_FIELD_EXPANDER_APLX)

<<<<<<< HEAD
    def _run(self):
=======
    def _run(
            self, app_graph, executable_finder, machine_graph):
>>>>>>> 4a349d8e
        """ Loads and runs the bit field generator on chip.

        :param ~spinnman.transceiver.Transceiver transceiver:
            the SpiNNMan instance
        """
        self.__txrx = SpynnakerDataView.get_transceiver()
        app_graph = SpynnakerDataView.get_runtime_graph()
        machine_graph = SpynnakerDataView.get_runtime_machine_graph()
        # progress bar
        progress = ProgressBar(
            app_graph.n_vertices + machine_graph.n_vertices + 1,
            "Running bitfield generation on chip")

        # get data
        expander_cores, max_bit_data_size = self._calculate_core_data(
            app_graph, progress)

        # Allow 1s per 8000 bits (=1000 bytes), minimum of 2 seconds
        timeout = max(2.0, max_bit_data_size / 1000.0)

        # load data
        bit_field_app_id = SpynnakerDataView.get_new_id()
        progress.update(1)

        # run app
        system_control_logic.run_system_application(
            expander_cores, bit_field_app_id,
            get_config_bool("Reports", "write_bit_field_iobuf"),
            self.__check_for_success, [CPUState.FINISHED], False,
            "bit_field_expander_on_{}_{}_{}.txt", progress_bar=progress,
            timeout=timeout)
        # update progress bar
        progress.end()

        # read in bit fields for debugging purposes
        run_dir_path = SpynnakerDataView.get_run_dir_path()
        if get_config_bool("Reports", "generate_bit_field_report"):
            self._full_report_bit_fields(app_graph, os.path.join(
                run_dir_path, self._BIT_FIELD_REPORT_FILENAME))
            self._summary_report_bit_fields(app_graph, os.path.join(
                run_dir_path, self._BIT_FIELD_SUMMARY_REPORT_FILENAME))

    def _summary_report_bit_fields(self, app_graph, file_path):
        """ summary report of the bitfields that were generated

        :param ~.ApplicationGraph app_graph: app graph
        :param str file_path: Where to write to
        """
        chip_packet_count = defaultdict(int)
        chip_redundant_count = defaultdict(int)
        progress = ProgressBar(
            app_graph.n_vertices,
            "reading back bitfields from chip for summary report")
        with open(file_path, "w", encoding="utf-8") as output:
            # read in for each app vertex that would have a bitfield
            for app_vertex in progress.over(app_graph.vertices):
                # get machine verts
                for placement in self.__bitfield_placements(app_vertex):
                    local_total = 0
                    local_redundant = 0
                    xy = (placement.x, placement.y)
                    for _, n_neurons, bitfield in self.__bitfields(placement):
                        for neuron_id in range(n_neurons):
                            if not _bit_for_neuron_id(bitfield, neuron_id):
                                chip_redundant_count[xy] += 1
                                local_redundant += 1
                        local_total += n_neurons
                    chip_packet_count[xy] = local_total
                    output.write(self._PER_CORE_SUMMARY.format(
                        placement.x, placement.y, placement.p,
                        placement.vertex.label,
                        local_total, local_redundant,
                        _percent(local_redundant, local_total)))

            output.write("\n\n\n")

            # overall summary
            total_packets = 0
            total_redundant_packets = 0
            for xy in chip_packet_count:
                x, y = xy
                output.write(self._PER_CHIP_SUMMARY.format(
                    x, y, chip_packet_count[xy], chip_redundant_count[xy],
                    _percent(chip_redundant_count[xy], chip_packet_count[xy])))
                total_packets += chip_packet_count[xy]
                total_redundant_packets += chip_redundant_count[xy]

            output.write(self._OVERALL_SUMMARY.format(
                total_packets, total_redundant_packets,
                _percent(total_redundant_packets, total_packets)))

    def _full_report_bit_fields(self, app_graph, file_path):
        """ report of the bitfields that were generated

        :param ~.ApplicationGraph app_graph: app graph
        :param str file_path: Where to write to
        """
        progress = ProgressBar(
            app_graph.n_vertices, "reading back bitfields from chip")
        with open(file_path, "w", encoding="utf-8") as output:
            # read in for each app vertex that would have a bitfield
            for app_vertex in progress.over(app_graph.vertices):
                # get machine verts
                for placement in self.__bitfield_placements(app_vertex):
                    self.__read_back_single_core_data(placement, output)

    def __read_back_single_core_data(self, placement, f):
        """
        :param ~.Placement placement:
        :param f:
        """
        f.write(self._CORE_DETAIL.format(
            placement.x, placement.y, placement.p, placement.vertex.label))

        for master_pop_key, n_bits, bitfield in self.__bitfields(placement):
            # put into report
            for neuron_id in range(n_bits):
                f.write(self._FIELD_DETAIL.format(
                    master_pop_key, neuron_id,
                    _bit_for_neuron_id(bitfield, neuron_id)))

    def __bitfield_placements(self, app_vertex):
        """ The placements of the machine vertices of the given app vertex \
            that support the AbstractSupportsBitFieldGeneration protocol.

        :param ~.ApplicationVertex app_vertex:
        :rtype: iterable(~.Placement)
        """
        for vertex in app_vertex.machine_vertices:
            if isinstance(vertex, AbstractSupportsBitFieldGeneration):
                yield SpynnakerDataView.get_placement_of_vertex(vertex)

    def __bitfields(self, placement):
        """ Reads back the bitfields that have been placed on a vertex.

        :param ~.Placement placement:
            The vertex must support AbstractSupportsBitFieldGeneration
        :returns: sequence of (master population key, num bits, bitfield data)
        :rtype: iterable(tuple(int,int,list(int)))
        """
        # get bitfield address
        address = placement.vertex.bit_field_base_address(placement)

        # read how many bitfields there are; header of filter_region_t
        _merged, _redundant, total = _THREE_WORDS.unpack(
            self.__txrx.read_memory(
                placement.x, placement.y, address, _THREE_WORDS.size))
        address += _THREE_WORDS.size

        # read in each bitfield
        for _bit_field_index in range(total):
            # master pop key, n words and read pointer; filter_info_t
            master_pop_key, n_words, read_pointer = _THREE_WORDS.unpack(
                self.__txrx.read_memory(
                    placement.x, placement.y, address, _THREE_WORDS.size))
            address += _THREE_WORDS.size
            # Mask off merged and all_ones flag bits
            n_words &= self._N_WORDS_MASK

            # get bitfield words
            if n_words:
                bitfield = n_word_struct(n_words).unpack(
                    self.__txrx.read_memory(
                        placement.x, placement.y, read_pointer,
                        n_words * BYTES_PER_WORD))
            else:
                bitfield = []
            yield master_pop_key, n_words * _BITS_IN_A_WORD, bitfield

    def _calculate_core_data(self, app_graph, progress):
        """ gets the data needed for the bit field expander for the machine

        :param ~.ApplicationGraph app_graph: app graph
        :param ~.ProgressBar progress: progress bar
        :return: data and expander cores
        :rtype: ~.ExecutableTargets
        """
        # cores to place bitfield expander
        expander_cores = ExecutableTargets()

        # bit field expander executable file path
        # locate verts which can have a synaptic matrix to begin with
        max_bit_data_size = 0
        for app_vertex in progress.over(app_graph.vertices, False):
            is_bit_fields = False
            for placement in self.__bitfield_placements(app_vertex):
                self.__write_single_core_data(placement, expander_cores)
                is_bit_fields = True
            if is_bit_fields:
                max_bit_data_size = max(
                    max_bit_data_size,
                    get_estimated_sdram_for_bit_field_region(
                        app_vertex.incoming_projections))

        return expander_cores, max_bit_data_size

    def __write_single_core_data(self, placement, expander_cores):
        """
        :param ~.Placement placement:
        :param ~.ExecutableTargets expander_cores:
        """
        # check if the chip being considered already.
        expander_cores.add_processor(
            self.__aplx, placement.x, placement.y, placement.p,
            executable_type=ExecutableType.SYSTEM)

        bit_field_builder_region = placement.vertex.bit_field_builder_region(
            placement)
        # update user 1 with location
        user_1_base_address = \
            self.__txrx.get_user_1_register_address_from_core(placement.p)
        self.__txrx.write_memory(
            placement.x, placement.y, user_1_base_address,
            bit_field_builder_region)

    def __check_for_success(self, executable_targets):
        """ Goes through the cores checking for cores that have failed to\
            expand the bitfield to the core

        :param ~.ExecutableTargets executable_targets:
            cores to load bitfield on
        :param ~.Transceiver transceiver: SpiNNMan instance
        :rtype: bool
        """
        transceiver = SpynnakerDataView.get_transceiver()
        for core_subset in executable_targets.all_core_subsets:
            x = core_subset.x
            y = core_subset.y
            for p in core_subset.processor_ids:
                # Read the result from USER0 register
                result = transceiver.read_word(
                    x, y, transceiver.get_user_2_register_address_from_core(p))

                # The result is 0 if success, otherwise failure
                if result != self._SUCCESS:
                    return False
        return True<|MERGE_RESOLUTION|>--- conflicted
+++ resolved
@@ -56,35 +56,13 @@
     return (100.0 * amount) / float(total)
 
 
-<<<<<<< HEAD
 def on_chip_bitfield_generator():
     """ Loads and runs the bit field generator on chip.
 
     """
     generator = _OnChipBitFieldGenerator()
+    # pylint: disable=protected-access
     generator._run()
-=======
-def on_chip_bitfield_generator(
-        placements, app_graph, executable_finder, transceiver,
-        machine_graph):
-    """ Loads and runs the bit field generator on chip.
-
-    :param ~pacman.model.placements.Placements placements: placements
-    :param ~pacman.model.graphs.application.ApplicationGraph app_graph:
-        the app graph
-    :param executable_finder: the executable finder
-    :type executable_finder:
-        ~spinn_front_end_common.utilities.utility_objs.ExecutableFinder
-    :param ~spinnman.transceiver.Transceiver transceiver:
-        the SpiNNMan instance
-    :param ~pacman.model.graphs.machine.MachineGraph machine_graph:
-        the machine graph
-    """
-    generator = _OnChipBitFieldGenerator(
-        placements, executable_finder, transceiver)
-    # pylint: disable=protected-access
-    generator._run(app_graph, executable_finder, machine_graph)
->>>>>>> 4a349d8e
 
 
 class _OnChipBitFieldGenerator(object):
@@ -130,12 +108,7 @@
         self.__aplx = SpynnakerDataView.get_executable_path(
             self._BIT_FIELD_EXPANDER_APLX)
 
-<<<<<<< HEAD
     def _run(self):
-=======
-    def _run(
-            self, app_graph, executable_finder, machine_graph):
->>>>>>> 4a349d8e
         """ Loads and runs the bit field generator on chip.
 
         :param ~spinnman.transceiver.Transceiver transceiver:
