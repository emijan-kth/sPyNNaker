# encoding: utf-8
"""
The :py:mod:`spynnaker.pynn` package contains the frontend specifications
and implementation for the PyNN High-level API
(http://neuralensemble.org/trac/PyNN)
"""

import inspect
<<<<<<< HEAD

=======
from collections import defaultdict
>>>>>>> 325b73b1
from ._version import __version__, __version_month__, __version_year__


# utility functions
from spynnaker.pyNN.utilities import conf
from spynnaker.pyNN.utilities import utility_calls
from spynnaker.pyNN.utilities.parameters_surrogate\
    import PyNNParametersSurrogate

# pynn centric classes
from spynnaker.pyNN.spinnaker import Spinnaker
from spynnaker.pyNN.spinnaker import executable_finder
from spynnaker.pyNN import exceptions
from spynnaker.pyNN.utilities.conf import config

# notification protocol classes (stored in front end common)
from spinn_front_end_common.utilities.notification_protocol.\
    socket_address import SocketAddress

# neural models
from spynnaker.pyNN.models.neural_models.if_cond_exp \
    import IFConductanceExponentialPopulation as IF_cond_exp
from spynnaker.pyNN.models.neural_models.if_curr_dual_exp \
    import IFCurrentDualExponentialPopulation as IF_curr_dual_exp
from spynnaker.pyNN.models.neural_models.if_curr_exp \
    import IFCurrentExponentialPopulation as IF_curr_exp
from spynnaker.pyNN.models.neural_models.izk_curr_exp \
    import IzhikevichCurrentExponentialPopulation as IZK_curr_exp

# neural projections
from spynnaker.pyNN.models.neural_projections\
    .delay_afferent_partitionable_edge import DelayAfferentPartitionableEdge
from spynnaker.pyNN.models.utility_models.delay_extension_vertex \
    import DelayExtensionVertex
from spynnaker.pyNN.models.neural_projections.delay_partitionable_edge \
    import DelayPartitionableEdge
from spynnaker.pyNN.models.neural_projections.delay_partitioned_edge \
    import DelayPartitionedEdge
from spynnaker.pyNN.models.neural_projections.projection_partitionable_edge \
    import ProjectionPartitionableEdge
from spynnaker.pyNN.models.neural_projections.projection_partitioned_edge \
    import ProjectionPartitionedEdge

# spike sources
from spynnaker.pyNN.models.spike_source.spike_source_poisson\
    import SpikeSourcePoisson
from spynnaker.pyNN.models.spike_source.spike_source_array \
    import SpikeSourceArray
from spynnaker.pyNN.models.spike_source.spike_source_from_file \
    import SpikeSourceFromFile

# connections
from spynnaker.pyNN.models.neural_projections.connectors.all_to_all_connector\
    import AllToAllConnector
from spynnaker.pyNN.models.neural_projections.connectors.\
    fixed_number_pre_connector import FixedNumberPreConnector
from spynnaker.pyNN.models.neural_projections.connectors.\
    fixed_probability_connector import FixedProbabilityConnector
from spynnaker.pyNN.models.neural_projections.connectors.from_list_connector \
    import FromListConnector
from spynnaker.pyNN.models.neural_projections.connectors.from_file_connector \
    import FromFileConnector
from spynnaker.pyNN.models.neural_projections.connectors.multapse_connector \
    import MultapseConnector
from spynnaker.pyNN.models.neural_projections.connectors.one_to_one_connector \
    import OneToOneConnector
from spynnaker.pyNN.models.neural_projections.connectors.\
    distance_dependent_probability_connector import \
    DistanceDependentProbabilityConnector
from spynnaker.pyNN.models.neural_projections.connectors.\
    fixed_number_post_connector import FixedNumberPostConnector
from spynnaker.pyNN.models.neural_projections.connectors.small_world_connector\
    import SmallWorldConnector

# Mechanisms for synapse dynamics
from spynnaker.pyNN.models.neural_properties.synapse_dynamics.\
    synapse_dynamics import SynapseDynamics
from spynnaker.pyNN.models.neural_properties.synapse_dynamics.stdp_mechanism \
    import STDPMechanism

# STDP weight dependences
from spynnaker.pyNN.models.neural_properties.synapse_dynamics.dependences.\
    additive_weight_dependence import AdditiveWeightDependence
from spynnaker.pyNN.models.neural_properties.synapse_dynamics.dependences.\
    multiplicative_weight_dependence import MultiplicativeWeightDependence

# STDP timing dependences
from spynnaker.pyNN.models.neural_properties.synapse_dynamics.dependences.\
    pfister_spike_triplet_time_dependence import \
    PfisterSpikeTripletTimeDependence as PfisterSpikeTripletRule
from spynnaker.pyNN.models.neural_properties.synapse_dynamics.dependences.\
    spike_pair_time_dependency import SpikePairTimeDependency as SpikePairRule

import spynnaker
# constraints

# note importing star is a bad thing to do.
from pyNN.random import *
from pyNN.space import *
import os

# traditional logger
logger = logging.getLogger(__name__)

# global controller / spinnaker object that does everything
_spinnaker = None

# List of binary search paths
_binary_search_paths = []


def register_binary_search_path(search_path):
    """
    :param search_path:
    Registers an additional binary search path for
        for executables

    absolute search path for binaries
    """
    executable_finder.add_path(search_path)


def end(stop_on_board=True):
    """
    :param stop_on_board:
    Do any necessary cleaning up before exiting.

    Unregisters the controller,
    prints any data recorded using the low-level API
    """
    global _spinnaker
    _spinnaker.stop(stop_on_board)
    _spinnaker = None


def get_spynnaker():
    """helper method for other plugins to add stuff to the graph

    :return:
    """
    global _spinnaker
    return _spinnaker


def num_processes():
    """Return the number of MPI processes
       (not used for SpiNNaker, always returns 1)
    """
    return 1


def rank():
    """Return the MPI rank of the current node. (not used for SpiNNaker,
    always returns 0 - as this is the minimum rank suggesting the front node)
    """
    return 0


def reset():
    """Reset the time to zero, and start the clock.
    TO BE IMPLEMENTED
    """
    pass


def run(run_time=None):
    """Run the simulation for run_time ms.

    :param int run_time:
        simulation length (in ms)

    On run the following :py:class:`pacman103.core.control.Controller`
    functions are called:
     - :py:mod:`pacman103.core.control.Controller.map_model`
     - :py:mod:`pacman103.core.control.Controller.specify_output`
     - :py:mod:`pacman103.core.control.Controller.generate_output`
     - :py:mod:`pacman103.core.control.Controller.load_executables`
     - :py:mod:`pacman103.core.control.Controller.run`
    """
    global _spinnaker
    _spinnaker.run(run_time)
    return None


def setup(timestep=0.1, min_delay=None, max_delay=None, machine=None,
          database_socket_addresses=None, **extra_params):
    """
    Should be called at the very beginning of a script.
    extra_params contains any keyword arguments that are required by a given
    simulator but not by others.
    For simulation on SpiNNaker the following parameters are mandatory:

    :param `pacman103.lib.lib_machine` machine:
        A SpiNNaker machine used to run the simulation.


    The setup() call instantiates a
    :py:class:`pacman103.core.control.Controller`
    object which is used as a global variable throughout the whole process.

    It also creates an AppMonitor Object (a vertex with model-type AppMon),
    placing a mapping constraint on it so that it is on chip (0,0).
    This functionality may move elsewhere later.

    NB: timestep, min_delay and max_delay are required by the PyNN API but we
    ignore them because they have no bearing on the on-chip simulation code.
    :param timestep:
    :param min_delay:
    :param max_delay:
    :param machine:
    :param database_socket_addresses:
    :param extra_params:
    :return:
    """
    global _spinnaker
    global _binary_search_paths

    logger.info(
        "sPyNNaker (c) {} APT Group, University of Manchester".format(
            __version_year__))
    parent_dir = os.path.split(os.path.split(spynnaker.__file__)[0])[0]
    logger.info(
        "Release version {} - {} {}. Installed in folder {}".format(
            __version__, __version_month__, __version_year__, parent_dir))

    if len(extra_params) > 1:
        logger.warn("Extra params has been applied which we do not consider")
    _spinnaker = Spinnaker(
        host_name=machine, timestep=timestep, min_delay=min_delay,
        max_delay=max_delay,
        database_socket_addresses=database_socket_addresses)
    # the PyNN API expects the MPI rank to be returned
    return rank()


def set_number_of_neurons_per_core(neuron_type, max_permitted):
    """
    Sets a ceiling on the number of neurons of a given type that can be placed
    on a single core.
    This information is stored in the model itself  and is referenced
    during the partition stage of the mapper.
    Note that each neuron type has a default value for this parameter that will
    be used if no override is given.
    :param neuron_type:
    :param max_permitted:
    """
    if not inspect.isclass(neuron_type):
        if neuron_type in globals():
            neuron_type = globals()[neuron_type]
        else:
            neuron_type = None
        if neuron_type is None:
            raise Exception("Unknown Vertex Type {}"
                            .format(neuron_type))

    if hasattr(neuron_type, "set_model_max_atoms_per_core"):
        neuron_type.set_model_max_atoms_per_core(max_permitted)
    else:
        raise Exception("{} is not a Vertex type"
                        .format(neuron_type))


def register_database_notification_request(hostname, notify_port, ack_port):
    """
    Adds a socket system which is registered with the notification protocol

    :param hostname:
    :param notify_port:
    :param ack_report:
    :return:
    """
    _spinnaker._add_socket_address(
        SocketAddress(hostname, notify_port, ack_port))


# noinspection PyPep8Naming
def Population(size, cellclass, cellparams, structure=None, label=None):
    """

    :param size:
    :param cellclass:
    :param cellparams:
    :param structure:
    :param label:
    :return:
    """
    global _spinnaker
    return _spinnaker.create_population(size, cellclass, cellparams,
                                        structure, label)


# noinspection PyPep8Naming
def Projection(presynaptic_population, postsynaptic_population,
               connector, source=None, target='excitatory',
               synapse_dynamics=None, label=None, rng=None):
    """

    :param presynaptic_population:
    :param postsynaptic_population:
    :param connector:
    :param source:
    :param target:
    :param synapse_dynamics:
    :param label:
    :param rng:
    :return:
    """
    global _spinnaker
    return _spinnaker.create_projection(
        presynaptic_population, postsynaptic_population, connector, source,
        target, synapse_dynamics, label, rng)


def NativeRNG(seed_value):
    """
    fixes the rnadom number generators seed
    :param seed_value:
    :return:
    """
    numpy.random.seed(seed_value)


def get_current_time():
    """

    :return:
    """
    global _spinnaker
    return _spinnaker.get_current_time()


# =============================================================================
#  Low-level API for creating, connecting and recording from individual neurons
# =============================================================================

def create(cellclass, cellparams=None, n=1):
    """
    Create n cells all of the same type.

    If n > 1, return a list of cell ids/references.
    If n==1, return just the single id.
    """
    if cellparams is None:
        cellparams = {}
    return Population(n, cellclass, cellparams)


def connect(source, target, weight=0.0, delay=None, synapse_type="excitatory",
            p=1, rng=None):
    """
    Connect a source of spikes to a synaptic target.

    source and target can both be individual cells or lists of cells, in
    which case all possible connections are made with probability p, using
    either the random number generator supplied, or the default rng
    otherwise. Weights should be in nA or µS.
    """
    connector = FixedProbabilityConnector(p_connect=p, weights=weight,
                                          delays=delay)
    return Projection(source, target, connector, target=synapse_type, rng=rng)


def set(cells, param, val=None):
    """
    Set one or more parameters of an individual cell or list of cells.

    param can be a dict, in which case val should not be supplied, or a string
    giving the parameter name, in which case val is the parameter value.
    """
    assert isinstance(cells, Population)
    cells.set(param, val)


def initialize(cells, variable, value):
    cells.initialize(variable, value)


def record(source, filename):
    """
    Record spikes to a file. source should be a Population.
    """
    source.record(to_file=filename)


def record_v(source, filename):
    """
    Record spikes to a file. source should be a Population.
    """
    source.record_v(to_file=filename)


def record_gsyn(source, filename):
    """
    Record spikes to a file. source should be a Population.
    """
    source.record_gsyn(to_file=filename)<|MERGE_RESOLUTION|>--- conflicted
+++ resolved
@@ -6,13 +6,8 @@
 """
 
 import inspect
-<<<<<<< HEAD
-
-=======
 from collections import defaultdict
->>>>>>> 325b73b1
 from ._version import __version__, __version_month__, __version_year__
-
 
 # utility functions
 from spynnaker.pyNN.utilities import conf
