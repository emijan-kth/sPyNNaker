--- conflicted
+++ resolved
@@ -82,7 +82,6 @@
 appID = 30
 tryReboot = True
 version = None
-have_board = True
 
 [Routing]
 # ------
@@ -154,13 +153,9 @@
 mode = Production
 
 [Threading]
-<<<<<<< HEAD
-dsg_threads = 5
-=======
 dsg_threads = 5
 
 [Database]
 create_database = False
 wait_on_confirmation = False
-create_routing_info_to_neuron_id_mapping = False
->>>>>>> f5717396
+create_routing_info_to_neuron_id_mapping = False